--- conflicted
+++ resolved
@@ -21,150 +21,12 @@
 
 
 class GroupPermission(Permission):
-<<<<<<< HEAD
-	def __init__(self, key):
-		need = GroupNeed(key)
-		super().__init__(need)
-
-
-class GroupManager:
-	@classmethod
-	def default_permissions_for_group(cls, group):
-		result = []
-		for permission in Permissions.all():
-			if group in permission.default_groups:
-				result.append(permission)
-		return result
-
-	def __init__(self):
-		self._logger = logging.getLogger(__name__)
-		self._group_change_listeners = []
-
-		self._default_groups = []
-		self._init_defaults()
-
-	@property
-	def groups(self):
-		return []
-
-	@property
-	def admin_group(self):
-		return self.find_group(ADMIN_GROUP)
-
-	@property
-	def user_group(self):
-		return self.find_group(USER_GROUP)
-
-	@property
-	def guest_group(self):
-		return self.find_group(GUEST_GROUP)
-
-	def _init_defaults(self):
-		self._default_groups = {
-			ADMIN_GROUP: dict(name="Admins",
-			                  description="Administrators",
-			                  permissions=self.default_permissions_for_group(ADMIN_GROUP),
-			                  subgroups=[],
-			                  changeable=False,
-			                  removable=False,
-			                  default=False,
-			                  toggleable=True),
-			USER_GROUP: dict(name="Operator",
-			                 description="Group to gain operator access",
-			                 permissions=self.default_permissions_for_group(USER_GROUP),
-			                 subgroups=[],
-			                 changeable=True,
-			                 default=True,
-			                 removable=False,
-			                 toggleable=True),
-			GUEST_GROUP: dict(name="Guests",
-			                  description="Anyone who is not currently logged in",
-			                  permissions=self.default_permissions_for_group(GUEST_GROUP),
-			                  subgroups=[],
-			                  changeable=True,
-			                  default=False,
-			                  removable=False,
-			                  toggleable=False),
-			READONLY_GROUP: dict(name="Read-only Access",
-			                     description="Group to gain read-only access",
-			                     permissions=self.default_permissions_for_group(READONLY_GROUP),
-			                     subgroups=[],
-			                     changeable=False,
-			                     removable=False,
-			                     default=False,
-			                     toggleable=True)
-		}
-
-		for key, g in self._default_groups.items():
-			self.add_group(key, g["name"], g["description"],
-			               g["permissions"], g["subgroups"],
-			               changeable=g.get("changeable", True),
-			               removable=g.get("removable", True),
-			               default=g.get("default", False),
-			               toggleable=g.get("toggleable", True),
-			               save=False)
-
-
-	def register_listener(self, listener):
-		self._group_change_listeners.append(listener)
-
-	def unregister_listener(self, listener):
-		self._group_change_listeners.remove(listener)
-
-	def add_group(self, key, name, description, permissions, subgroups,
-	              default=False, removable=True, changeable=True, toggleable=True, save=True, notify=True):
-		pass
-
-	def update_group(self, key, description=None, permissions=None, subgroups=None, default=None, save=True, notify=True):
-		pass
-
-	def remove_group(self, key, save=True, notify=True):
-		pass
-
-	def find_group(self, key):
-		return None
-
-	def _to_permissions(self, *permissions):
-		return list(filter(lambda x: x is not None,
-		                   [Permissions.find(permission) for permission in permissions]))
-
-	def _from_permissions(self, *permissions):
-		return [permission.key for permission in permissions]
-
-	def _from_groups(self, *groups):
-		return [group.key for group in groups]
-
-	def _to_groups(self, *groups):
-		return list(filter(lambda x: x is not None,
-		                   [self._to_group(g) for g in groups]))
-
-	def _to_group(self, group):
-		# noinspection PyCompatibility
-		if isinstance(group, Group):
-			return group
-		elif isinstance(group, basestring):
-			return self.find_group(group)
-		elif isinstance(group, dict):
-			return self.find_group(group.get("key"))
-		else:
-			return None
-
-	def _notify_listeners(self, action, group, *args, **kwargs):
-		method = "on_group_{}".format(action)
-		for listener in self._group_change_listeners:
-			try:
-				getattr(listener, method)(group, *args, **kwargs)
-			except Exception:
-				self._logger.exception("Error notifying listener {!r} via {}".format(listener, method))
-
-class GroupChangeListener:
-=======
     def __init__(self, key):
         need = GroupNeed(key)
-        super(GroupPermission, self).__init__(need)
-
-
-class GroupManager(object):
+        super().__init__(need)
+
+
+class GroupManager:
     @classmethod
     def default_permissions_for_group(cls, group):
         result = []
@@ -332,9 +194,8 @@
                     "Error notifying listener {!r} via {}".format(listener, method)
                 )
 
->>>>>>> 29726b15
-
-class GroupChangeListener(object):
+
+class GroupChangeListener:
     def on_group_added(self, group):
         pass
 
@@ -655,167 +516,7 @@
         Exception.__init__(self, "Group can't be changed: %s" % key)
 
 
-<<<<<<< HEAD
 class Group:
-	def __init__(self, key, name, description="", permissions=None, subgroups=None, default=False, removable=True, changeable=True, toggleable=True):
-		self._key = key
-		self._name = name
-		self._description = description
-		self._permissions = permissions
-		self._subgroups = subgroups
-		self._default = default
-		self._removable = removable
-		self._changeable = changeable
-		self._toggleable = toggleable
-
-	def as_dict(self):
-		from octoprint.access.permissions import OctoPrintPermission
-		return dict(
-			key=self.key,
-			name=self.get_name(),
-			description=self._description,
-			permissions=list(map(lambda p: p.key, self._permissions)),
-			subgroups=list(map(lambda g: g.key, self._subgroups)),
-			needs=OctoPrintPermission.convert_needs_to_dict(self.needs),
-			default=self._default,
-			removable=self._removable,
-			changeable=self._changeable,
-			toggleable=self._toggleable
-		)
-
-	@property
-	def key(self):
-		return self._key
-
-	def get_name(self):
-		return self._name
-
-	def get_description(self):
-		return self._description
-
-	def is_default(self):
-		return self._default
-
-	def is_changeable(self):
-		return self._changeable
-
-	def is_removable(self):
-		return self._removable
-
-	def is_toggleable(self):
-		return self._toggleable
-
-	def add_permissions_to_group(self, permissions):
-		"""Adds a list of permissions to a group"""
-		if not self.is_changeable():
-			raise GroupCantBeChanged(self.key)
-
-		# Make sure the permissions variable is of type list
-		if not isinstance(permissions, list):
-			permissions = [permissions]
-
-		assert(all(map(lambda p: isinstance(p, OctoPrintPermission), permissions)))
-
-		dirty = False
-		for permission in permissions:
-			if permissions not in self.permissions:
-				self._permissions.append(permission)
-				dirty = True
-
-		return dirty
-
-	def remove_permissions_from_group(self, permissions):
-		"""Removes a list of permissions from a group"""
-		if not self.is_changeable():
-			raise GroupCantBeChanged(self.key)
-
-		# Make sure the permissions variable is of type list
-		if not isinstance(permissions, list):
-			permissions = [permissions]
-
-		assert(all(map(lambda p: isinstance(p, OctoPrintPermission), permissions)))
-
-		dirty = False
-		for permission in permissions:
-			if permission in self._permissions:
-				self._permissions.remove(permission)
-				dirty = True
-
-		return dirty
-
-	def add_subgroups_to_group(self, subgroups):
-		"""Adds a list of subgroups to a group"""
-		if not self.is_changeable():
-			raise GroupCantBeChanged(self.key)
-
-		# Make sure the subgroups variable is of type list
-		if not isinstance(subgroups, list):
-			subgroups = [subgroups]
-
-		assert(all(map(lambda g: isinstance(g, Group), subgroups)))
-
-		dirty = False
-		for group in subgroups:
-			if group.is_toggleable() and group not in self._subgroups:
-				self._subgroups.append(group)
-				dirty = True
-
-		return dirty
-
-	def remove_subgroups_from_group(self, subgroups):
-		"""Removes a list of subgroups from a group"""
-		"""Adds a list of subgroups to a group"""
-		if not self.is_changeable():
-			raise GroupCantBeChanged(self.key)
-
-		# Make sure the subgroups variable is of type list
-		if not isinstance(subgroups, list):
-			subgroups = [subgroups]
-
-		assert (all(map(lambda g: isinstance(g, Group), subgroups)))
-
-		dirty = False
-		for group in subgroups:
-			if group.is_toggleable() and group in self._subgroups:
-				self._subgroups.remove(group)
-				dirty = True
-
-		return dirty
-
-	def change_default(self, default):
-		"""Changes the default flag of a Group"""
-		if not self.is_changeable():
-			raise GroupCantBeChanged(self.key)
-
-		self._default = default
-
-	def change_description(self, description):
-		"""Changes the description of a group"""
-		self._description = description
-
-	@property
-	def permissions(self):
-		if Permissions.ADMIN in self._permissions:
-			return Permissions.all()
-
-		return list(filter(lambda p: p is not None, self._permissions))
-
-	@property
-	def subgroups(self):
-		return filter(lambda g: g is not None, self._subgroups)
-
-	@property
-	def needs(self):
-		needs = set()
-		needs.add(GroupNeed(self.key))
-		for p in self.permissions:
-			needs = needs.union(p.needs)
-		for g in self.subgroups:
-			needs = needs.union(g.needs)
-
-		return needs
-=======
-class Group(object):
     def __init__(
         self,
         key,
@@ -950,7 +651,6 @@
             if group.is_toggleable() and group in self._subgroups:
                 self._subgroups.remove(group)
                 dirty = True
->>>>>>> 29726b15
 
         return dirty
 
