//@import "bootstrap/bootstrap.less";
@import "bootstrap/buttons.less";
@import "bootstrap/variables.less";
@import "bootstrap/mixins.less";
@import "variables.less";
@import "mixins.less";

// Body
body {
  //padding-top: 60px;
}

// Navigation bar
.navbar-inner-text (@base, @text-color) {
  text-shadow: 0 1px 0 contrast(@base, lighten(@base, 15%), darken(@base, 15%));
  color: @text-color;
  @caret-color: average(@base, @text-color);
  @caret-hover-color: average(@caret-color, @text-color);

  .caret {
    border-bottom-color: @caret-color;
    border-top-color: @caret-color;
  }

  &:hover .caret, &:focus .caret {
    border-bottom-color: @caret-hover-color;
    border-top-color: @caret-hover-color;
  }
}

.brand (@color, @dark, @light) when (@color = @dark) {
  span {
    background-image: url(../img/tentacle-20x20.png);

    @media (-webkit-min-device-pixel-ratio: 2), (min-resolution: 192dpi) {
      background-image: url(../img/tentacle-20x20@2x.png);
    }
  }
}
.brand (@color, @dark, @light) when (@color = @light) {
  span {
    background-image: url(../img/tentacle-20x20-light.png);

    @media (-webkit-min-device-pixel-ratio: 2), (min-resolution: 192dpi) {
      background-image: url(../img/tentacle-20x20-light@2x.png);
    }
  }
}

.nowrap {
  white-space: nowrap;
}

.actioncol {
  text-align: center;
  .nowrap;

  a {
    text-decoration: none;
    color: #000;

    &.disabled {
      color: #ccc;
      cursor: default;
    }
  }
}

.navbar-background-color (@top, @bottom, @image) when (isstring(@image)) {
  #imggradient > .vertical(@top, @bottom, @image);
}

.navbar-background-color(@top, @bottom, @image) when not (isstring(@image)) {
  #gradient > .vertical(@top, @bottom);
}


.navbar-inner-color (@base, @gradientalpha: 100%, @image: false) {
  @top: lighten(@base, 25%);
  @bottom: darken(@base, 15%);

  @text-color-light: #f2f2f2;
  @text-color-dark: #333333;
  @text-color: contrast(@bottom, @text-color-dark, @text-color-light);

  .navbar-background-color(fade(@top, @gradientalpha), fade(@bottom, @gradientalpha), @image);

  .brand, .nav>li>a {
    .navbar-inner-text(@base, @text-color);
  }

  .brand {
    .brand(@text-color, @text-color-dark, @text-color-light);
  }

  .nav {
    li.dropdown.open>.dropdown-toggle, li.dropdown.active>.dropdown-toggle, li.dropdown.open.active>.dropdown-toggle {
      // invert for dropdown
      .navbar-background-color(fade(@bottom, @gradientalpha), fade(@top, @gradientalpha), @image);
    }
  }
}

#navbar .navbar-inner {
  @base: #F2F2F2;
  .navbar-inner-color(@base);

  &.transparent {
    .navbar-inner-color(@base, 60%, "../img/trans-background.png");
  }

  &.red {
    @base: #bd362f;
    .navbar-inner-color(@base);

    &.transparent {
      .navbar-inner-color(@base, 60%, "../img/trans-background.png");
    }
  }
  &.orange {
    @base: #F27728;
    .navbar-inner-color(@base);

    &.transparent {
      .navbar-inner-color(@base, 60%, "../img/trans-background.png");
    }
  }
  &.yellow {
    @base: #F2DE28;
    .navbar-inner-color(@base);

    &.transparent {
      .navbar-inner-color(@base, 60%, "../img/trans-background.png");
    }
  }
  &.green {
    @base: #77FF28;
    .navbar-inner-color(@base);

    &.transparent {
      .navbar-inner-color(@base, 60%, "../img/trans-background.png");
    }
  }
  &.blue {
    @base: #04c;
    .navbar-inner-color(@base);

    &.transparent {
      .navbar-inner-color(@base, 60%, "../img/trans-background.png");
    }
  }
  &.violet {
    @base: #7728FF;
    .navbar-inner-color(@base);

    &.transparent {
      .navbar-inner-color(@base, 60%, "../img/trans-background.png");
    }
  }
  &.black {
    @base: #383838;
    .navbar-inner-color(@base);

    &.transparent {
      .navbar-inner-color(@base, 60%, "../img/trans-background.png");
    }
  }
  &.white {
    @base: #eeeeee;
    .navbar-inner-color(@base);

    &.transparent {
      .navbar-inner-color(@base, 60%, "../img/trans-background.png");
    }
  }

  .brand span {
    background-size: 20px 20px;
    background-position: left center;
    padding-left: 24px;
    background-repeat: no-repeat;
  }
}

.octoprint-container {
  margin-top: 20px;

  /** OctoPrint application tabs */

  .tab-content {
    padding: 9px 15px;
    border-left: 1px solid #DDD;
    border-right: 1px solid #DDD;
    border-bottom: 1px solid #DDD;

    @radius: 4px;
    .border-bottom-right-radius(@radius);
    .border-bottom-left-radius(@radius);
  }

  .nav {
    margin-bottom: 0px;
  }

  .tab-content h1 {
    display: block;
    width: 100%;
    padding: 0;
    margin-bottom: 20px;
    font-size: 21px;
    line-height: 40px;
    color: #333;
    border: 0;
    border-bottom: 1px solid #E5E5E5;
    font-weight: normal;
  }

  /** Accordions */

  .accordion-heading {
    .accordion-heading-button {
      float: right;

      a {
        display: inline-block;
        padding: 8px 15px;
        font-size: 14px;
        line-height: 20px;
        color: #000;
        text-decoration: none;
        background: none;

        -webkit-box-shadow: none;
        -moz-box-shadow: none;
        box-shadow: none;
      }
    }

    a.accordion-toggle {
      display: inline-block;
    }

    [class^="icon-"],
    [class*=" icon-"] {
      color: #000;
    }
  }
}

.print-control .btn {
  padding-left: 4px;
  padding-right: 4px;
}

.upload-buttons .btn {
  margin-right: 0;
}

/** Tables */

table {
  table-layout: fixed;

  .popover-title {
    text-overflow: ellipsis;
    word-break: break-all;
  }

  th, td {
    overflow: hidden;

    // gcode files
    &.gcode_files_name {
      text-overflow: ellipsis;
      text-align: left;
      .nowrap;
    }

    &.gcode_files_action {
      width: 90px;
      .actioncol;
    }

    // timelapse files
    &.timelapse_files_name {
      text-overflow: ellipsis;
      text-align: left;
    }

    &.timelapse_files_size {
      text-align: right;
      width: 55px;
    }

    &.timelapse_files_action {
      width: 45px;
      .actioncol;
    }

    // user settings
    &.settings_users_name {
      text-overflow: ellipsis;
      text-align: left;
    }

    &.settings_users_active, &.settings_users_admin {
      text-align: center;
      width: 55px;
    }

    &.settings_users_actions {
      width: 60px;
      .actioncol;
    }

    // log files
    &.settings_logs_name {
      text-overflow: ellipsis;
      text-align: left;
    }

    &.settings_logs_size {
      text-align: right;
      width: 70px;
    }

    &.settings_logs_date {
      text-align: left;
      width: 130px;
    }

    &.settings_logs_action {
      width: 70px;
      .actioncol;
    }

    // Printer profiles
    &.settings_printerProfiles_profiles_name {
      text-overflow: ellipsis;
      text-align: left;
    }

    &.settings_printerProfiles_profiles_model {
      text-align: left;
      width: 250px;
    }

    &.settings_printerProfiles_profiles_action {
      width: 80px;
      .actioncol;
    }

  }
}


/** Temperature tab */

#temperature-graph {
  height: 350px;
  width: 100%;
  background-image: url("../img/graph-background.png");
  background-position: center;
  background-repeat: no-repeat;
}

.tab-content, .tab-pane {
  overflow: visible;
}

.tempInput {
  width: 50px;
}

#temp_newTemp, #temp_newBedTemp, #speed_innerWall, #speed_outerWall, #speed_fill, #speed_support,
#webcam_timelapse_interval, #webcam_timelapse_postRoll, #webcam_timelapse_fps {
  text-align: right;
}

ul.dropdown-menu li a {
  cursor: pointer;
}

/** Connection settings */

#connection_ports, #connection_baudrates, #connection_printers {
  width: 100%;
}

/** Offline & Reload overlay */

#offline_overlay,
#reloadui_overlay {
  position: fixed;
  top: 0;
  left: 0;
  width: 100%;
  height: 100%;
  display: none;
}

#offline_overlay {
  z-index: 10002;
}

#reloadui_overlay {
  z-index: 10001;
}

#offline_overlay_background,
#reloadui_overlay_background {
  position: fixed;
  top: 0;
  left: 0;
  width: 100%;
  height: 100%;
  background-color: #000000;
  filter:alpha(opacity=50);
  -moz-opacity:0.5;
  -khtml-opacity: 0.5;
  opacity: 0.5;
}

#offline_overlay_wrapper,
#reloadui_overlay_wrapper {
  position: absolute;
  top: 0;
  bottom: 0;
  left: 0;
  right: 0;
  padding-top: 60px;

  .container {
    margin: auto;
  }
}

/** Webcam */

#webcam_container {
  width: 100%;
  position: relative;
  outline: none;

  //min-height: 440px;

  .keycontrol_overlay {
    position: absolute;
    left: 10px;
    right: 10px;
    bottom: 10px;
    background: rgba(0, 0, 0, 0.5);
    font-size: 85%;
    color: white;
    padding: 0;

    kbd {
      border: 1px solid #eeeeee;
      border-radius: 3px;
      margin-left: 2px;
      margin-right: 2px;
      font-size: 90%;
      padding: 2px;
      min-width: 1em;
    }

    .keycontrol_overlay_heading {
      position: relative;
      padding: 10px;
      font-weight: bold;
    }

    .keycontrol_overlay_column {
      position: relative;
      width: 45%;
      padding: 10px;
      float: left;
    }
  }
}

/** GCODE file manager */

#files {
  .gcode_files {
    @padding: 5px;
    @scrollBar: 5px;
    @line-height: 20px;

    padding-right: @scrollBar + 2px;

    .entry {
      padding: @padding;
      line-height: @line-height;
      border-bottom: 1px solid #ddd;
      position: relative;

      &:hover {
        background-color: #f5f5f5;
      }

      .title {
        text-overflow: ellipsis;
        word-break: break-all;
      }

      .uploaded, .size, .additionalInfo {
        font-size: 85%;
        color: #999;
      }

      .action-buttons {
        position: absolute;
        bottom: @padding;
        right: @padding;
      }

      .additionalInfo {
        padding-bottom: @line-height + 2px;
      }
    }
  }

  .upload-buttons {
    margin-top: 10px;
  }

  .form-search {
    text-align: center;
    margin-bottom: 5px !important;
  }
}

/** Control tab */

#control {
  overflow: hidden;

  .jog-panel {
    float: left;
    margin-right: 19px;
  }

  h1 {
    text-align: left;
  }

  .jog-panel {
    >div {
      text-align: center;
    }

    >div.distance {
      text-align: left;
    }

    .slider {
      margin-bottom: 10px;
    }
  }

  .box {
    width: 30px;
    height: 30px;
    margin-right: 10px;
    margin-bottom: 10px;
    padding-left: 8px;
  }

  .control-box {
    display: block;
    height: 30px;
    margin-bottom: 10px;
  }

  .btn-group {
    margin-bottom: 10px;
  }

  .btn-group.distance > .btn {
    width: 43px;
    padding: 3px 0;
    height: 30px;
  }

  .slider-handle {
    width: 14px;
    height: 14px;
    margin-left: -7px;
    margin-top: -3px;
  }

  .custom_section {
    h1 {
      cursor: pointer;
    }
  }

  .custom_section_horizontal > .custom_control {
    display: inline-block;
  }

  .custom_section_vertical > .custom_control {
      display:block;
  }

  .custom_control {
    .slider {
      margin-left: 10px;
      margin-right: 10px;
      margin-bottom: 2px;
    }
  }
}

/** GCODE viewer */

#gcode {
  .progress {
    width: 582px;

    .bar {
      .transition(width 0s linear);
    }
  }

  .canvas_container {
    position: relative;
  }

  #gcode_layer_slider {
    position: absolute;
    right: 0;
    top: 0;
    height: 568px;
    float: right;

    .slider-handle {
      width: 14px;
      height: 14px;
      margin-left: -3px;
      margin-top: -7px;
    }
  }

  #gcode_command_slider {
    .slider-handle {
      width: 14px;
      height: 14px;
      margin-left: -7px;
      margin-top: -3px;
    }
  }
}

/** Terminal output */

#term {
  .terminal {
    #terminal-output {
      min-height: 340px;
      margin-bottom: 5px;
    }

    margin-bottom: 30px;
  }

  #terminal-sendpanel {
    text-align: right;
  }
}

#settings_dialog_menu,
#wizard_dialog_menu {
  margin-left: 0;
}

#wizard_firstrun_acl {
  .acl_decision {
    margin-top: 1em;
  }
}



#settings_appearance_managelanguagesdialog_emptylist {
  overflow: hidden;
  width: 100%;
  height: 300px;
  text-align: center;
  display: table;

  div {
    display: table-cell;
    vertical-align: middle;
  }
}

/** Footer */
.footer {
  ul {
    margin: 0;

    li {
      &:first-child {
        margin-left: 0;
      }

      display: inline;
      margin-left: 1em;
      font-size: 85%;
      a {
        color: #555;
      }
    }

  }
}

/** Notifications */

.ui-pnotify .alert a {
  color: #c09853;
}
.ui-pnotify .alert-error a,
.ui-pnotify .alert-danger a {
  color: #b94a48;
}
.ui-pnotify .alert-success a {
  color: #468847;
}
.ui-pnotify .alert-info a {
  color: #3a87ad;
}

.pnotify_additional_info {
  .pnotify_more {
    font-size: 85%;
  }
}

/** General helper classes */

.text-right {
  text-align: right;
}

.text-center {
  text-align: center;
}

.overflow_visible {
  overflow: visible !important;
}

.border_box {
  -webkit-box-sizing: border-box;
  -moz-box-sizing: border-box;
  box-sizing: border-box;
}

.hidden {
  display: none;
}

textarea.block {
  .border_box;
  width: 100%;
}

#drop_overlay {
  position: fixed;
  top: 0;
  left: 0;
  width: 100%;
  height: 100%;
  z-index: 10000;
  display: none;

  &.in {
    display: block;
  }

  #drop_overlay_background {
    position: fixed;
    top: 0;
    left: 0;
    width: 100%;
    height: 100%;
    background-color: #000000;
    filter:alpha(opacity=50);
    -moz-opacity:0.5;
    -khtml-opacity: 0.5;
    opacity: 0.5;
  }

  #drop_overlay_wrapper {
    position: absolute;
    top: 0;
    bottom: 0;
    left: 0;
    right: 0;
    padding-top: 60px;

    @dropzone_width: 50%;
    @dropzone_height: 100%;
    @border_color: #cccccc;

    #drop, #drop_background {
      position: absolute;
      top: 0;
      left: 0;
      margin-left: 0;
      width: 100%;
    }

    #drop_locally, #drop_locally_background {
      position: absolute;
      top: 0;
      left: 50%;
      margin-left: -50%;
      width: 50%;
      border-right: 2px dashed @border_color;
    }

    #drop_sd, #drop_sd_background {
      position: absolute;
      top: 0;
      left: 50%;
      margin-left: 0;
      width: 50%;
      border-left: 2px dashed @border_color;
    }

    .dropzone {
      height: @dropzone_height;
      z-index: 10001;

      color: #ffffff;
      font-size: 30px;

      i {
        font-size: 50px;
      }

      .text {
        display: block;
        text-align: center;
        line-height: 40px;
        position: absolute;
        width: 100%;
        bottom: 5%;

        filter:alpha(opacity=100);
        -moz-opacity:1.0;
        -khtml-opacity: 1.0;
        opacity: 1.0;
      }
    }

    .dropzone_background {
      width: @dropzone_width;
      height: @dropzone_height;

      background-color: #000000;
      filter:alpha(opacity=25);
      -moz-opacity:0.25;
      -khtml-opacity: 0.25;
      opacity: 0.25;

      &.hover {
        background-color: #000000;
        filter:alpha(opacity=50);
        -moz-opacity:0.5;
        -khtml-opacity: 0.5;
        opacity: 0.5;

      }

      &.fade {
        -webkit-transition: all 0.3s ease-out;
        -moz-transition: all 0.3s ease-out;
        -ms-transition: all 0.3s ease-out;
        -o-transition: all 0.3s ease-out;
        transition: all 0.3s ease-out;
        opacity: 1;
      }
    }
  }
}

.icon-sd-black-14 {
  background: url("../img/icon-sd-black-14.png") 0 3px no-repeat;
  width: 11px;
  height: 17px;
  display: inline-block !important;
}

.center {
  float: none;
  margin-left: auto;
  margin-right: auto;
}

<<<<<<< HEAD
.flipH {
  -webkit-transform: scaleX(-1);
  -moz-transform: scaleX(-1);
  -ms-transform: scaleX(-1);
}

.flipV {
  -webkit-transform: scaleY(-1);
  -moz-transform: scaleY(-1);
  -ms-transform: scaleY(-1);
}

.flipH.flipV {
  -webkit-transform: scaleX(-1) scaleY(-1);
  -moz-transform: scaleX(-1) scaleY(-1);
  -ms-transform: scaleX(-1) scaleY(-1);
}

.rotate90 {
  -webkit-transform: rotate(-90deg);
  transform: rotate(-90deg);
=======
.ui-pnotify a {
  text-decoration: underline;
>>>>>>> 8149a3b4
}

/** Styles for Bootstrap Slider */

.slider {
  .slider-selection {
    .buttonBackground(@btnPrimaryBackground, @btnPrimaryBackgroundHighlight);
  }

  &.slider-disabled .slider-selection {
    background-image: none;
    .opacity(65);
    .box-shadow(none);
  }

  .slider-track {
    background-color: @wellBackground;
    border: 1px solid darken(@wellBackground, 7%);
    .border-radius(@baseBorderRadius);
    .box-shadow(inset 0 1px 1px rgba(0,0,0,.05));
  }

  &.slider-disabled .slider-track {
    background-image: none;
    .opacity(65);
    .box-shadow(none);
  }

  .slider-handle {
    .btn;
    padding: 0;
    margin-bottom: 0;
    .opacity(100);

    &.hide {
      display: none;
    }

    &.round {
      .border-radius(50%);
    }
  }
}

.modal.large {
  width: 975px;
  margin-left: -487px;
}

.full-sized-box {
  position: absolute;
  bottom: 0;
  left: 0;
  right: 0;
  top: 0;

  padding: 15px;

  .row-fluid {
    height: 100%;
  }

  @media (max-width: 979px) {
    position: static;
  }
}

// Special delivery for Safari browsers... because Safari >= 8 sometimes just
// shows us white panes on the settings dialog when the full-sized-box has
// an absolute position (which it needs for both scrollbars to work), at least
// until the page is resized or otherwise a rerender is triggered, we'll have
// our styling resolve to static positioning on that browser for now.
//
// This btw also means that the dialog will change in size. Yay.
//
// Better use something else if you have the option, that thing is really
// weird.
_::-webkit-full-page-media, _:future, :root .full-sized-box {
  position: static;
}

.scrollable {
  height: 100%;
  overflow: auto;
  -webkit-overflow-scrolling: touch;
}

.input-append, .input-prepend {
  .add-on {
    &.add-on-limited {
      overflow-x: hidden;
      text-overflow: ellipsis;
      width: inherit;
    }
  }
}

.control-group.error .input-prepend .fileinput-button,
.control-group.error .input-append .fileinput-button {
  border-color: #b94a48;
}

input[type=number] {
  text-align: right;
}<|MERGE_RESOLUTION|>--- conflicted
+++ resolved
@@ -902,7 +902,6 @@
   margin-right: auto;
 }
 
-<<<<<<< HEAD
 .flipH {
   -webkit-transform: scaleX(-1);
   -moz-transform: scaleX(-1);
@@ -924,10 +923,10 @@
 .rotate90 {
   -webkit-transform: rotate(-90deg);
   transform: rotate(-90deg);
-=======
+}
+
 .ui-pnotify a {
   text-decoration: underline;
->>>>>>> 8149a3b4
 }
 
 /** Styles for Bootstrap Slider */
