$(function () {
    function PrinterStateViewModel(parameters) {
        var self = this;

        self.loginState = parameters[0];
        self.settings = parameters[1];
        self.access = parameters[2];

        self.stateString = ko.observable(undefined);
        self.errorString = ko.observable(undefined);
        self.hasErrorString = ko.pureComputed(function () {
            return !!self.errorString();
        });

        self.resendCount = ko.observable(0);
        self.resendTotalTransmitted = ko.observable(0);
        self.resendRatio = ko.observable(0);
        self.resendRatioCritical = ko.pureComputed(function () {
            return (
                self.resendRatio() >= self.settings.serial_resendRatioThreshold() &&
                self.resendTotalTransmitted() >= self.settings.serial_resendRatioStart()
            );
        });
        self.resendRatioNotification = undefined;

        self.isErrorOrClosed = ko.observable(undefined);
        self.isOperational = ko.observable(undefined);
        self.isPrinting = ko.observable(undefined);
        self.isCancelling = ko.observable(undefined);
        self.isPausing = ko.observable(undefined);
        self.isPaused = ko.observable(undefined);
        self.isError = ko.observable(undefined);
        self.isReady = ko.observable(undefined);
        self.isLoading = ko.observable(undefined);
        self.isSdReady = ko.observable(undefined);

        self.isBusy = ko.pureComputed(function () {
            return (
                self.isPrinting() ||
                self.isCancelling() ||
                self.isPausing() ||
                self.isPaused()
            );
        });

        self.enablePrint = ko.pureComputed(function () {
            return (
                self.isOperational() &&
                self.isReady() &&
                !self.isPrinting() &&
                !self.isCancelling() &&
                !self.isPausing() &&
                self.loginState.hasPermission(self.access.permissions.PRINT) &&
                self.filename()
            );
        });
        self.enablePause = ko.pureComputed(function () {
            return (
                self.isOperational() &&
                (self.isPrinting() || self.isPaused()) &&
                !self.isCancelling() &&
                !self.isPausing() &&
                self.loginState.hasPermission(self.access.permissions.PRINT)
            );
        });
        self.enableCancel = ko.pureComputed(function () {
            return (
                self.isOperational() &&
                (self.isPrinting() || self.isPaused()) &&
                !self.isCancelling() &&
                !self.isPausing() &&
                self.loginState.loggedIn()
            );
        });

        self.filename = ko.observable(undefined);
        self.filepath = ko.observable(undefined);
        self.filedisplay = ko.observable(undefined);
        self.filesize = ko.observable(undefined);
        self.filepos = ko.observable(undefined);
        self.filedate = ko.observable(undefined);
        self.progress = ko.observable(undefined);
        self.printTime = ko.observable(undefined);
        self.printTimeLeft = ko.observable(undefined);
        self.printTimeLeftOrigin = ko.observable(undefined);
        self.sd = ko.observable(undefined);
        self.timelapse = ko.observable(undefined);
        self.user = ko.observable(undefined);

        self.busyFiles = ko.observableArray([]);

        self.filament = ko.observableArray([]);
        self.estimatedPrintTime = ko.observable(undefined);
        self.lastPrintTime = ko.observable(undefined);

        self.currentHeight = ko.observable(undefined);

        self.TITLE_PRINT_BUTTON_PAUSED = gettext(
            "Restarts the print job from the beginning"
        );
        self.TITLE_PRINT_BUTTON_UNPAUSED = gettext("Starts the print job");
        self.TITLE_PAUSE_BUTTON_PAUSED = gettext("Resumes the print job");
        self.TITLE_PAUSE_BUTTON_UNPAUSED = gettext("Pauses the print job");

        self.titlePrintButton = ko.observable(self.TITLE_PRINT_BUTTON_UNPAUSED);
        self.titlePauseButton = ko.observable(self.TITLE_PAUSE_BUTTON_UNPAUSED);

        var estimatedPrintTimeStringHlpr = function (fmt) {
            if (self.lastPrintTime()) return fmt(self.lastPrintTime());
            if (self.estimatedPrintTime()) return fmt(self.estimatedPrintTime());
            return "-";
        };
        self.estimatedPrintTimeString = ko.pureComputed(function () {
            return estimatedPrintTimeStringHlpr(
                self.settings.appearance_fuzzyTimes()
                    ? formatFuzzyPrintTime
                    : formatDuration
            );
        });
        self.estimatedPrintTimeExactString = ko.pureComputed(function () {
            return estimatedPrintTimeStringHlpr(formatDuration);
        });
        self.byteString = ko.pureComputed(function () {
            if (!self.filesize()) return "-";
            var filepos = self.filepos() ? formatSize(self.filepos()) : "-";
            return filepos + " / " + formatSize(self.filesize());
        });
        self.heightString = ko.pureComputed(function () {
            if (!self.currentHeight()) return "-";
            return _.sprintf("%.02fmm", self.currentHeight());
        });
        self.printTimeString = ko.pureComputed(function () {
            if (!self.printTime()) return "-";
            return formatDuration(self.printTime());
        });
        var printTimeLeftStringHlpr = function (fmt) {
            if (self.printTimeLeft() === undefined) {
                if (!self.printTime() || !(self.isPrinting() || self.isPaused())) {
                    return "-";
                } else {
                    return gettext("Still stabilizing...");
                }
            } else {
                return fmt(self.printTimeLeft());
            }
        };
        self.printTimeLeftString = ko.pureComputed(function () {
            return printTimeLeftStringHlpr(
                self.settings.appearance_fuzzyTimes()
                    ? formatFuzzyPrintTime
                    : formatDuration
            );
        });
        self.printTimeLeftExactString = ko.pureComputed(function () {
            return printTimeLeftStringHlpr(formatDuration);
        });
        self.printTimeLeftOriginString = ko.pureComputed(function () {
            var value = self.printTimeLeftOrigin();
            switch (value) {
                case "linear": {
                    return gettext(
                        "Based on a linear approximation (very low accuracy, especially at the beginning of the print)"
                    );
                }
                case "analysis": {
                    return gettext(
                        "Based on the estimate from analysis of file (medium accuracy)"
                    );
                }
                case "mixed-analysis": {
                    return gettext(
                        "Based on a mix of estimate from analysis and calculation (medium accuracy)"
                    );
                }
                case "average": {
                    return gettext(
                        "Based on the average total of past prints of this model with the same printer profile (usually good accuracy)"
                    );
                }
                case "mixed-average": {
                    return gettext(
                        "Based on a mix of average total from past prints and calculation (usually good accuracy)"
                    );
                }
                case "estimate": {
                    return gettext("Based on the calculated estimate (best accuracy)");
                }
                default: {
                    return "";
                }
            }
        });
        self.printTimeLeftOriginClass = ko.pureComputed(function () {
            var value = self.printTimeLeftOrigin();
            switch (value) {
                default:
                case "linear": {
                    return "text-error";
                }
                case "analysis":
                case "mixed-analysis": {
                    return "text-warning";
                }
                case "average":
                case "mixed-average":
                case "estimate": {
                    return "text-success";
                }
            }
        });
        self.progressString = ko.pureComputed(function () {
            if (!self.progress()) return 0;
            return self.progress();
        });
        self.progressBarString = ko.pureComputed(function () {
            if (!self.progress()) {
                return "";
            }
            return _.sprintf("%d%%", self.progress());
        });
        self.pauseString = ko.pureComputed(function () {
            if (self.isPaused()) return gettext("Continue");
            else return gettext("Pause");
        });

        self.timelapseString = ko.pureComputed(function () {
            var timelapse = self.timelapse();

            if (!timelapse || !timelapse.hasOwnProperty("type")) return "-";

            var type = timelapse["type"];
            if (type === "zchange") {
                return gettext("On Z Change");
            } else if (type === "timed") {
                return (
                    gettext("Timed") +
                    " (" +
                    timelapse["options"]["interval"] +
                    " " +
                    gettext("sec") +
                    ")"
                );
            } else {
                return "-";
            }
        });

        self.userString = ko.pureComputed(function () {
            var user = self.user();
<<<<<<< HEAD
            if (!CONFIG_ACCESS_CONTROL || user === "_dummy") {
                return "";
            }

            if (user === "_cli") {
                user = "CLI";
=======
            if (user === "_api") {
                user = "API client";
>>>>>>> b124de4f
            }

            var file = self.filename();
            return user ? user : file ? "-" : "";
        });

        self.dateString = ko.pureComputed(function () {
            var date = self.filedate();
            if (!date) {
                return "";
            }

            return formatDate(date, {seconds: true});
        });

        self.fromCurrentData = function (data) {
            self._fromData(data);
        };

        self.fromHistoryData = function (data) {
            self._fromData(data);
        };

        self.fromTimelapseData = function (data) {
            self.timelapse(data);
        };

        self._fromData = function (data) {
            self._processStateData(data.state);
            self._processJobData(data.job);
            self._processProgressData(data.progress);
            self._processZData(data.currentZ);
            self._processBusyFiles(data.busyFiles);
            self._processResends(data.resends);

            self._checkResendRatioCriticality();
        };

        self._processStateData = function (data) {
            var prevPaused = self.isPaused();

            self.stateString(gettext(data.text));
            self.errorString(data.error);
            self.isErrorOrClosed(data.flags.closedOrError);
            self.isOperational(data.flags.operational);
            self.isPaused(data.flags.paused);
            self.isPrinting(data.flags.printing);
            self.isCancelling(data.flags.cancelling);
            self.isPausing(data.flags.pausing);
            self.isError(data.flags.error);
            self.isReady(data.flags.ready);
            self.isSdReady(data.flags.sdReady);

            if (self.isPaused() !== prevPaused) {
                if (self.isPaused()) {
                    self.titlePrintButton(self.TITLE_PRINT_BUTTON_PAUSED);
                    self.titlePauseButton(self.TITLE_PAUSE_BUTTON_PAUSED);
                } else {
                    self.titlePrintButton(self.TITLE_PRINT_BUTTON_UNPAUSED);
                    self.titlePauseButton(self.TITLE_PAUSE_BUTTON_UNPAUSED);
                }
            }
        };

        self._processJobData = function (data) {
            if (data.file) {
                self.filename(data.file.name);
                self.filepath(data.file.path);
                self.filesize(data.file.size);
                self.filedisplay(data.file.display);
                self.filedate(data.file.date);
                self.sd(data.file.origin === "sdcard");
            } else {
                self.filename(undefined);
                self.filepath(undefined);
                self.filesize(undefined);
                self.filedisplay(undefined);
                self.filedate(undefined);
                self.sd(undefined);
            }

            self.estimatedPrintTime(data.estimatedPrintTime);
            self.lastPrintTime(data.lastPrintTime);

            var result = [];
            if (
                data.filament &&
                typeof data.filament === "object" &&
                _.keys(data.filament).length > 0
            ) {
                var keys = _.keys(data.filament);
                keys.sort();
                _.each(keys, function (key) {
                    if (
                        !_.startsWith(key, "tool") ||
                        !data.filament[key] ||
                        !data.filament[key].hasOwnProperty("length") ||
                        data.filament[key].length <= 0
                    )
                        return;

                    result.push({
                        name: ko.observable(
                            gettext("Tool") + " " + key.substr("tool".length)
                        ),
                        data: ko.observable(data.filament[key])
                    });
                });
            }
            self.filament(result);

            self.user(data.user);
        };

        self._processProgressData = function (data) {
            if (data.completion) {
                self.progress(data.completion);
            } else {
                self.progress(undefined);
            }
            self.filepos(data.filepos);
            self.printTime(data.printTime);
            self.printTimeLeft(data.printTimeLeft);
            self.printTimeLeftOrigin(data.printTimeLeftOrigin);
        };

        self._processZData = function (data) {
            self.currentHeight(data);
        };

        self._processBusyFiles = function (data) {
            var busyFiles = [];
            _.each(data, function (entry) {
                if (entry.hasOwnProperty("path") && entry.hasOwnProperty("origin")) {
                    busyFiles.push(entry.origin + ":" + entry.path);
                }
            });
            self.busyFiles(busyFiles);
        };

        self._processResends = function (data) {
            self.resendCount(data.count);
            self.resendTotalTransmitted(data.transmitted);
            self.resendRatio(data.ratio);
        };

        self._checkResendRatioCriticality = function () {
            if (self.resendRatioCritical()) {
                if (self.resendRatioNotification === undefined) {
                    var message = gettext(
                        "<p>%(ratio)d%% of transmitted lines have triggered resend " +
                            "requests. The communication with the printer is unreliable " +
                            "and this will cause print artefacts and failures.</p><p>Please " +
                            "see <a href='%(url)s' target='_blank'>this FAQ entry</a> " +
                            "on tips on how to solve this.</p>"
                    );
                    message = _.sprintf(message, {
                        ratio: self.resendRatio(),
                        url: "https://faq.octoprint.org/communication-errors"
                    });
                    self.resendRatioNotification = new PNotify({
                        title: gettext("Critical resend ratio!"),
                        text: message,
                        type: "error",
                        hide: false
                    });
                }
            } else if (self.resendRatioNotification !== undefined) {
                self.resendRatioNotification.remove();
                self.resendRatioNotification = undefined;
            }
        };

        self.print = function () {
            if (self.isPaused()) {
                showConfirmationDialog({
                    message: gettext(
                        "This will restart the print job from the beginning."
                    ),
                    onproceed: function () {
                        OctoPrint.job.restart();
                    }
                });
            } else {
                if (!self.settings.feature_printStartConfirmation()) {
                    OctoPrint.job.start();
                } else {
                    showConfirmationDialog({
                        message: gettext(
                            "This will start a new print job. Please check that the print bed is clear."
                        ),
                        question: gettext("Do you want to start the print job now?"),
                        cancel: gettext("No"),
                        proceed: gettext("Yes"),
                        onproceed: function () {
                            OctoPrint.job.start();
                        },
                        nofade: true
                    });
                }
            }
        };

        self.onlyPause = function () {
            OctoPrint.job.pause();
        };

        self.onlyResume = function () {
            OctoPrint.job.resume();
        };

        self.pause = function (action) {
            OctoPrint.job.togglePause();
        };

        self.cancel = function () {
            if (!self.settings.feature_printCancelConfirmation()) {
                OctoPrint.job.cancel();
            } else {
                showConfirmationDialog({
                    message: gettext("This will cancel your print."),
                    cancel: gettext("No, continue the print"),
                    proceed: gettext("Yes, cancel the print"),
                    onproceed: function () {
                        OctoPrint.job.cancel();
                    },
                    nofade: true
                });
            }
        };
    }

    OCTOPRINT_VIEWMODELS.push({
        construct: PrinterStateViewModel,
        dependencies: ["loginStateViewModel", "settingsViewModel", "accessViewModel"],
        elements: ["#state_wrapper", "#drop_overlay"]
    });
});<|MERGE_RESOLUTION|>--- conflicted
+++ resolved
@@ -247,17 +247,8 @@
 
         self.userString = ko.pureComputed(function () {
             var user = self.user();
-<<<<<<< HEAD
-            if (!CONFIG_ACCESS_CONTROL || user === "_dummy") {
-                return "";
-            }
-
             if (user === "_cli") {
                 user = "CLI";
-=======
-            if (user === "_api") {
-                user = "API client";
->>>>>>> b124de4f
             }
 
             var file = self.filename();
