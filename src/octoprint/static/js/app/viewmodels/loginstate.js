$(function() {
    function LoginStateViewModel() {
        var self = this;

        self.loginUser = ko.observable("");
        self.loginPass = ko.observable("");
        self.loginRemember = ko.observable(false);

        self.loggedIn = ko.observable(false);
        self.username = ko.observable(undefined);
        self.isAdmin = ko.observable(false);
        self.isUser = ko.observable(false);

        self.allViewModels = undefined;

        self.currentUser = ko.observable(undefined);

<<<<<<< HEAD
        self.elementUsernameInput = undefined;
        self.elementPasswordInput = undefined;
        self.elementLoginButton = undefined;

        self.userMenuText = ko.computed(function() {
=======
        self.userMenuText = ko.pureComputed(function() {
>>>>>>> 7f1394a8
            if (self.loggedIn()) {
                return self.username();
            } else {
                return gettext("Login");
            }
        });

        self.reloadUser = function() {
            if (self.currentUser() == undefined) {
                return;
            }

            OctoPrint.users.get(self.currentUser().name)
                .done(self.fromResponse);
        };

        self.requestData = function() {
            OctoPrint.browser.passiveLogin()
                .done(self.fromResponse);
        };

        self.fromResponse = function(response) {
            if (response && response.name) {
                self.loggedIn(true);
                self.username(response.name);
                self.isUser(response.user);
                self.isAdmin(response.admin);

                self.currentUser(response);

                callViewModels(self.allViewModels, "onUserLoggedIn", [response]);
            } else {
                self.loggedIn(false);
                self.username(undefined);
                self.isUser(false);
                self.isAdmin(false);

                self.currentUser(undefined);

                callViewModels(self.allViewModels, "onUserLoggedOut");
            }
        };

        self.login = function(u, p, r) {
            var username = u || self.loginUser();
            var password = p || self.loginPass();
            var remember = (r != undefined ? r : self.loginRemember());

            return OctoPrint.browser.login(username, password, remember)
                .done(function(response) {
                    new PNotify({title: gettext("Login successful"), text: _.sprintf(gettext('You are now logged in as "%(username)s"'), {username: response.name}), type: "success"});
                    self.fromResponse(response);

                    self.loginUser("");
                    self.loginPass("");
                    self.loginRemember(false);
                })
                .fail(function() {
                    new PNotify({title: gettext("Login failed"), text: gettext("User unknown or wrong password"), type: "error"});
                });
        };

        self.logout = function() {
            OctoPrint.browser.logout()
                .done(function(response) {
                    new PNotify({title: gettext("Logout successful"), text: gettext("You are now logged out"), type: "success"});
                    self.fromResponse(response);
                });
        };

        self.onLoginUserKeyup = function(data, event) {
            if (event.keyCode == 13) {
                self.elementPasswordInput.focus();
            }
        };

        self.onLoginPassKeyup = function(data, event) {
            if (event.keyCode == 13) {
                self.login();
            }
        };

        self.onAllBound = function(allViewModels) {
            self.allViewModels = allViewModels;
        };

        self.onDataUpdaterReconnect = function() {
            self.requestData();
        };

        self.onStartup = function() {
            self.elementUsernameInput = $("#login_user");
            self.elementPasswordInput = $("#login_pass");
            self.elementLoginButton = $("#login_button");
            if (self.elementUsernameInput && self.elementUsernameInput.length
                && self.elementLoginButton && self.elementLoginButton.length) {
                self.elementLoginButton.blur(function() {
                    self.elementUsernameInput.focus();
                })
            }
        };

        self.onStartupComplete = function() {
            self.requestData();
        };
    }

    OCTOPRINT_VIEWMODELS.push([
        LoginStateViewModel,
        [],
        []
    ]);
});<|MERGE_RESOLUTION|>--- conflicted
+++ resolved
@@ -15,15 +15,11 @@
 
         self.currentUser = ko.observable(undefined);
 
-<<<<<<< HEAD
         self.elementUsernameInput = undefined;
         self.elementPasswordInput = undefined;
         self.elementLoginButton = undefined;
 
-        self.userMenuText = ko.computed(function() {
-=======
         self.userMenuText = ko.pureComputed(function() {
->>>>>>> 7f1394a8
             if (self.loggedIn()) {
                 return self.username();
             } else {
