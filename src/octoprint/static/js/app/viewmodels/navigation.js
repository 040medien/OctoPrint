--- conflicted
+++ resolved
@@ -19,17 +19,9 @@
 
     }
 
-<<<<<<< HEAD
-    OCTOPRINT_VIEWMODELS.push([
-        NavigationViewModel,
-        ["loginStateViewModel", "appearanceViewModel", "settingsViewModel", "userSettingsViewModel", "systemViewModel", "accessViewModel"],
-        "#navbar"
-    ]);
-=======
     OCTOPRINT_VIEWMODELS.push({
         construct: NavigationViewModel,
-        dependencies: ["loginStateViewModel", "appearanceViewModel", "settingsViewModel", "userSettingsViewModel", "systemViewModel"],
+        dependencies: ["loginStateViewModel", "appearanceViewModel", "settingsViewModel", "userSettingsViewModel", "systemViewModel", "accessViewModel"],
         elements: ["#navbar"]
     });
->>>>>>> 312760f8
 });