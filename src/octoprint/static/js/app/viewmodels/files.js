--- conflicted
+++ resolved
@@ -77,12 +77,7 @@
         self.addFolderDialog = undefined;
         self.addFolderName = ko.observable(undefined);
         self.enableAddFolder = ko.pureComputed(function() {
-<<<<<<< HEAD
-            return self.loginState.hasPermission(self.access.permissions.UPLOAD) && self.addFolderName() && self.addFolderName().trim() != "" && !self.addingFolder();
-=======
-            return self.loginState.isUser() && self.addFolderName() && self.addFolderName().trim() !== ""
-                && !self.addingFolder();
->>>>>>> e9fb3a3e
+            return self.loginState.hasPermission(self.access.permissions.UPLOAD) && self.addFolderName() && self.addFolderName().trim() !== "" && !self.addingFolder();
         });
 
         self.allItems = ko.observable(undefined);
