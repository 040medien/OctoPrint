--- conflicted
+++ resolved
@@ -202,13 +202,13 @@
         self._otherRequestInProgress = undefined;
         self._focus = undefined;
         self._switchToPath = undefined;
-<<<<<<< HEAD
         self.requestData = function(params) {
-            var focus, switchToPath;
+            var focus, switchToPath, force;
 
             if (_.isObject(params)) {
                 focus = params.focus;
                 switchToPath = params.switchToPath;
+                force = params.force
             } else if (arguments.length) {
                 // old argument list type call signature
                 log.warn("FilesViewModel.requestData called with old argument list. That is deprecated, please use parameter object instead.");
@@ -222,27 +222,14 @@
                 if (arguments.length >= 3) {
                     switchToPath = arguments[2];
                 }
+                if (arguments.length >= 4) {
+                    force = arguments[3];
+                }
             }
 
             self._focus = self._focus || focus;
             self._switchToPath = self._switchToPath || switchToPath;
 
-=======
-        self.requestData = function(filenameToFocus, locationToFocus, switchToPath, force) {
-            if (arguments.length == 1 && _.isObject(arguments[0])) {
-                var params = arguments[0];
-                self._filenameToFocus = self._filenameToFocus || params.filenameToFocus;
-                self._locationToFocus = self._locationToFocus || params.locationToFocus;
-                self._switchToPath = self._switchToPath || params.switchToPath;
-                force = params.force || false;
-            } else {
-                self._filenameToFocus = self._filenameToFocus || filenameToFocus;
-                self._locationToFocus = self._locationToFocus || locationToFocus;
-                self._switchToPath = self._switchToPath || switchToPath;
-                force = force || false;
-            }
-
->>>>>>> 2a33aef6
             if (self._otherRequestInProgress !== undefined) {
                 return self._otherRequestInProgress
             }
