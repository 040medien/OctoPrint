--- conflicted
+++ resolved
@@ -6,13 +6,11 @@
         self.users = parameters[1];
         self.printerProfiles = parameters[2];
 
-<<<<<<< HEAD
-        self.enqueuedForSaving = undefined;
-=======
         self.receiving = ko.observable(false);
         self.sending = ko.observable(false);
         self.callbacks = [];
->>>>>>> 2fe956e5
+
+        self.enqueuedForSaving = undefined;
 
         self.api_enabled = ko.observable(undefined);
         self.api_key = ko.observable(undefined);
@@ -591,7 +589,10 @@
             });
         };
 
-<<<<<<< HEAD
+        self.onEventSettingsUpdated = function() {
+            self.requestData();
+        };
+
         self.enqueueForSaving = function(data) {
             if (self.enqueuedForSaving == undefined) {
                 self.enqueuedForSaving = data;
@@ -610,11 +611,6 @@
 
             self.saveData(data, callback);
         }
-=======
-        self.onEventSettingsUpdated = function() {
-            self.requestData();
-        };
->>>>>>> 2fe956e5
     }
 
     OCTOPRINT_VIEWMODELS.push([
