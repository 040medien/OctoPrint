$(function() {
    function TemperatureViewModel(parameters) {
        var self = this;

        self.loginState = parameters[0];
        self.settingsViewModel = parameters[1];
        self.access = parameters[2];

        self._createToolEntry = function() {
            var entry = {
                name: ko.observable(),
                key: ko.observable(),
                actual: ko.observable(0),
                target: ko.observable(0),
                offset: ko.observable(0),
                newTarget: ko.observable(),
                newOffset: ko.observable()
            };

            entry.newTargetValid = ko.pureComputed(function() {
                var value = entry.newTarget();

                try {
                    value = parseInt(value);
                } catch (exc) {
                    return false;
                }

                return (value >= 0 && value <= 999);
            });

            entry.newOffsetValid = ko.pureComputed(function() {
                var value = entry.newOffset();

                try {
                    value = parseInt(value);
                } catch (exc) {
                    return false;
                }

                return (-50 <= value <= 50);
            });

            entry.offset.subscribe(function(newValue) {
                if (self.changingOffset.item !== undefined && self.changingOffset.item.key() === entry.key()) {
                    // if our we currently have the offset dialog open for this entry and the offset changed
                    // meanwhile, update the displayed value in the dialog
                    self.changingOffset.offset(newValue);
                }
            });

            return entry;
        };

        self.changingOffset = {
            offset: ko.observable(0),
            newOffset: ko.observable(0),
            name: ko.observable(""),
            item: undefined,

            title: ko.pureComputed(function() {
                return _.sprintf(gettext("Changing Offset of %(name)s"), {name: self.changingOffset.name()});
            }),
            description: ko.pureComputed(function() {
                return _.sprintf(gettext("Use the form below to specify a new offset to apply to all temperature commands sent from printed files for \"%(name)s\""),
                    {name: self.changingOffset.name()});
            })
        };
        self.changeOffsetDialog = undefined;

        // TODO: find some nicer way to update plot AFTER graph becomes visible
        self.loginStateSubscription = undefined;

        self.tools = ko.observableArray([]);

        self.hasBed = ko.observable(true);

        self.bedTemp = self._createToolEntry();
        self.bedTemp["name"](gettext("Bed"));
        self.bedTemp["key"]("bed");

        self.isErrorOrClosed = ko.observable(undefined);
        self.isOperational = ko.observable(undefined);
        self.isPrinting = ko.observable(undefined);
        self.isPaused = ko.observable(undefined);
        self.isError = ko.observable(undefined);
        self.isReady = ko.observable(undefined);
        self.isLoading = ko.observable(undefined);

        self.temperature_profiles = self.settingsViewModel.temperature_profiles;
        self.temperature_cutoff = self.settingsViewModel.temperature_cutoff;

        self.heaterOptions = ko.observable({});

        self._printerProfileInitialized = false;
        self._currentTemperatureDataBacklog = [];
        self._historyTemperatureDataBacklog = [];

        self._printerProfileUpdated = function() {
            var graphColors = ["red", "orange", "green", "brown", "purple"];
            var heaterOptions = {};
            var tools = [];
            var color;

            // tools
            var currentProfileData = self.settingsViewModel.printerProfiles.currentProfileData();
            var numExtruders = (currentProfileData ? currentProfileData.extruder.count() : 0);
            var sharedNozzle = (currentProfileData ? currentProfileData.extruder.sharedNozzle() : false);
            if (numExtruders && numExtruders > 1 && !sharedNozzle) {
                // multiple extruders
                for (var extruder = 0; extruder < numExtruders; extruder++) {
                    color = graphColors.shift();
                    if (!color) color = "black";
                    heaterOptions["tool" + extruder] = {name: "T" + extruder, color: color};

                    if (tools.length <= extruder || !tools[extruder]) {
                        tools[extruder] = self._createToolEntry();
                    }
                    tools[extruder]["name"](gettext("Tool") + " " + extruder);
                    tools[extruder]["key"]("tool" + extruder);
                }
            } else if (numExtruders === 1 || sharedNozzle) {
                // only one extruder, no need to add numbers
                color = graphColors[0];
                heaterOptions["tool0"] = {name: "T", color: color};

                if (tools.length < 1 || !tools[0]) {
                    tools[0] = self._createToolEntry();
                }
                tools[0]["name"](gettext("Tool"));
                tools[0]["key"]("tool0");
            }

            // print bed
            if (currentProfileData && currentProfileData.heatedBed()) {
                self.hasBed(true);
                heaterOptions["bed"] = {name: gettext("Bed"), color: "blue"};
            } else {
                self.hasBed(false);
            }

            // write back
            self.heaterOptions(heaterOptions);
            self.tools(tools);

            if (!self._printerProfileInitialized) {
                self._triggerBacklog();
            }
            self.updatePlot();
        };

        self.settingsViewModel.printerProfiles.currentProfileData.subscribe(function() {
            self._printerProfileUpdated();
            self.settingsViewModel.printerProfiles.currentProfileData().extruder.count.subscribe(self._printerProfileUpdated);
            self.settingsViewModel.printerProfiles.currentProfileData().extruder.sharedNozzle.subscribe(self._printerProfileUpdated);
            self.settingsViewModel.printerProfiles.currentProfileData().heatedBed.subscribe(self._printerProfileUpdated);
        });

        self.temperatures = [];

        self.plot = undefined;
        self.plotHoverPos = undefined;
        self.plotLegendTimeout = undefined;

        self.fromCurrentData = function(data) {
            self._processStateData(data.state);
            if (!self._printerProfileInitialized) {
                self._currentTemperatureDataBacklog.push(data);
            } else {
                self._processTemperatureUpdateData(data.serverTime, data.temps);
            }
            self._processOffsetData(data.offsets);
        };

        self.fromHistoryData = function(data) {
            self._processStateData(data.state);
            if (!self._printerProfileInitialized) {
                self._historyTemperatureDataBacklog.push(data);
            } else {
                self._processTemperatureHistoryData(data.serverTime, data.temps);
            }
            self._processOffsetData(data.offsets);
        };

        self._triggerBacklog = function() {
            _.each(self._historyTemperatureDataBacklog, function(data) {
                self._processTemperatureHistoryData(data.serverTime, data.temps);
            });
            _.each(self._currentTemperatureDataBacklog, function(data) {
                self._processTemperatureUpdateData(data.serverTime, data.temps);
            });
            self._historyTemperatureDataBacklog = [];
            self._currentTemperatureDataBacklog = [];
            self._printerProfileInitialized = true;
        };

        self._processStateData = function(data) {
            self.isErrorOrClosed(data.flags.closedOrError);
            self.isOperational(data.flags.operational);
            self.isPaused(data.flags.paused);
            self.isPrinting(data.flags.printing);
            self.isError(data.flags.error);
            self.isReady(data.flags.ready);
            self.isLoading(data.flags.loading);
        };

        self._processTemperatureUpdateData = function(serverTime, data) {
            if (data.length === 0)
                return;

            var lastData = data[data.length - 1];

            var tools = self.tools();
            for (var i = 0; i < tools.length; i++) {
                if (lastData.hasOwnProperty("tool" + i)) {
                    tools[i]["actual"](lastData["tool" + i].actual);
                    tools[i]["target"](lastData["tool" + i].target);
                } else {
                    tools[i]["actual"](0);
                    tools[i]["target"](0);
                }
            }

            if (lastData.hasOwnProperty("bed")) {
                self.bedTemp["actual"](lastData.bed.actual);
                self.bedTemp["target"](lastData.bed.target);
            } else {
                self.bedTemp["actual"](0);
                self.bedTemp["target"](0);
            }

            if (!CONFIG_TEMPERATURE_GRAPH) return;

            self.temperatures = self._processTemperatureData(serverTime, data, self.temperatures);
            self.updatePlot();
        };

        self._processTemperatureHistoryData = function(serverTime, data) {
            self.temperatures = self._processTemperatureData(serverTime, data);
            self.updatePlot();
        };

        self._processOffsetData = function(data) {
            var tools = self.tools();
            for (var i = 0; i < tools.length; i++) {
                if (data.hasOwnProperty("tool" + i)) {
                    tools[i]["offset"](data["tool" + i]);
                } else {
                    tools[i]["offset"](0);
                }
            }

            if (data.hasOwnProperty("bed")) {
                self.bedTemp["offset"](data["bed"]);
            } else {
                self.bedTemp["offset"](0);
            }
        };

        self._processTemperatureData = function(serverTime, data, result) {
            var types = _.keys(self.heaterOptions());
            var clientTime = Date.now();

            // make sure result is properly initialized
            if (!result) {
                result = {};
            }

            _.each(types, function(type) {
                if (!result.hasOwnProperty(type)) {
                    result[type] = {actual: [], target: []};
                }
                if (!result[type].hasOwnProperty("actual")) result[type]["actual"] = [];
                if (!result[type].hasOwnProperty("target")) result[type]["target"] = [];
            });

            // convert data
            _.each(data, function(d) {
                var timeDiff = (serverTime - d.time) * 1000;
                var time = clientTime - timeDiff;
                _.each(types, function(type) {
                    if (!d[type]) return;
                    result[type].actual.push([time, d[type].actual]);
                    result[type].target.push([time, d[type].target]);
                })
            });

            var temperature_cutoff = self.temperature_cutoff();
            if (temperature_cutoff !== undefined) {
                var filterOld = function(item) {
                    return item[0] >= clientTime - temperature_cutoff * 60 * 1000;
                };

                _.each(_.keys(self.heaterOptions()), function(d) {
                    result[d].actual = _.filter(result[d].actual, filterOld);
                    result[d].target = _.filter(result[d].target, filterOld);
                });
            }

            return result;
        };

        self.updatePlot = function() {
            var graph = $("#temperature-graph");
            if (!graph.length) return; // no graph
            if (!self.plot) return; // plot not yet initialized

            var plotInfo = self._getPlotInfo();
            if (plotInfo === undefined) return;

            var newMax = Math.max(Math.max.apply(null, plotInfo.max) * 1.1, 310);
            if (newMax !== self.plot.getAxes().yaxis.max) {
                // re-init (because flot apparently has NO way to change the max value of an axes :/)
                self._initializePlot(true, plotInfo);
            } else {
                // update the data
                self.plot.setData(plotInfo.data);
                self.plot.setupGrid();
                self.updateLegend(self._replaceLegendLabel);
                self.plot.draw();
            }
        };

        self._initializePlot = function(force, plotInfo) {
            var graph = $("#temperature-graph");
            if (!graph.length) return; // no graph
            if (self.plot && !force) return; // already initialized

            plotInfo = plotInfo || self._getPlotInfo();
            if (plotInfo === undefined) return;

            // we don't have a plot yet, we need to set stuff up
            var options = {
                yaxis: {
                    min: 0,
                    max: Math.max(Math.max.apply(null, plotInfo.max) * 1.1, 310),
                    ticks: 10
                },
                xaxis: {
                    mode: "time",
                    minTickSize: [2, "minute"],
                    tickFormatter: function(val, axis) {
                        if (val === undefined || val === 0)
                            return ""; // we don't want to display the minutes since the epoch if not connected yet ;)

                        // current time in milliseconds in UTC
                        var timestampUtc = Date.now();

                        // calculate difference in milliseconds
                        var diff = timestampUtc - val;

                        // convert to minutes
                        var diffInMins = Math.round(diff / (60 * 1000));
                        if (diffInMins === 0) {
                            return gettext("just now");
                        } else if (diffInMins < 0) {
                            // we can't look into the future
                            return "";
                        } else {
                            return "- " + diffInMins + " " + gettext("min");
                        }
                    }
                },
                legend: {
                    position: "sw",
                    noColumns: 2,
                    backgroundOpacity: 0
                }
            };

            if (!OctoPrint.coreui.browser.mobile) {
                options["crosshair"] = { mode: "x" };
                options["grid"] = { hoverable: true, autoHighlight: false };
            }

            self.plot = $.plot(graph, plotInfo.data, options);
        };

        self._getPlotInfo = function() {
            var data = [];
            var heaterOptions = self.heaterOptions();
            if (!heaterOptions) return undefined;

            var maxTemps = [310/1.1];
            var now = Date.now();

            var showFahrenheit = self._shallShowFahrenheit();

            _.each(_.keys(heaterOptions), function(type) {
                if (type === "bed" && !self.hasBed()) {
                    return;
                }

                var actuals = [];
                var targets = [];

                if (self.temperatures[type]) {
                    actuals = self.temperatures[type].actual;
                    targets = self.temperatures[type].target;
                }

                var actualTemp = actuals && actuals.length ? formatTemperature(actuals[actuals.length - 1][1], showFahrenheit) : "-";
                var targetTemp = targets && targets.length ? formatTemperature(targets[targets.length - 1][1], showFahrenheit) : "-";

                data.push({
                    label: gettext("Actual") + " " + heaterOptions[type].name + ": " + actualTemp,
                    color: heaterOptions[type].color,
                    data: actuals.length ? actuals : [[now, undefined]]
                });
                data.push({
                    label: gettext("Target") + " " + heaterOptions[type].name + ": " + targetTemp,
                    color: pusher.color(heaterOptions[type].color).tint(0.5).html(),
                    data: targets.length ? targets : [[now, undefined]]
                });

                maxTemps.push(self.getMaxTemp(actuals, targets));
            });

            return {max: maxTemps, data: data};
        };

        self.updateLegend = function(replaceLegendLabel) {
            self.plotLegendTimeout = undefined;

            var resetLegend = function() {
                _.each(dataset, function(series, index) {
                    var value = series.data && series.data.length ? series.data[series.data.length - 1][1] : undefined;
                    replaceLegendLabel(index, series, value);
                });
            };

            var pos = self.plotHoverPos;
            if (pos && !OctoPrint.coreui.browser.mobile) {
                // we got a hover position, let's see what we need to do with that

                var i;
                var axes = self.plot.getAxes();
                var dataset = self.plot.getData();

                if (pos.x < axes.xaxis.min || pos.x > axes.xaxis.max ||
                    pos.y < axes.yaxis.min || pos.y > axes.yaxis.max) {
                    // position outside of the graph, show latest temperature in legend
                    resetLegend();
                } else {
                    // position inside the graph, determine temperature at point and display that in the legend
                    _.each(dataset, function(series, index) {
                        for (i = 0; i < series.data.length; i++) {
                            if (series.data[i][0] > pos.x) {
                                break;
                            }
                        }

                        var y;
                        var p1 = series.data[i - 1];
                        var p2 = series.data[i];

                        if (p1 === undefined && p2 === undefined) {
                            y = undefined;
                        } else if (p1 === undefined) {
                            y = p2[1];
                        } else if (p2 === undefined) {
                            y = p1[1];
                        } else {
                            y = p1[1] + (p2[1] - p1[1]) * (pos.x - p1[0]) / (p2[0] - p1[0]);
                        }

                        replaceLegendLabel(index, series, y, true);
                    });
                }
            } else {
                resetLegend();
            }

            // update the grid
            self.plot.setupGrid();
        };

        self.getMaxTemp = function(actuals, targets) {
            var maxTemp = 0;
            actuals.forEach(function(pair) {
                if (pair[1] > maxTemp){
                    maxTemp = pair[1];
                }
            });
            targets.forEach(function(pair) {
                if (pair[1] > maxTemp){
                    maxTemp = pair[1];
                }
            });
            return maxTemp;
        };

        self.incrementTarget = function(item) {
            var value = item.newTarget();
            if (value === undefined || (typeof(value) === "string" && value.trim() === "")) {
                value = item.target();
            }
            try {
                value = parseInt(value);
                if (value > 999) return;
                item.newTarget(value + 1);
                self.autosendTarget(item);
            } catch (ex) {
                // do nothing
            }
        };

        self.decrementTarget = function(item) {
            var value = item.newTarget();
            if (value === undefined || (typeof(value) === "string" && value.trim() === "")) {
                value = item.target();
            }
            try {
                value = parseInt(value);
                if (value <= 0) return;
                item.newTarget(value - 1);
                self.autosendTarget(item);
            } catch (ex) {
                // do nothing
            }
        };

        var _sendTimeout = {};

        self.autosendTarget = function(item) {
            if (!self.settingsViewModel.temperature_sendAutomatically()) return;
            var delay = self.settingsViewModel.temperature_sendAutomaticallyAfter() * 1000;

            var name = item.name();
            if (_sendTimeout[name]) {
                window.clearTimeout(_sendTimeout[name]);
            }
            _sendTimeout[name] = window.setTimeout(function() {
                self.setTarget(item);
                delete _sendTimeout[name];
            }, delay);
        };

        self.clearAutosendTarget = function(item) {
            var name = item.name();
            if (_sendTimeout[name]) {
                window.clearTimeout(_sendTimeout[name]);
                delete _sendTimeout[name];
            }
        };

        self.setTarget = function(item, form) {
            var value = item.newTarget();
            if (form !== undefined) {
                $(form).find("input").blur();
            }
            if (value === undefined || (typeof(value) === "string" && value.trim() === "")) return OctoPrintClient.createRejectedDeferred();

            self.clearAutosendTarget(item);
            return self.setTargetToValue(item, value);
        };

        self.setTargetFromProfile = function(item, profile) {
            if (!profile) return OctoPrintClient.createRejectedDeferred();

            self.clearAutosendTarget(item);
            return self.setTargetToValue(item, (item.key() === "bed" ? profile.bed : profile.extruder));
        };

        self.setTargetToZero = function(item) {
            self.clearAutosendTarget(item);
            return self.setTargetToValue(item, 0);
        };

        self.setTargetToValue = function(item, value) {
            self.clearAutosendTarget(item);

            try {
                value = parseInt(value);
            } catch (ex) {
                return OctoPrintClient.createRejectedDeferred();
            }

            if (value < 0 || value > 999) return OctoPrintClient.createRejectedDeferred();

            var onSuccess = function() {
                item.target(value);
                item.newTarget("");
            };

            if (item.key() === "bed") {
                return self._setBedTemperature(value)
                    .done(onSuccess);
            } else {
                return self._setToolTemperature(item.key(), value)
                    .done(onSuccess);
            }
        };

        self.changeOffset = function(item) {
            // copy values
            self.changingOffset.item = item;
            self.changingOffset.name(item.name());
            self.changingOffset.offset(item.offset());
            self.changingOffset.newOffset(item.offset());

            self.changeOffsetDialog.modal("show");
        };

        self.incrementChangeOffset = function() {
            var value = self.changingOffset.newOffset();
            if (value === undefined || (typeof(value) === "string" && value.trim() === "")) value = self.changingOffset.offset();
            try {
                value = parseInt(value);
                if (value >= 50) return;
                self.changingOffset.newOffset(value + 1);
            } catch (ex) {
                // do nothing
            }
        };

        self.decrementChangeOffset = function() {
            var value = self.changingOffset.newOffset();
            if (value === undefined || (typeof(value) === "string" && value.trim() === "")) value = self.changingOffset.offset();
            try {
                value = parseInt(value);
                if (value <= -50) return;
                self.changingOffset.newOffset(value - 1);
            } catch (ex) {
                // do nothing
            }
        };

        self.deleteChangeOffset = function() {
            self.changingOffset.newOffset(0);
        };

        self.confirmChangeOffset = function() {
            var item = self.changingOffset.item;
            item.newOffset(self.changingOffset.newOffset());

            self.setOffset(item)
                .done(function() {
                    self.changeOffsetDialog.modal("hide");

                    // reset
                    self.changingOffset.offset(0);
                    self.changingOffset.newOffset(0);
                    self.changingOffset.name("");
                    self.changingOffset.item = undefined;
                })
        };

        self.setOffset = function(item) {
            var value = item.newOffset();
            if (value === undefined || (typeof(value) === "string" && value.trim() === "")) return OctoPrintClient.createRejectedDeferred();
            return self.setOffsetToValue(item, value);
        };

        self.setOffsetToZero = function(item) {
            return self.setOffsetToValue(item, 0);
        };

        self.setOffsetToValue = function(item, value) {
            try {
                value = parseInt(value);
            } catch (ex) {
                return OctoPrintClient.createRejectedDeferred();
            }

            if (value < -50 || value > 50) return OctoPrintClient.createRejectedDeferred();

            var onSuccess = function() {
                item.offset(value);
                item.newOffset("");
            };

            if (item.key() === "bed") {
                return self._setBedOffset(value)
                    .done(onSuccess);
            } else {
                return self._setToolOffset(item.key(), value)
                    .done(onSuccess);
            }
        };

        self._setToolTemperature = function(tool, temperature) {
            var data = {};
            data[tool] = parseInt(temperature);
            return OctoPrint.printer.setToolTargetTemperatures(data);
        };

        self._setToolOffset = function(tool, offset) {
            var data = {};
            data[tool] = parseInt(offset);
            return OctoPrint.printer.setToolTemperatureOffsets(data);
        };

        self._setBedTemperature = function(temperature) {
            return OctoPrint.printer.setBedTargetTemperature(parseInt(temperature));
        };

        self._setBedOffset = function(offset) {
            return OctoPrint.printer.setBedTemperatureOffset(parseInt(offset));
        };

        self._replaceLegendLabel = function(index, series, value, emph) {
            var showFahrenheit = self._shallShowFahrenheit();

            var temp = formatTemperature(value, showFahrenheit);
            if (emph) {
                temp = "<em>" + temp + "</em>";
            }
            series.label = series.label.replace(/:.*/, ": " + temp);
        };

        self._shallShowFahrenheit = function() {
            return (self.settingsViewModel.settings !== undefined )
                   ? self.settingsViewModel.settings.appearance.showFahrenheitAlso()
                   : false;
        };

        self.handleEnter = function(event, type, item) {
            if (event.keyCode === 13) {
                if (type === "target") {
                    self.setTarget(item)
                        .done(function() {
                            event.target.blur();
                        });
                } else if (type === "offset") {
                    self.confirmChangeOffset();
                }
            }
        };

        self.handleFocus = function(event, type, item) {
            if (type === "target") {
                var value = item.newTarget();
                if (value === undefined || (typeof(value) === "string" && value.trim() === "")) {
                    item.newTarget(item.target());
                }
<<<<<<< HEAD
                event.target.select();
            } else if (type === "offset") {
                event.target.select();
=======
                window.setTimeout(function() {
                    event.target.select();
                }, 0);
            } else if (type === "offset") {
                window.setTimeout(function() {
                    event.target.select();
                }, 0);
>>>>>>> 312760f8
            }
        };

        self.initOrUpdate = function() {
            if (OctoPrint.coreui.selectedTab !== "#temp" || !$("#temp").is(":visible")) {
                // do not try to initialize the graph when it's not visible or its sizing will be off
                return;
            }

            if (!self.plot) {
                self._initializePlot();
            } else {
                self.updatePlot();
            }
        };

        self.onAfterTabChange = function() {
            self.initOrUpdate();
        };

        self.onStartup = function() {
            var graph = $("#temperature-graph");
            if (graph.length && !OctoPrint.coreui.browser.mobile) {
                graph.bind("plothover",  function (event, pos, item) {
                    self.plotHoverPos = pos;
                    if (!self.plotLegendTimeout) {
                        self.plotLegendTimeout = window.setTimeout(function() {
                            self.updateLegend(self._replaceLegendLabel)
                        }, 50);
                    }
                });
            }

            self.changeOffsetDialog = $("#change_offset_dialog");
        };

        self.onStartupComplete = function() {
            self.initOrUpdate();
            self._printerProfileUpdated();
        };

        self.onUserLoggedIn = function() {
            self.initOrUpdate();
        };

        self.onUserLoggedOut = function() {
            self.initOrUpdate();
        };

    }

<<<<<<< HEAD
    OCTOPRINT_VIEWMODELS.push([
        TemperatureViewModel,
        ["loginStateViewModel", "settingsViewModel", "accessViewModel"],
        ["#temp", "#temp_link", "#change_offset_dialog"]
    ]);
=======
    OCTOPRINT_VIEWMODELS.push({
        construct: TemperatureViewModel,
        dependencies: ["loginStateViewModel", "settingsViewModel"],
        elements: ["#temp", "#change_offset_dialog"]
    });
>>>>>>> 312760f8
});<|MERGE_RESOLUTION|>--- conflicted
+++ resolved
@@ -734,11 +734,6 @@
                 if (value === undefined || (typeof(value) === "string" && value.trim() === "")) {
                     item.newTarget(item.target());
                 }
-<<<<<<< HEAD
-                event.target.select();
-            } else if (type === "offset") {
-                event.target.select();
-=======
                 window.setTimeout(function() {
                     event.target.select();
                 }, 0);
@@ -746,7 +741,6 @@
                 window.setTimeout(function() {
                     event.target.select();
                 }, 0);
->>>>>>> 312760f8
             }
         };
 
@@ -798,17 +792,9 @@
 
     }
 
-<<<<<<< HEAD
-    OCTOPRINT_VIEWMODELS.push([
-        TemperatureViewModel,
-        ["loginStateViewModel", "settingsViewModel", "accessViewModel"],
-        ["#temp", "#temp_link", "#change_offset_dialog"]
-    ]);
-=======
     OCTOPRINT_VIEWMODELS.push({
         construct: TemperatureViewModel,
-        dependencies: ["loginStateViewModel", "settingsViewModel"],
-        elements: ["#temp", "#change_offset_dialog"]
+        dependencies: ["loginStateViewModel", "settingsViewModel", "accessViewModel"],
+        elements: ["#temp", "#temp_link", "#change_offset_dialog"]
     });
->>>>>>> 312760f8
 });