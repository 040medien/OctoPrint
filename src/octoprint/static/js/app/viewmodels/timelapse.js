$(function() {
    function TimelapseViewModel(parameters) {
        var self = this;

        self.loginState = parameters[0];
        self.access = parameters[1];

        self.timelapsePopup = undefined;

        self.defaultFps = 25;
        self.defaultPostRoll = 0;
        self.defaultInterval = 10;
        self.defaultRetractionZHop = 0;
        self.defaultMinDelay = 5.0;
        self.defaultCapturePostRoll = true;

        self.timelapseType = ko.observable(undefined);
        self.timelapseTimedInterval = ko.observable(self.defaultInterval);
        self.timelapsePostRoll = ko.observable(self.defaultPostRoll);
        self.timelapseFps = ko.observable(self.defaultFps);
        self.timelapseRetractionZHop = ko.observable(self.defaultRetractionZHop);
        self.timelapseMinDelay = ko.observable(self.defaultMinDelay);
        self.timelapseCapturePostRoll = ko.observable(self.defaultCapturePostRoll);

        self.serverConfig = ko.observable();

        self.persist = ko.observable(false);
        self.isDirty = ko.observable(false);

        self.isErrorOrClosed = ko.observable(undefined);
        self.isOperational = ko.observable(undefined);
        self.isPrinting = ko.observable(undefined);
        self.isPaused = ko.observable(undefined);
        self.isError = ko.observable(undefined);
        self.isReady = ko.observable(undefined);
        self.isLoading = ko.observable(undefined);

        self.markedForFileDeletion = ko.observableArray([]);
        self.markedForUnrenderedDeletion = ko.observableArray([]);

        self.isTemporary = ko.pureComputed(function() {
            return self.isDirty() && !self.persist();
        });

        self.isBusy = ko.pureComputed(function() {
            return self.isPrinting() || self.isPaused();
        });

        self.timelapseTypeSelected = ko.pureComputed(function() {
            return ("off" !== self.timelapseType());
        });
        self.intervalInputEnabled = ko.pureComputed(function() {
            return ("timed" === self.timelapseType());
        });
        self.saveButtonEnabled = ko.pureComputed(function() {
            return self.loginState.hasPermission(self.access.permissions.TIMELAPSE_ADMIN) && self.isDirty() && self.isOperational() && !self.isPrinting();
        });
        self.resetButtonEnabled = ko.pureComputed(function() {
            return self.saveButtonEnabled() && self.serverConfig() !== undefined;
        });

        self.timelapseType.subscribe(function() {
            self.isDirty(true);
        });
        self.timelapseTimedInterval.subscribe(function() {
            self.isDirty(true);
        });
        self.timelapsePostRoll.subscribe(function() {
            self.isDirty(true);
        });
        self.timelapseFps.subscribe(function() {
            self.isDirty(true);
        });
        self.timelapseRetractionZHop.subscribe(function(newValue) {
            self.isDirty(true);
        });
        self.timelapseMinDelay.subscribe(function() {
            self.isDirty(true);
        });
        self.timelapseCapturePostRoll.subscribe(function() {
            self.isDirty(true);
        });
        self.persist.subscribe(function() {
            self.isDirty(true);
        });

        // initialize list helper
        self.listHelper = new ItemListHelper(
            "timelapseFiles",
            {
                "name": function(a, b) {
                    // sorts ascending
                    if (a["name"].toLocaleLowerCase() < b["name"].toLocaleLowerCase()) return -1;
                    if (a["name"].toLocaleLowerCase() > b["name"].toLocaleLowerCase()) return 1;
                    return 0;
                },
                "date": function(a, b) {
                    // sorts descending
                    if (a["date"] > b["date"]) return -1;
                    if (a["date"] < b["date"]) return 1;
                    return 0;
                },
                "size": function(a, b) {
                    // sorts descending
                    if (a["bytes"] > b["bytes"]) return -1;
                    if (a["bytes"] < b["bytes"]) return 1;
                    return 0;
                }
            },
            {
            },
            "name",
            [],
            [],
            CONFIG_TIMELAPSEFILESPERPAGE
        );

        // initialize list helper for unrendered timelapses
        self.unrenderedListHelper = new ItemListHelper(
            "unrenderedTimelapseFiles",
            {
                "name": function(a, b) {
                    // sorts ascending
                    if (a["name"].toLocaleLowerCase() < b["name"].toLocaleLowerCase()) return -1;
                    if (a["name"].toLocaleLowerCase() > b["name"].toLocaleLowerCase()) return 1;
                    return 0;
                },
                "creation": function(a, b) {
                    // sorts descending
                    if (a["date"] > b["date"]) return -1;
                    if (a["date"] < b["date"]) return 1;
                    return 0;
                },
                "size": function(a, b) {
                    // sorts descending
                    if (a["bytes"] > b["bytes"]) return -1;
                    if (a["bytes"] < b["bytes"]) return 1;
                    return 0;
                }
            },
            {
            },
            "name",
            [],
            [],
            CONFIG_TIMELAPSEFILESPERPAGE
        );

        self.requestData = function() {
            if (!self.loginState.hasPermission(self.access.permissions.TIMELAPSE))
                return;

            OctoPrint.timelapse.get(true)
                .done(self.fromResponse);
        };

        self.fromResponse = function(response) {
            var config = response.config;
            if (config === undefined) return;

            // timelapses & unrendered
            self.listHelper.updateItems(response.files);
            self.listHelper.resetPage();
            if (response.unrendered) {
                self.unrenderedListHelper.updateItems(response.unrendered);
                self.unrenderedListHelper.resetPage();
            }

            // timelapse config
            self.fromConfig(response.config);
            self.serverConfig(response.config);
        };

        self.fromConfig = function(config) {
            self.timelapseType(config.type);

            if (config.type === "timed" && config.interval !== undefined && config.interval > 0) {
                self.timelapseTimedInterval(config.interval);
            } else {
                self.timelapseTimedInterval(self.defaultInterval);
            }

            if (config.type === "timed" && config.capturePostRoll !== undefined){
                self.timelapseCapturePostRoll(config.capturePostRoll);
            } else {
                self.timelapseCapturePostRoll(self.defaultCapturePostRoll);
            }

            if (config.type === "zchange" && config.retractionZHop !== undefined && config.retractionZHop > 0) {
                self.timelapseRetractionZHop(config.retractionZHop);
            } else {
                self.timelapseRetractionZHop(self.defaultRetractionZHop);
            }

            if (config.type === "zchange" && config.minDelay !== undefined && config.minDelay >= 0) {
                self.timelapseMinDelay(config.minDelay);
            } else {
                self.timelapseMinDelay(self.defaultMinDelay);
            }

            if (config.postRoll !== undefined && config.postRoll >= 0) {
                self.timelapsePostRoll(config.postRoll);
            } else {
                self.timelapsePostRoll(self.defaultPostRoll);
            }

            if (config.fps !== undefined && config.fps > 0) {
                self.timelapseFps(config.fps);
            } else {
                self.timelapseFps(self.defaultFps);
            }

            self.persist(false);
            self.isDirty(false);
        };

        self.fromCurrentData = function(data) {
            self._processStateData(data.state);
        };

        self.fromHistoryData = function(data) {
            self._processStateData(data.state);
        };

        self._processStateData = function(data) {
            self.isErrorOrClosed(data.flags.closedOrError);
            self.isOperational(data.flags.operational);
            self.isPaused(data.flags.paused);
            self.isPrinting(data.flags.printing);
            self.isError(data.flags.error);
            self.isReady(data.flags.ready);
            self.isLoading(data.flags.loading);
        };

        self.markFilesOnPage = function() {
            self.markedForFileDeletion(_.uniq(self.markedForFileDeletion().concat(_.map(self.listHelper.paginatedItems(), "name"))));
        };

        self.markAllFiles = function() {
            self.markedForFileDeletion(_.map(self.listHelper.allItems, "name"));
        };

        self.clearMarkedFiles = function() {
            self.markedForFileDeletion.removeAll();
        };

        self.removeFile = function(filename) {
            if (!self.loginState.hasPermission(self.access.permissions.TIMELAPSE_ADMIN))
                return;

            var perform = function() {
                OctoPrint.timelapse.delete(filename)
                    .done(function() {
                        self.markedForFileDeletion.remove(filename);
                        self.requestData()
                    })
                    .fail(function(jqXHR) {
                        var html = "<p>" + _.sprintf(gettext("Failed to remove timelapse %(name)s.</p><p>Please consult octoprint.log for details.</p>"), {name: filename});
                        html += pnotifyAdditionalInfo('<pre style="overflow: auto">' + jqXHR.responseText + '</pre>');
                        new PNotify({
                            title: gettext("Could not remove timelapse"),
                            text: html,
                            type: "error",
                            hide: false
                        });
                    });
            };

            showConfirmationDialog(_.sprintf(gettext("You are about to delete timelapse file \"%(name)s\"."), {name: filename}),
                                   perform)
        };

        self.removeMarkedFiles = function() {
            if (!self.loginState.hasPermission(self.access.permissions.TIMELAPSE_ADMIN))
                return;

            var perform = function() {
                self._bulkRemove(self.markedForFileDeletion(), "files")
                    .done(function() {
                        self.markedForFileDeletion.removeAll();
                    });
            };

            showConfirmationDialog(_.sprintf(gettext("You are about to delete %(count)d timelapse files."), {count: self.markedForFileDeletion().length}),
                                   perform);
        };

        self.markUnrenderedOnPage = function() {
            self.markedForUnrenderedDeletion(_.uniq(self.markedForUnrenderedDeletion().concat(_.map(self.unrenderedListHelper.paginatedItems(), "name"))));
        };

        self.markAllUnrendered = function() {
            self.markedForUnrenderedDeletion(_.map(self.unrenderedListHelper.allItems, "name"));
        };

        self.clearMarkedUnrendered = function() {
            self.markedForUnrenderedDeletion.removeAll();
        };

        self.removeUnrendered = function(name) {
            if (!self.loginState.hasPermission(self.access.permissions.TIMELAPSE_ADMIN))
                return;

            var perform = function() {
                OctoPrint.timelapse.deleteUnrendered(name)
                    .done(function() {
                        self.markedForUnrenderedDeletion.remove(name);
                        self.requestData();
                    });
            };

            showConfirmationDialog(_.sprintf(gettext("You are about to delete unrendered timelapse \"%(name)s\"."), {name: name}),
                                   perform)
        };

        self.removeMarkedUnrendered = function() {
            if (!self.loginState.hasPermission(self.access.permissions.TIMELAPSE_ADMIN))
                return;

            var perform = function() {
                self._bulkRemove(self.markedForUnrenderedDeletion(), "unrendered")
                    .done(function() {
                        self.markedForUnrenderedDeletion.removeAll();
                    });
            };

            showConfirmationDialog(_.sprintf(gettext("You are about to delete %(count)d unrendered timelapses."), {count: self.markedForUnrenderedDeletion().length}),
                                   perform);
        };

        self._bulkRemove = function(files, type) {
            var title, message, handler;

            if (type === "files") {
                title = gettext("Deleting timelapse files");
                message = _.sprintf(gettext("Deleting %(count)d timelapse files..."), {count: files.length});
                handler = function(filename) {
                    return OctoPrint.timelapse.delete(filename)
                        .done(function() {
                            deferred.notify(_.sprintf(gettext("Deleted %(filename)s..."), {filename: filename}), true);
                        })
                        .fail(function(jqXHR) {
                            var short = _.sprintf(gettext("Deletion of %(filename)s failed, continuing..."), {filename: filename});
                            var long = _.sprintf(gettext("Deletion of %(filename)s failed: %(error)s"), {filename: filename, error: jqXHR.responseText});
                            deferred.notify(short, long, false);
                        });
                }
            } else if (type === "unrendered") {
                title = gettext("Deleting unrendered timelapses");
                message = _.sprintf(gettext("Deleting %(count)d unrendered timelapses..."), {count: files.length});
                handler = function(filename) {
                    return OctoPrint.timelapse.deleteUnrendered(filename)
                        .done(function() {
                            deferred.notify(_.sprintf(gettext("Deleted %(filename)s..."), {filename: filename}), true);
                        })
                        .fail(function() {
                            deferred.notify(_.sprintf(gettext("Deletion of %(filename)s failed, continuing..."), {filename: filename}), false);
                        });
                }
            } else {
                return;
            }

            var deferred = $.Deferred();

            var promise = deferred.promise();

            var options = {
                title: title,
                message: message,
                max: files.length,
                output: true
            };
            showProgressModal(options, promise);

            var requests = [];
            _.each(files, function(filename) {
                var request = handler(filename);
                requests.push(request)
            });
            $.when.apply($, _.map(requests, wrapPromiseWithAlways))
                .done(function() {
                    deferred.resolve();
                    self.requestData();
                });

            return promise;
        };

        self.renderUnrendered = function(name) {
            if (!self.loginState.hasPermission(self.access.permissions.TIMELAPSE_ADMIN))
                return;

            OctoPrint.timelapse.renderUnrendered(name)
                .done(self.requestData);
        };

        self.save = function() {
            if (!self.loginState.hasPermission(self.access.permissions.TIMELAPSE_ADMIN))
                return;

            var payload = {
                "type": self.timelapseType(),
                "postRoll": self.timelapsePostRoll(),
                "fps": self.timelapseFps(),
                "save": self.persist()
            };

            if (self.timelapseType() === "timed") {
                payload["interval"] = self.timelapseTimedInterval();
                payload["capturePostRoll"] = self.timelapseCapturePostRoll();
            }

            if (self.timelapseType() === "zchange") {
                payload["retractionZHop"] = self.timelapseRetractionZHop();
                payload["minDelay"] = self.timelapseMinDelay();
            }

            OctoPrint.timelapse.saveConfig(payload)
                .done(self.fromResponse);
        };

        self.reset = function() {
            if (self.serverConfig() === undefined) return;
            self.fromConfig(self.serverConfig());
        };

        self.displayTimelapsePopup = function(options) {
            if (self.timelapsePopup !== undefined) {
                self.timelapsePopup.remove();
            }

            _.extend(options, {
                callbacks: {
                    before_close: function(notice) {
                        if (self.timelapsePopup === notice) {
                            self.timelapsePopup = undefined;
                        }
                    }
                }
            });

            self.timelapsePopup = new PNotify(options);
        };

        self.onDataUpdaterReconnect = function() {
            self.requestData();
        };

        self.onEventPostRollStart = function(payload) {
            var title = gettext("Capturing timelapse postroll");

            var text;
            if (!payload.postroll_duration) {
                text = _.sprintf(gettext("Now capturing timelapse post roll, this will take only a moment..."), format);
            } else {
                var format = {
                    time: moment().add(payload.postroll_duration, "s").format("LT")
                };

                if (payload.postroll_duration > 60) {
                    format.duration = _.sprintf(gettext("%(minutes)d min"), {minutes: payload.postroll_duration / 60});
                    text = _.sprintf(gettext("Now capturing timelapse post roll, this will take approximately %(duration)s (so until %(time)s)..."), format);
                } else {
                    format.duration = _.sprintf(gettext("%(seconds)d sec"), {seconds: payload.postroll_duration});
                    text = _.sprintf(gettext("Now capturing timelapse post roll, this will take approximately %(duration)s..."), format);
                }
            }

            self.displayTimelapsePopup({
                title: title,
                text: text,
                hide: false
            });
        };

        // 3 consecutive capture fails trigger error popup
        self._warnAboutCaptureFailThreshold = 3;
        self._warnAboutCaptureFailCounter = 0;
        self._warnedAboutCaptureFail = false;
        self.onEventPrintStarted = function(payload) {
            self._warnAboutCaptureFailCounter = 0;
            self._warnedAboutCaptureFail = false;
        };
        self.onEventCaptureDone = function(payload) {
            self._warnAboutCaptureFailCounter = 0;
            self._warnedAboutCaptureFail = false;
        };
        self.onEventCaptureFailed = function(payload) {
            self._warnAboutCaptureFailCounter++;
            if (self._warnedAboutCaptureFail || self._warnAboutCaptureFailCounter <= self._warnAboutCaptureFailThreshold) {
                return;
            }
            self._warnedAboutCaptureFail = true;

            var html = "<p>" + gettext("Failed repeatedly to capture timelapse frame from webcam - is the snapshot URL configured correctly and the camera on?");
            html += pnotifyAdditionalInfo('Snapshot URL: <pre style="overflow: auto">' + payload.url + '</pre>Error: <pre style="overflow: auto">' + payload.error + '</pre>');
            new PNotify({
                title: gettext("Could not capture snapshots"),
                text: html,
                type: "error",
                hide: false
            });
        };

        self.onEventMovieRendering = function(payload) {
            self.displayTimelapsePopup({
                title: gettext("Rendering timelapse"),
                text: _.sprintf(gettext("Now rendering timelapse %(movie_prefix)s. Due to performance reasons it is not recommended to start a print job while a movie is still rendering."), payload),
                hide: false
            });
        };

        self.onEventMovieFailed = function(payload) {
            var title, html;

            if (payload.reason === "no_frames") {
                title = gettext("Cannot render timelapse");
                html = "<p>" + _.sprintf(gettext("Rendering of timelapse %(movie_prefix)s is not possible since no frames were captured. Is the snapshot URL configured correctly?"), payload) + "</p>";
            } else if (payload.reason = "returncode") {
                title = gettext("Rendering timelapse failed");
                html = "<p>" + _.sprintf(gettext("Rendering of timelapse %(movie_prefix)s failed with return code %(returncode)s"), payload) + "</p>";
                html += pnotifyAdditionalInfo('<pre style="overflow: auto">' + payload.error + '</pre>');
            } else {
                title = gettext("Rendering timelapse failed");
                html = "<p>" + _.sprintf(gettext("Rendering of timelapse %(movie_prefix)s failed due to an unknown error, please consult the log file"), payload) + "</p>";
            }

            self.displayTimelapsePopup({
                title: title,
                text: html,
                type: "error",
                hide: false
            });
        };

        self.onEventMovieDone = function(payload) {
            self.displayTimelapsePopup({
                title: gettext("Timelapse ready"),
                text: _.sprintf(gettext("New timelapse %(movie_prefix)s is done rendering."), payload),
                type: "success",
                callbacks: {
                    before_close: function(notice) {
                        if (self.timelapsePopup === notice) {
                            self.timelapsePopup = undefined;
                        }
                    }
                }
            });
            self.requestData();
        };

        self.onStartup = function() {
            self.requestData();
        };
    }

<<<<<<< HEAD
    OCTOPRINT_VIEWMODELS.push([
        TimelapseViewModel,
        ["loginStateViewModel", "accessViewModel"],
        ["#timelapse", "#timelapse_link"]
    ]);
=======
    OCTOPRINT_VIEWMODELS.push({
        construct: TimelapseViewModel,
        dependencies: ["loginStateViewModel"],
        elements: ["#timelapse"]
    });
>>>>>>> 312760f8
});<|MERGE_RESOLUTION|>--- conflicted
+++ resolved
@@ -555,17 +555,9 @@
         };
     }
 
-<<<<<<< HEAD
-    OCTOPRINT_VIEWMODELS.push([
-        TimelapseViewModel,
-        ["loginStateViewModel", "accessViewModel"],
-        ["#timelapse", "#timelapse_link"]
-    ]);
-=======
     OCTOPRINT_VIEWMODELS.push({
         construct: TimelapseViewModel,
-        dependencies: ["loginStateViewModel"],
-        elements: ["#timelapse"]
+        dependencies: ["loginStateViewModel", "accessViewModel"],
+        elements: ["#timelapse", "#timelapse_link"]
     });
->>>>>>> 312760f8
 });