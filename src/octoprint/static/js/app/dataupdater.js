function DataUpdater(allViewModels) {
    var self = this;

    self.allViewModels = allViewModels;

    self._pluginHash = undefined;
    self._configHash = undefined;

    self._throttleFactor = 1;
    self._baseProcessingLimit = 500.0;
    self._lastProcessingTimes = [];
    self._lastProcessingTimesSize = 20;

<<<<<<< HEAD
=======
    self._timelapse_popup = undefined;

    self.connect = function() {
        var options = {};
        if (SOCKJS_DEBUG) {
            options["debug"] = true;
        }

        self._socket = new SockJS(SOCKJS_URI, undefined, options);
        self._socket.onopen = self._onconnect;
        self._socket.onclose = self._onclose;
        self._socket.onmessage = self._onmessage;
    };

    self.reconnect = function() {
        self._socket.close();
        delete self._socket;
        self.connect();
    };

>>>>>>> 4e31ccf4
    self.increaseThrottle = function() {
        self.setThrottle(self._throttleFactor + 1);
    };

    self.decreaseThrottle = function() {
        if (self._throttleFactor <= 1) {
            return;
        }
        self.setThrottle(self._throttleFactor - 1);
    };

    self.setThrottle = function(throttle) {
        self._throttleFactor = throttle;

        self._send("throttle", self._throttleFactor);
        log.debug("DataUpdater: New SockJS throttle factor:", self._throttleFactor, " new processing limit:", self._baseProcessingLimit * self._throttleFactor);
    };

    self._send = function(message, data) {
        var payload = {};
        payload[message] = data;
        self._socket.send(JSON.stringify(payload));
    };

    self.connect = function() {
        OctoPrint.socket.connect({debug: !!SOCKJS_DEBUG});
    };

    self.reconnect = function() {
        OctoPrint.socket.reconnect();
    };

    self._onReconnectAttempt = function(trial) {
        if (trial <= 0) {
            // Only consider it a real disconnect if the trial number has exceeded our threshold.
            return;
        }

        var handled = false;
        callViewModelsIf(
            self.allViewModels,
            "onServerDisconnect",
            function() { return !handled; },
            function(method) { var result = method(); handled = (result !== undefined && !result) || handled; }
        );

        if (handled) {
            return true;
        }

        showOfflineOverlay(
            gettext("Server is offline"),
            gettext("The server appears to be offline, at least I'm not getting any response from it. I'll try to reconnect automatically <strong>over the next couple of minutes</strong>, however you are welcome to try a manual reconnect anytime using the button below."),
            self.reconnect
        );
    };

    self._onReconnectFailed = function() {
        var handled = false;
        callViewModelsIf(
            self.allViewModels,
            "onServerDisconnect",
            function() { return !handled; },
            function(method) { var result = method(); handled = (result !== undefined && !result) || handled; }
        );

        if (handled) {
            return;
        }

        $("#offline_overlay_title").text(gettext("Server is offline"));
        $("#offline_overlay_message").html(gettext("The server appears to be offline, at least I'm not getting any response from it. I <strong>could not reconnect automatically</strong>, but you may try a manual reconnect using the button below."));
    };

    self._onConnected = function(event) {
        var data = event.data;

        // update version information
        var oldVersion = VERSION;
        VERSION = data["version"];
        DISPLAY_VERSION = data["display_version"];
        BRANCH = data["branch"];
        $("span.version").text(DISPLAY_VERSION);

        // update plugin hash
        var oldPluginHash = self._pluginHash;
        self._pluginHash = data["plugin_hash"];

        // update config hash
        var oldConfigHash = self._configHash;
        self._configHash = data["config_hash"];

        // if the offline overlay is still showing, now's a good time to
        // hide it, plus reload the camera feed if it's currently displayed
        if ($("#offline_overlay").is(":visible")) {
            hideOfflineOverlay();
            callViewModels(self.allViewModels, "onServerReconnect");
            callViewModels(self.allViewModels, "onDataUpdaterReconnect");

            if ($('#tabs li[class="active"] a').attr("href") == "#control") {
                $("#webcam_image").attr("src", CONFIG_WEBCAM_STREAM + "?" + new Date().getTime());
            }
        } else {
            callViewModels(self.allViewModels, "onServerConnect");
        }

<<<<<<< HEAD
        // if the version, the plugin hash or the config hash changed, we
        // want the user to reload the UI since it might be stale now
        var versionChanged = oldVersion != VERSION;
        var pluginsChanged = oldPluginHash != undefined && oldPluginHash != self._pluginHash;
        var configChanged = oldConfigHash != undefined && oldConfigHash != self._configHash;
        if (versionChanged || pluginsChanged || configChanged) {
            showReloadOverlay();
        }
    };

    self._onHistoryData = function(event) {
        callViewModels(self.allViewModels, "fromHistoryData", [event.data]);
    };
=======
            var data = e.data[prop];

            var gcodeUploadProgress = $("#gcode_upload_progress");
            var gcodeUploadProgressBar = $(".bar", gcodeUploadProgress);

            var start = new Date().getTime();
            switch (prop) {
                case "connected": {
                    // update the current UI API key and send it with any request
                    UI_API_KEY = data["apikey"];
                    $.ajaxSetup({
                        headers: {"X-Api-Key": UI_API_KEY}
                    });

                    var oldVersion = VERSION;
                    VERSION = data["version"];
                    DISPLAY_VERSION = data["display_version"];
                    BRANCH = data["branch"];
                    $("span.version").text(DISPLAY_VERSION);

                    var oldPluginHash = self._pluginHash;
                    self._pluginHash = data["plugin_hash"];

                    if ($("#offline_overlay").is(":visible")) {
                        hideOfflineOverlay();
                        _.each(self.allViewModels, function(viewModel) {
                            if (viewModel.hasOwnProperty("onServerReconnect")) {
                                viewModel.onServerReconnect();
                            } else if (viewModel.hasOwnProperty("onDataUpdaterReconnect")) {
                                viewModel.onDataUpdaterReconnect();
                            }
                        });

                        if ($('#tabs li[class="active"] a').attr("href") == "#control") {
                            $("#webcam_image").attr("src", CONFIG_WEBCAM_STREAM + "?" + new Date().getTime());
                        }
                    } else {
                        _.each(self.allViewModels, function(viewModel) {
                            if (viewModel.hasOwnProperty("onServerConnect")) {
                                viewModel.onServerConnect();
                            }
                        });
                    }

                    if (oldVersion != VERSION || (oldPluginHash != undefined && oldPluginHash != self._pluginHash)) {
                        showReloadOverlay();
                    }

                    self.setThrottle(1);

                    break;
                }
                case "history": {
                    _.each(self.allViewModels, function(viewModel) {
                        if (viewModel.hasOwnProperty("fromHistoryData")) {
                            viewModel.fromHistoryData(data);
                        }
                    });
                    break;
                }
                case "current": {
                    _.each(self.allViewModels, function(viewModel) {
                        if (viewModel.hasOwnProperty("fromCurrentData")) {
                            viewModel.fromCurrentData(data);
                        }
                    });
                    break;
                }
                case "slicingProgress": {
                    gcodeUploadProgressBar.text(_.sprintf(gettext("Slicing ... (%(percentage)d%%)"), {percentage: Math.round(data["progress"])}));

                    _.each(self.allViewModels, function(viewModel) {
                        if (viewModel.hasOwnProperty("onSlicingProgress")) {
                            viewModel.onSlicingProgress(data["slicer"], data["model_path"], data["machinecode_path"], data["progress"]);
                        }
                    });
                    break;
                }
                case "event": {
                    var type = data["type"];
                    var payload = data["payload"];
                    var html = "";
                    var format = {};

                    log.debug("Got event " + type + " with payload: " + JSON.stringify(payload));

                    if (type == "MovieRendering") {
                        if (self._timelapse_popup !== undefined) {
                            self._timelapse_popup.remove();
                        }
                        self._timelapse_popup = new PNotify({
                            title: gettext("Rendering timelapse"),
                            text: _.sprintf(gettext("Now rendering timelapse %(movie_basename)s. Due to performance reasons it is not recommended to start a print job while a movie is still rendering."), payload),
                            hide: false,
                            callbacks: {
                                before_close: function() {
                                    self._timelapse_popup = undefined;
                                }
                            }
                        });
                    } else if (type == "MovieDone") {
                        if (self._timelapse_popup !== undefined) {
                            self._timelapse_popup.remove();
                        }
                        self._timelapse_popup = new PNotify({
                            title: gettext("Timelapse ready"),
                            text: _.sprintf(gettext("New timelapse %(movie_basename)s is done rendering."), payload),
                            type: "success",
                            callbacks: {
                                before_close: function(notice) {
                                    if (self._timelapse_popup == notice) {
                                        self._timelapse_popup = undefined;
                                    }
                                }
                            }
                        });
                    } else if (type == "MovieFailed") {
                        html = "<p>" + _.sprintf(gettext("Rendering of timelapse %(movie_basename)s failed with return code %(returncode)s"), payload) + "</p>";
                        html += pnotifyAdditionalInfo('<pre style="overflow: auto">' + payload.error + '</pre>');

                        if (self._timelapse_popup !== undefined) {
                            self._timelapse_popup.remove();
                        }
                        self._timelapse_popup = new PNotify({
                            title: gettext("Rendering failed"),
                            text: html,
                            type: "error",
                            hide: false,
                            callbacks: {
                                before_close: function(notice) {
                                    if (self._timelapse_popup == notice) {
                                        self._timelapse_popup = undefined;
                                    }
                                }
                            }
                        });
                    } else if (type == "PostRollStart") {
                        var title = gettext("Capturing timelapse postroll");

                        var text;
                        if (!payload.postroll_duration) {
                            text = _.sprintf(gettext("Now capturing timelapse post roll, this will take only a moment..."), format);
                        } else {
                            format = {
                                time: moment().add(payload.postroll_duration, "s").format("LT")
                            };

                            if (payload.postroll_duration > 60) {
                                format.duration = _.sprintf(gettext("%(minutes)d min"), {minutes: payload.postroll_duration / 60});
                                text = _.sprintf(gettext("Now capturing timelapse post roll, this will take approximately %(duration)s (so until %(time)s)..."), format);
                            } else {
                                format.duration = _.sprintf(gettext("%(seconds)d sec"), {seconds: payload.postroll_duration});
                                text = _.sprintf(gettext("Now capturing timelapse post roll, this will take approximately %(duration)s..."), format);
                            }
                        }

                        if (self._timelapse_popup !== undefined) {
                            self._timelapse_popup.remove();
                        }
                        self._timelapse_popup = new PNotify({
                            title: title,
                            text: text,
                            hide: false,
                            callbacks: {
                                before_close: function(notice) {
                                    if (self._timelapse_popup == notice) {
                                        self._timelapse_popup = undefined;
                                    }
                                }
                            }
                        });
                    } else if (type == "SlicingStarted") {
                        gcodeUploadProgress.addClass("progress-striped").addClass("active");
                        gcodeUploadProgressBar.css("width", "100%");
                        if (payload.progressAvailable) {
                            gcodeUploadProgressBar.text(_.sprintf(gettext("Slicing ... (%(percentage)d%%)"), {percentage: 0}));
                        } else {
                            gcodeUploadProgressBar.text(gettext("Slicing ..."));
                        }
                    } else if (type == "SlicingDone") {
                        gcodeUploadProgress.removeClass("progress-striped").removeClass("active");
                        gcodeUploadProgressBar.css("width", "0%");
                        gcodeUploadProgressBar.text("");
                        new PNotify({title: gettext("Slicing done"), text: _.sprintf(gettext("Sliced %(stl)s to %(gcode)s, took %(time).2f seconds"), payload), type: "success"});
                    } else if (type == "SlicingCancelled") {
                        gcodeUploadProgress.removeClass("progress-striped").removeClass("active");
                        gcodeUploadProgressBar.css("width", "0%");
                        gcodeUploadProgressBar.text("");
                    } else if (type == "SlicingFailed") {
                        gcodeUploadProgress.removeClass("progress-striped").removeClass("active");
                        gcodeUploadProgressBar.css("width", "0%");
                        gcodeUploadProgressBar.text("");

                        html = _.sprintf(gettext("Could not slice %(stl)s to %(gcode)s: %(reason)s"), payload);
                        new PNotify({title: gettext("Slicing failed"), text: html, type: "error", hide: false});
                    } else if (type == "TransferStarted") {
                        gcodeUploadProgress.addClass("progress-striped").addClass("active");
                        gcodeUploadProgressBar.css("width", "100%");
                        gcodeUploadProgressBar.text(gettext("Streaming ..."));
                    } else if (type == "TransferDone") {
                        gcodeUploadProgress.removeClass("progress-striped").removeClass("active");
                        gcodeUploadProgressBar.css("width", "0%");
                        gcodeUploadProgressBar.text("");
                        new PNotify({
                            title: gettext("Streaming done"),
                            text: _.sprintf(gettext("Streamed %(local)s to %(remote)s on SD, took %(time).2f seconds"), payload),
                            type: "success"
                        });
                    } else if (type == "PrintCancelled") {
                        if (payload.firmwareError) {
                            new PNotify({
                                title: gettext("Unhandled firmware error"),
                                text: _.sprintf(gettext("The firmware reported an unhandled error. Due to that the ongoing print job was cancelled. Error: %(firmwareError)s"), payload),
                                type: "error",
                                hide: false
                            });
                        }
                    } else if (type == "Error") {
                        new PNotify({
                                title: gettext("Unhandled firmware error"),
                                text: _.sprintf(gettext("The firmware reported an unhandled error. Due to that OctoPrint disconnected. Error: %(error)s"), payload),
                                type: "error",
                                hide: false
                        });
                    }

                    var legacyEventHandlers = {
                        "UpdatedFiles": "onUpdatedFiles",
                        "MetadataStatisticsUpdated": "onMetadataStatisticsUpdated",
                        "MetadataAnalysisFinished": "onMetadataAnalysisFinished",
                        "SlicingDone": "onSlicingDone",
                        "SlicingCancelled": "onSlicingCancelled",
                        "SlicingFailed": "onSlicingFailed"
                    };
                    _.each(self.allViewModels, function(viewModel) {
                        if (viewModel.hasOwnProperty("onEvent" + type)) {
                            viewModel["onEvent" + type](payload);
                        } else if (legacyEventHandlers.hasOwnProperty(type) && viewModel.hasOwnProperty(legacyEventHandlers[type])) {
                            // there might still be code that uses the old callbacks, make sure those still get called
                            // but log a warning
                            log.warn("View model " + viewModel.name + " is using legacy event handler " + legacyEventHandlers[type] + ", new handler is called " + legacyEventHandlers[type]);
                            viewModel[legacyEventHandlers[type]](payload);
                        }
                    });

                    break;
                }
                case "timelapse": {
                    _.each(self.allViewModels, function(viewModel) {
                        if (viewModel.hasOwnProperty("fromTimelapseData")) {
                            viewModel.fromTimelapseData(data);
                        }
                    });
                    break;
                }
                case "plugin": {
                    _.each(self.allViewModels, function(viewModel) {
                        if (viewModel.hasOwnProperty("onDataUpdaterPluginMessage")) {
                            viewModel.onDataUpdaterPluginMessage(data.plugin, data.data);
                        }
                    })
                }
            }
>>>>>>> 4e31ccf4

    self._onCurrentData = function(event) {
        callViewModels(self.allViewModels, "fromCurrentData", [event.data]);
    };

    self._onSlicingProgress = function(event) {
        $("#gcode_upload_progress").find(".bar").text(_.sprintf(gettext("Slicing ... (%(percentage)d%%)"), {percentage: Math.round(event.data["progress"])}));

        var data = event.data;
        callViewModels(self.allViewModels, "onSlicingProgress", [
            data["slicer"],
            data["model_path"],
            data["machinecode_path"],
            data["progress"]
        ]);
    };

    self._onEvent = function(event) {
        var gcodeUploadProgress = $("#gcode_upload_progress");
        var gcodeUploadProgressBar = $(".bar", gcodeUploadProgress);

        var type = event.data["type"];
        var payload = event.data["payload"];
        var html = "";
        var format = {};

        log.debug("Got event " + type + " with payload: " + JSON.stringify(payload));

        if (type == "SettingsUpdated") {
            if (payload && payload.hasOwnProperty("config_hash")) {
                self._configHash = payload.config_hash;
            }
        } else if (type == "MovieRendering") {
            new PNotify({title: gettext("Rendering timelapse"), text: _.sprintf(gettext("Now rendering timelapse %(movie_basename)s"), payload)});
        } else if (type == "MovieDone") {
            new PNotify({title: gettext("Timelapse ready"), text: _.sprintf(gettext("New timelapse %(movie_basename)s is done rendering."), payload)});
        } else if (type == "MovieFailed") {
            html = "<p>" + _.sprintf(gettext("Rendering of timelapse %(movie_basename)s failed with return code %(returncode)s"), payload) + "</p>";
            html += pnotifyAdditionalInfo('<pre style="overflow: auto">' + payload.error + '</pre>');
            new PNotify({
                title: gettext("Rendering failed"),
                text: html,
                type: "error",
                hide: false
            });
        } else if (type == "PostRollStart") {
            var title = gettext("Capturing timelapse postroll");

            var text;
            if (!payload.postroll_duration) {
                text = _.sprintf(gettext("Now capturing timelapse post roll, this will take only a moment..."), format);
            } else {
                if (payload.postroll_duration > 60) {
                    format = {duration: _.sprintf(gettext("%(minutes)d min"), {minutes: payload.postroll_duration / 60})};
                } else {
                    format = {duration: _.sprintf(gettext("%(seconds)d sec"), {seconds: payload.postroll_duration})};
                }
                text = _.sprintf(gettext("Now capturing timelapse post roll, this will take approximately %(duration)s..."), format);
            }

            new PNotify({
                title: title,
                text: text
            });
        } else if (type == "SlicingStarted") {
            gcodeUploadProgress.addClass("progress-striped").addClass("active");
            gcodeUploadProgressBar.css("width", "100%");
            if (payload.progressAvailable) {
                gcodeUploadProgressBar.text(_.sprintf(gettext("Slicing ... (%(percentage)d%%)"), {percentage: 0}));
            } else {
                gcodeUploadProgressBar.text(gettext("Slicing ..."));
            }
        } else if (type == "SlicingDone") {
            gcodeUploadProgress.removeClass("progress-striped").removeClass("active");
            gcodeUploadProgressBar.css("width", "0%");
            gcodeUploadProgressBar.text("");
            new PNotify({title: gettext("Slicing done"), text: _.sprintf(gettext("Sliced %(stl)s to %(gcode)s, took %(time).2f seconds"), payload), type: "success"});
        } else if (type == "SlicingCancelled") {
            gcodeUploadProgress.removeClass("progress-striped").removeClass("active");
            gcodeUploadProgressBar.css("width", "0%");
            gcodeUploadProgressBar.text("");
        } else if (type == "SlicingFailed") {
            gcodeUploadProgress.removeClass("progress-striped").removeClass("active");
            gcodeUploadProgressBar.css("width", "0%");
            gcodeUploadProgressBar.text("");

            html = _.sprintf(gettext("Could not slice %(stl)s to %(gcode)s: %(reason)s"), payload);
            new PNotify({title: gettext("Slicing failed"), text: html, type: "error", hide: false});
        } else if (type == "TransferStarted") {
            gcodeUploadProgress.addClass("progress-striped").addClass("active");
            gcodeUploadProgressBar.css("width", "100%");
            gcodeUploadProgressBar.text(gettext("Streaming ..."));
        } else if (type == "TransferDone") {
            gcodeUploadProgress.removeClass("progress-striped").removeClass("active");
            gcodeUploadProgressBar.css("width", "0%");
            gcodeUploadProgressBar.text("");
            new PNotify({
                title: gettext("Streaming done"),
                text: _.sprintf(gettext("Streamed %(local)s to %(remote)s on SD, took %(time).2f seconds"), payload),
                type: "success"
            });
        } else if (type == "PrintCancelled") {
            if (payload.firmwareError) {
                new PNotify({
                    title: gettext("Unhandled firmware error"),
                    text: _.sprintf(gettext("The firmware reported an unhandled error. Due to that the ongoing print job was cancelled. Error: %(firmwareError)s"), payload),
                    type: "error",
                    hide: false
                });
            }
        } else if (type == "Error") {
            new PNotify({
                    title: gettext("Unhandled firmware error"),
                    text: _.sprintf(gettext("The firmware reported an unhandled error. Due to that OctoPrint disconnected. Error: %(error)s"), payload),
                    type: "error",
                    hide: false
            });
        }

        var legacyEventHandlers = {
            "UpdatedFiles": "onUpdatedFiles",
            "MetadataStatisticsUpdated": "onMetadataStatisticsUpdated",
            "MetadataAnalysisFinished": "onMetadataAnalysisFinished",
            "SlicingDone": "onSlicingDone",
            "SlicingCancelled": "onSlicingCancelled",
            "SlicingFailed": "onSlicingFailed"
        };
        _.each(self.allViewModels, function(viewModel) {
            if (viewModel.hasOwnProperty("onEvent" + type)) {
                viewModel["onEvent" + type](payload);
            } else if (legacyEventHandlers.hasOwnProperty(type) && viewModel.hasOwnProperty(legacyEventHandlers[type])) {
                // there might still be code that uses the old callbacks, make sure those still get called
                // but log a warning
                log.warn("View model " + viewModel.name + " is using legacy event handler " + legacyEventHandlers[type] + ", new handler is called " + legacyEventHandlers[type]);
                viewModel[legacyEventHandlers[type]](payload);
            }
        });
    };

    self._onTimelapse = function(event) {
        callViewModels(self.allViewModels, "fromTimelapseData", [event.data]);
    };

    self._onPluginMessage = function(event) {
        callViewModels(self.allViewModels, "onDataUpdaterPluginMessage", [event.data.plugin, event.data.data]);
    };

    self._onIncreaseRate = function(measurement, minimum) {
        log.debug("We are fast (" + measurement + " < " + minimum + "), increasing refresh rate");
        OctoPrint.socket.increaseRate();
    };

    self._onDecreaseRate = function(measurement, maximum) {
        log.debug("We are slow (" + measurement + " > " + maximum + "), reducing refresh rate");
        OctoPrint.socket.decreaseRate();
    };

    OctoPrint.socket.onReconnectAttempt = self._onReconnectAttempt;
    OctoPrint.socket.onReconnectFailed = self._onReconnectFailed;
    OctoPrint.socket.onRateTooHigh = self._onDecreaseRate;
    OctoPrint.socket.onRateTooLow = self._onIncreaseRate;
    OctoPrint.socket
        .onMessage("connected", self._onConnected)
        .onMessage("history", self._onHistoryData)
        .onMessage("current", self._onCurrentData)
        .onMessage("slicingProgress", self._onSlicingProgress)
        .onMessage("event", self._onEvent)
        .onMessage("timelapse", self._onTimelapse)
        .onMessage("plugin", self._onPluginMessage);

    self.connect();
}<|MERGE_RESOLUTION|>--- conflicted
+++ resolved
@@ -11,29 +11,8 @@
     self._lastProcessingTimes = [];
     self._lastProcessingTimesSize = 20;
 
-<<<<<<< HEAD
-=======
     self._timelapse_popup = undefined;
 
-    self.connect = function() {
-        var options = {};
-        if (SOCKJS_DEBUG) {
-            options["debug"] = true;
-        }
-
-        self._socket = new SockJS(SOCKJS_URI, undefined, options);
-        self._socket.onopen = self._onconnect;
-        self._socket.onclose = self._onclose;
-        self._socket.onmessage = self._onmessage;
-    };
-
-    self.reconnect = function() {
-        self._socket.close();
-        delete self._socket;
-        self.connect();
-    };
-
->>>>>>> 4e31ccf4
     self.increaseThrottle = function() {
         self.setThrottle(self._throttleFactor + 1);
     };
@@ -140,7 +119,6 @@
             callViewModels(self.allViewModels, "onServerConnect");
         }
 
-<<<<<<< HEAD
         // if the version, the plugin hash or the config hash changed, we
         // want the user to reload the UI since it might be stale now
         var versionChanged = oldVersion != VERSION;
@@ -154,271 +132,6 @@
     self._onHistoryData = function(event) {
         callViewModels(self.allViewModels, "fromHistoryData", [event.data]);
     };
-=======
-            var data = e.data[prop];
-
-            var gcodeUploadProgress = $("#gcode_upload_progress");
-            var gcodeUploadProgressBar = $(".bar", gcodeUploadProgress);
-
-            var start = new Date().getTime();
-            switch (prop) {
-                case "connected": {
-                    // update the current UI API key and send it with any request
-                    UI_API_KEY = data["apikey"];
-                    $.ajaxSetup({
-                        headers: {"X-Api-Key": UI_API_KEY}
-                    });
-
-                    var oldVersion = VERSION;
-                    VERSION = data["version"];
-                    DISPLAY_VERSION = data["display_version"];
-                    BRANCH = data["branch"];
-                    $("span.version").text(DISPLAY_VERSION);
-
-                    var oldPluginHash = self._pluginHash;
-                    self._pluginHash = data["plugin_hash"];
-
-                    if ($("#offline_overlay").is(":visible")) {
-                        hideOfflineOverlay();
-                        _.each(self.allViewModels, function(viewModel) {
-                            if (viewModel.hasOwnProperty("onServerReconnect")) {
-                                viewModel.onServerReconnect();
-                            } else if (viewModel.hasOwnProperty("onDataUpdaterReconnect")) {
-                                viewModel.onDataUpdaterReconnect();
-                            }
-                        });
-
-                        if ($('#tabs li[class="active"] a').attr("href") == "#control") {
-                            $("#webcam_image").attr("src", CONFIG_WEBCAM_STREAM + "?" + new Date().getTime());
-                        }
-                    } else {
-                        _.each(self.allViewModels, function(viewModel) {
-                            if (viewModel.hasOwnProperty("onServerConnect")) {
-                                viewModel.onServerConnect();
-                            }
-                        });
-                    }
-
-                    if (oldVersion != VERSION || (oldPluginHash != undefined && oldPluginHash != self._pluginHash)) {
-                        showReloadOverlay();
-                    }
-
-                    self.setThrottle(1);
-
-                    break;
-                }
-                case "history": {
-                    _.each(self.allViewModels, function(viewModel) {
-                        if (viewModel.hasOwnProperty("fromHistoryData")) {
-                            viewModel.fromHistoryData(data);
-                        }
-                    });
-                    break;
-                }
-                case "current": {
-                    _.each(self.allViewModels, function(viewModel) {
-                        if (viewModel.hasOwnProperty("fromCurrentData")) {
-                            viewModel.fromCurrentData(data);
-                        }
-                    });
-                    break;
-                }
-                case "slicingProgress": {
-                    gcodeUploadProgressBar.text(_.sprintf(gettext("Slicing ... (%(percentage)d%%)"), {percentage: Math.round(data["progress"])}));
-
-                    _.each(self.allViewModels, function(viewModel) {
-                        if (viewModel.hasOwnProperty("onSlicingProgress")) {
-                            viewModel.onSlicingProgress(data["slicer"], data["model_path"], data["machinecode_path"], data["progress"]);
-                        }
-                    });
-                    break;
-                }
-                case "event": {
-                    var type = data["type"];
-                    var payload = data["payload"];
-                    var html = "";
-                    var format = {};
-
-                    log.debug("Got event " + type + " with payload: " + JSON.stringify(payload));
-
-                    if (type == "MovieRendering") {
-                        if (self._timelapse_popup !== undefined) {
-                            self._timelapse_popup.remove();
-                        }
-                        self._timelapse_popup = new PNotify({
-                            title: gettext("Rendering timelapse"),
-                            text: _.sprintf(gettext("Now rendering timelapse %(movie_basename)s. Due to performance reasons it is not recommended to start a print job while a movie is still rendering."), payload),
-                            hide: false,
-                            callbacks: {
-                                before_close: function() {
-                                    self._timelapse_popup = undefined;
-                                }
-                            }
-                        });
-                    } else if (type == "MovieDone") {
-                        if (self._timelapse_popup !== undefined) {
-                            self._timelapse_popup.remove();
-                        }
-                        self._timelapse_popup = new PNotify({
-                            title: gettext("Timelapse ready"),
-                            text: _.sprintf(gettext("New timelapse %(movie_basename)s is done rendering."), payload),
-                            type: "success",
-                            callbacks: {
-                                before_close: function(notice) {
-                                    if (self._timelapse_popup == notice) {
-                                        self._timelapse_popup = undefined;
-                                    }
-                                }
-                            }
-                        });
-                    } else if (type == "MovieFailed") {
-                        html = "<p>" + _.sprintf(gettext("Rendering of timelapse %(movie_basename)s failed with return code %(returncode)s"), payload) + "</p>";
-                        html += pnotifyAdditionalInfo('<pre style="overflow: auto">' + payload.error + '</pre>');
-
-                        if (self._timelapse_popup !== undefined) {
-                            self._timelapse_popup.remove();
-                        }
-                        self._timelapse_popup = new PNotify({
-                            title: gettext("Rendering failed"),
-                            text: html,
-                            type: "error",
-                            hide: false,
-                            callbacks: {
-                                before_close: function(notice) {
-                                    if (self._timelapse_popup == notice) {
-                                        self._timelapse_popup = undefined;
-                                    }
-                                }
-                            }
-                        });
-                    } else if (type == "PostRollStart") {
-                        var title = gettext("Capturing timelapse postroll");
-
-                        var text;
-                        if (!payload.postroll_duration) {
-                            text = _.sprintf(gettext("Now capturing timelapse post roll, this will take only a moment..."), format);
-                        } else {
-                            format = {
-                                time: moment().add(payload.postroll_duration, "s").format("LT")
-                            };
-
-                            if (payload.postroll_duration > 60) {
-                                format.duration = _.sprintf(gettext("%(minutes)d min"), {minutes: payload.postroll_duration / 60});
-                                text = _.sprintf(gettext("Now capturing timelapse post roll, this will take approximately %(duration)s (so until %(time)s)..."), format);
-                            } else {
-                                format.duration = _.sprintf(gettext("%(seconds)d sec"), {seconds: payload.postroll_duration});
-                                text = _.sprintf(gettext("Now capturing timelapse post roll, this will take approximately %(duration)s..."), format);
-                            }
-                        }
-
-                        if (self._timelapse_popup !== undefined) {
-                            self._timelapse_popup.remove();
-                        }
-                        self._timelapse_popup = new PNotify({
-                            title: title,
-                            text: text,
-                            hide: false,
-                            callbacks: {
-                                before_close: function(notice) {
-                                    if (self._timelapse_popup == notice) {
-                                        self._timelapse_popup = undefined;
-                                    }
-                                }
-                            }
-                        });
-                    } else if (type == "SlicingStarted") {
-                        gcodeUploadProgress.addClass("progress-striped").addClass("active");
-                        gcodeUploadProgressBar.css("width", "100%");
-                        if (payload.progressAvailable) {
-                            gcodeUploadProgressBar.text(_.sprintf(gettext("Slicing ... (%(percentage)d%%)"), {percentage: 0}));
-                        } else {
-                            gcodeUploadProgressBar.text(gettext("Slicing ..."));
-                        }
-                    } else if (type == "SlicingDone") {
-                        gcodeUploadProgress.removeClass("progress-striped").removeClass("active");
-                        gcodeUploadProgressBar.css("width", "0%");
-                        gcodeUploadProgressBar.text("");
-                        new PNotify({title: gettext("Slicing done"), text: _.sprintf(gettext("Sliced %(stl)s to %(gcode)s, took %(time).2f seconds"), payload), type: "success"});
-                    } else if (type == "SlicingCancelled") {
-                        gcodeUploadProgress.removeClass("progress-striped").removeClass("active");
-                        gcodeUploadProgressBar.css("width", "0%");
-                        gcodeUploadProgressBar.text("");
-                    } else if (type == "SlicingFailed") {
-                        gcodeUploadProgress.removeClass("progress-striped").removeClass("active");
-                        gcodeUploadProgressBar.css("width", "0%");
-                        gcodeUploadProgressBar.text("");
-
-                        html = _.sprintf(gettext("Could not slice %(stl)s to %(gcode)s: %(reason)s"), payload);
-                        new PNotify({title: gettext("Slicing failed"), text: html, type: "error", hide: false});
-                    } else if (type == "TransferStarted") {
-                        gcodeUploadProgress.addClass("progress-striped").addClass("active");
-                        gcodeUploadProgressBar.css("width", "100%");
-                        gcodeUploadProgressBar.text(gettext("Streaming ..."));
-                    } else if (type == "TransferDone") {
-                        gcodeUploadProgress.removeClass("progress-striped").removeClass("active");
-                        gcodeUploadProgressBar.css("width", "0%");
-                        gcodeUploadProgressBar.text("");
-                        new PNotify({
-                            title: gettext("Streaming done"),
-                            text: _.sprintf(gettext("Streamed %(local)s to %(remote)s on SD, took %(time).2f seconds"), payload),
-                            type: "success"
-                        });
-                    } else if (type == "PrintCancelled") {
-                        if (payload.firmwareError) {
-                            new PNotify({
-                                title: gettext("Unhandled firmware error"),
-                                text: _.sprintf(gettext("The firmware reported an unhandled error. Due to that the ongoing print job was cancelled. Error: %(firmwareError)s"), payload),
-                                type: "error",
-                                hide: false
-                            });
-                        }
-                    } else if (type == "Error") {
-                        new PNotify({
-                                title: gettext("Unhandled firmware error"),
-                                text: _.sprintf(gettext("The firmware reported an unhandled error. Due to that OctoPrint disconnected. Error: %(error)s"), payload),
-                                type: "error",
-                                hide: false
-                        });
-                    }
-
-                    var legacyEventHandlers = {
-                        "UpdatedFiles": "onUpdatedFiles",
-                        "MetadataStatisticsUpdated": "onMetadataStatisticsUpdated",
-                        "MetadataAnalysisFinished": "onMetadataAnalysisFinished",
-                        "SlicingDone": "onSlicingDone",
-                        "SlicingCancelled": "onSlicingCancelled",
-                        "SlicingFailed": "onSlicingFailed"
-                    };
-                    _.each(self.allViewModels, function(viewModel) {
-                        if (viewModel.hasOwnProperty("onEvent" + type)) {
-                            viewModel["onEvent" + type](payload);
-                        } else if (legacyEventHandlers.hasOwnProperty(type) && viewModel.hasOwnProperty(legacyEventHandlers[type])) {
-                            // there might still be code that uses the old callbacks, make sure those still get called
-                            // but log a warning
-                            log.warn("View model " + viewModel.name + " is using legacy event handler " + legacyEventHandlers[type] + ", new handler is called " + legacyEventHandlers[type]);
-                            viewModel[legacyEventHandlers[type]](payload);
-                        }
-                    });
-
-                    break;
-                }
-                case "timelapse": {
-                    _.each(self.allViewModels, function(viewModel) {
-                        if (viewModel.hasOwnProperty("fromTimelapseData")) {
-                            viewModel.fromTimelapseData(data);
-                        }
-                    });
-                    break;
-                }
-                case "plugin": {
-                    _.each(self.allViewModels, function(viewModel) {
-                        if (viewModel.hasOwnProperty("onDataUpdaterPluginMessage")) {
-                            viewModel.onDataUpdaterPluginMessage(data.plugin, data.data);
-                        }
-                    })
-                }
-            }
->>>>>>> 4e31ccf4
 
     self._onCurrentData = function(event) {
         callViewModels(self.allViewModels, "fromCurrentData", [event.data]);
@@ -452,17 +165,54 @@
                 self._configHash = payload.config_hash;
             }
         } else if (type == "MovieRendering") {
-            new PNotify({title: gettext("Rendering timelapse"), text: _.sprintf(gettext("Now rendering timelapse %(movie_basename)s"), payload)});
+            if (self._timelapse_popup !== undefined) {
+                self._timelapse_popup.remove();
+            }
+            self._timelapse_popup = new PNotify({
+                title: gettext("Rendering timelapse"),
+                text: _.sprintf(gettext("Now rendering timelapse %(movie_basename)s. Due to performance reasons it is not recommended to start a print job while a movie is still rendering."), payload),
+                hide: false,
+                callbacks: {
+                    before_close: function() {
+                        self._timelapse_popup = undefined;
+                    }
+                }
+            });
         } else if (type == "MovieDone") {
-            new PNotify({title: gettext("Timelapse ready"), text: _.sprintf(gettext("New timelapse %(movie_basename)s is done rendering."), payload)});
+            if (self._timelapse_popup !== undefined) {
+                self._timelapse_popup.remove();
+            }
+            self._timelapse_popup = new PNotify({
+                title: gettext("Timelapse ready"),
+                text: _.sprintf(gettext("New timelapse %(movie_basename)s is done rendering."), payload),
+                type: "success",
+                callbacks: {
+                    before_close: function(notice) {
+                        if (self._timelapse_popup == notice) {
+                            self._timelapse_popup = undefined;
+                        }
+                    }
+                }
+            });
         } else if (type == "MovieFailed") {
             html = "<p>" + _.sprintf(gettext("Rendering of timelapse %(movie_basename)s failed with return code %(returncode)s"), payload) + "</p>";
             html += pnotifyAdditionalInfo('<pre style="overflow: auto">' + payload.error + '</pre>');
-            new PNotify({
+
+            if (self._timelapse_popup !== undefined) {
+                self._timelapse_popup.remove();
+            }
+            self._timelapse_popup = new PNotify({
                 title: gettext("Rendering failed"),
                 text: html,
                 type: "error",
-                hide: false
+                hide: false,
+                callbacks: {
+                    before_close: function(notice) {
+                        if (self._timelapse_popup == notice) {
+                            self._timelapse_popup = undefined;
+                        }
+                    }
+                }
             });
         } else if (type == "PostRollStart") {
             var title = gettext("Capturing timelapse postroll");
@@ -471,17 +221,33 @@
             if (!payload.postroll_duration) {
                 text = _.sprintf(gettext("Now capturing timelapse post roll, this will take only a moment..."), format);
             } else {
+                format = {
+                    time: moment().add(payload.postroll_duration, "s").format("LT")
+                };
+
                 if (payload.postroll_duration > 60) {
-                    format = {duration: _.sprintf(gettext("%(minutes)d min"), {minutes: payload.postroll_duration / 60})};
+                    format.duration = _.sprintf(gettext("%(minutes)d min"), {minutes: payload.postroll_duration / 60});
+                    text = _.sprintf(gettext("Now capturing timelapse post roll, this will take approximately %(duration)s (so until %(time)s)..."), format);
                 } else {
-                    format = {duration: _.sprintf(gettext("%(seconds)d sec"), {seconds: payload.postroll_duration})};
-                }
-                text = _.sprintf(gettext("Now capturing timelapse post roll, this will take approximately %(duration)s..."), format);
-            }
-
-            new PNotify({
+                    format.duration = _.sprintf(gettext("%(seconds)d sec"), {seconds: payload.postroll_duration});
+                    text = _.sprintf(gettext("Now capturing timelapse post roll, this will take approximately %(duration)s..."), format);
+                }
+            }
+
+            if (self._timelapse_popup !== undefined) {
+                self._timelapse_popup.remove();
+            }
+            self._timelapse_popup = new PNotify({
                 title: title,
-                text: text
+                text: text,
+                hide: false,
+                callbacks: {
+                    before_close: function(notice) {
+                        if (self._timelapse_popup == notice) {
+                            self._timelapse_popup = undefined;
+                        }
+                    }
+                }
             });
         } else if (type == "SlicingStarted") {
             gcodeUploadProgress.addClass("progress-striped").addClass("active");
