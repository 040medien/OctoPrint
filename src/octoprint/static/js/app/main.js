$(function() {
        OctoPrint = window.OctoPrint;

        //~~ Lodash setup

        _.mixin({"sprintf": sprintf, "vsprintf": vsprintf});

        //~~ Logging setup

        log.setLevel(CONFIG_DEBUG ? log.levels.DEBUG : log.levels.INFO);

        //~~ OctoPrint client setup
        OctoPrint.options.baseurl = BASEURL;
        OctoPrint.options.apikey = UI_API_KEY;

        var l10n = getQueryParameterByName("l10n");
        if (l10n) {
            OctoPrint.options.locale = l10n;
        }

        OctoPrint.socket.onMessage("connected", function(data) {
            var payload = data.data;
            OctoPrint.options.apikey = payload.apikey;

            // update the API key directly in jquery's ajax options too,
            // to ensure the fileupload plugin and any plugins still using
            // $.ajax directly still work fine too
            UI_API_KEY = payload["apikey"];
            $.ajaxSetup({
                headers: {"X-Api-Key": UI_API_KEY}
            });
        });

        //~~ some CoreUI specific stuff we put into OctoPrint.coreui

        OctoPrint.coreui = (function() {
            var exports = {
                browserTabVisibility: undefined,
                selectedTab: undefined,
                settingsOpen: false,
                wizardOpen: false,
                browser: {
                    chrome: false,
                    firefox: false,
                    safari: false,
                    ie: false,
                    edge: false,
                    opera: false,

                    mobile: false,
                    desktop: false
                }
            };

            var browserVisibilityCallbacks = [];

            var getHiddenProp = function() {
                var prefixes = ["webkit", "moz", "ms", "o"];

                // if "hidden" is natively supported just return it
                if ("hidden" in document) {
                    return "hidden"
                }

                // otherwise loop over all the known prefixes until we find one
                var vendorPrefix = _.find(prefixes, function(prefix) {
                    return (prefix + "Hidden" in document);
                });
                if (vendorPrefix !== undefined) {
                    return vendorPrefix + "Hidden";
                }

                // nothing found
                return undefined;
            };

            var isHidden = function() {
                var prop = getHiddenProp();
                if (!prop) return false;

                return document[prop];
            };

            var updateBrowserVisibility = function() {
                var visible = !isHidden();
                exports.browserTabVisible = visible;
                _.each(browserVisibilityCallbacks, function(callback) {
                    callback(visible);
                })
            };

            // register for browser visibility tracking

            var prop = getHiddenProp();
            if (prop) {
                var eventName = prop.replace(/[H|h]idden/, "") + "visibilitychange";
                document.addEventListener(eventName, updateBrowserVisibility);

                updateBrowserVisibility();
            }

            // determine browser - loosely based on is.js

            var navigator = window.navigator;
            var userAgent = (navigator && navigator.userAgent || "").toLowerCase();
            var vendor = (navigator && navigator.vendor || "").toLowerCase();

            exports.browser.opera = userAgent.match(/opera|opr/) != null;
            exports.browser.chrome = !exports.browser.opera && /google inc/.test(vendor) && userAgent.match(/chrome|crios/) != null;
            exports.browser.firefox = userAgent.match(/firefox|fxios/) != null;
            exports.browser.ie = userAgent.match(/msie|trident/) != null;
            exports.browser.edge = userAgent.match(/edge/) != null;
            exports.browser.safari = !exports.browser.chrome && !exports.browser.edge && !exports.browser.opera && userAgent.match(/safari/) != null;

            exports.browser.mobile = $.browser.mobile;
            exports.browser.desktop = !exports.browser.mobile;

            // exports

            exports.isVisible = function() { return !isHidden() };
            exports.onBrowserVisibilityChange = function(callback) {
                browserVisibilityCallbacks.push(callback);
            };

            return exports;
        })();

        log.debug("Browser enviroment:", OctoPrint.coreui.browser);

        //~~ AJAX setup

        // work around a stupid iOS6 bug where ajax requests get cached and only work once, as described at
        // http://stackoverflow.com/questions/12506897/is-safari-on-ios-6-caching-ajax-results
        $.ajaxPrefilter(function(options, originalOptions, jqXHR) {
            if (options.type != "GET") {
                var headers;
                if (options.hasOwnProperty("headers")) {
                    options.headers["Cache-Control"] = "no-cache";
                } else {
                    options.headers = { "Cache-Control": "no-cache" };
                }
            }
        });

        // send the current UI API key with any request
        $.ajaxSetup({
            headers: {"X-Api-Key": UI_API_KEY}
        });

        //~~ Initialize file upload plugin

        $.widget("blueimp.fileupload", $.blueimp.fileupload, {
            options: {
                dropZone: null,
                pasteZone: null
            }
        });

        //~~ Initialize i18n

        var catalog = window["BABEL_TO_LOAD_" + LOCALE];
        if (catalog === undefined) {
            catalog = {messages: undefined, plural_expr: undefined, locale: undefined, domain: undefined}
        }
        babel.Translations.load(catalog).install();

        moment.locale(LOCALE);

        // Dummy translation requests for dynamic strings supplied by the backend
        var dummyTranslations = [
            // printer states
            gettext("Offline"),
            gettext("Opening serial port"),
            gettext("Detecting serial port"),
            gettext("Detecting baudrate"),
            gettext("Connecting"),
            gettext("Operational"),
            gettext("Printing from SD"),
            gettext("Sending file to SD"),
            gettext("Printing"),
            gettext("Paused"),
            gettext("Closed"),
            gettext("Transfering file to SD")
        ];

        //~~ Initialize PNotify

        PNotify.prototype.options.styling = "bootstrap2";
        PNotify.prototype.options.mouse_reset = false;
        PNotify.prototype.options.stack.firstpos1 = 40 + 20; // navbar + 20
        PNotify.prototype.options.stack.firstpos2 = 20;
        PNotify.prototype.options.stack.spacing1 = 20;
        PNotify.prototype.options.stack.spacing2 = 20;

        PNotify.singleButtonNotify = function(options) {
            if (!options.confirm || !options.confirm.buttons || !options.confirm.buttons.length) {
                return new PNotify(options);
            }

            var autoDisplay = options.auto_display != false;

            var params = $.extend(true, {}, options);
            params.auto_display = false;

            var notify = new PNotify(params);
            notify.options.confirm.buttons = [notify.options.confirm.buttons[0]];
            notify.modules.confirm.makeDialog(notify, notify.options.confirm);

            if (autoDisplay) {
                notify.open();
            }
            return notify;
        };

        //~~ Initialize view models

        // the view model map is our basic look up table for dependencies that may be injected into other view models
        var viewModelMap = {};

        // Fix Function#name on browsers that do not support it (IE):
        // see: http://stackoverflow.com/questions/6903762/function-name-not-supported-in-ie
        if (!(function f() {}).name) {
            Object.defineProperty(Function.prototype, 'name', {
                get: function() {
                    return this.toString().match(/^\s*function\s*(\S*)\s*\(/)[1];
                }
            });
        }

        // helper to create a view model instance with injected constructor parameters from the view model map
        var _createViewModelInstance = function(viewModel, viewModelMap, optionalDependencyPass) {

            // mirror the requested dependencies with an array of the viewModels
            var viewModelParametersMap = function(parameter) {
                // check if parameter is found within optional array and if all conditions are met return null instead of undefined
                if (optionalDependencyPass && viewModel.optional.indexOf(parameter) !== -1 && !viewModelMap[parameter]) {
                    log.debug("Resolving optional parameter", [parameter], "without viewmodel");
                    return null; // null == "optional but not available"
                }

                return viewModelMap[parameter] || undefined; // undefined == "not available"
            };

            // try to resolve all of the view model's constructor parameters via our view model map
            var constructorParameters = _.map(viewModel.dependencies, viewModelParametersMap) || [];

            if (constructorParameters.indexOf(undefined) !== -1) {
                log.debug("Postponing", viewModel.name, "due to missing parameters:", _.keys(_.pick(_.object(viewModel.dependencies, constructorParameters), _.isUndefined)));
                return;
            }

            // transform array into object if a plugin wants it as an object
            constructorParameters = (viewModel.returnObject) ? _.object(viewModel.dependencies, constructorParameters) : constructorParameters;

            // if we came this far then we could resolve all constructor parameters, so let's construct that view model
            log.debug("Constructing", viewModel.name, "with parameters:", viewModel.dependencies);
            return new viewModel.construct(constructorParameters);
        };

        // map any additional view model bindings we might need to make
        var additionalBindings = {};
        _.each(OCTOPRINT_ADDITIONAL_BINDINGS, function(bindings) {
            var viewModelId = bindings[0];
            var viewModelBindTargets = bindings[1];
            if (!_.isArray(viewModelBindTargets)) {
                viewModelBindTargets = [viewModelBindTargets];
            }

            if (!additionalBindings.hasOwnProperty(viewModelId)) {
                additionalBindings[viewModelId] = viewModelBindTargets;
            } else {
                additionalBindings[viewModelId] = additionalBindings[viewModelId].concat(viewModelBindTargets);
            }
        });

        // helper for translating the name of a view model class into an identifier for the view model map
        var _getViewModelId = function(name){
            return name.substr(0, 1).toLowerCase() + name.substr(1); // FooBarViewModel => fooBarViewModel
        };

        // instantiation loop, will make multiple passes over the list of unprocessed view models until all
        // view models have been successfully instantiated with all of their dependencies or no changes can be made
        // any more which means not all view models can be instantiated due to missing dependencies
        var unprocessedViewModels = OCTOPRINT_VIEWMODELS.slice();
        unprocessedViewModels = unprocessedViewModels.concat(ADDITIONAL_VIEWMODELS);

        var allViewModels = [];
        var allViewModelData = [];
        var pass = 1;
        var optionalDependencyPass = false;
        log.info("Starting dependency resolution...");
        while (unprocessedViewModels.length > 0) {
            log.debug("Dependency resolution, pass #" + pass);
            var startLength = unprocessedViewModels.length;
            var postponed = [];

            // now try to instantiate every one of our as of yet unprocessed view model descriptors
            while (unprocessedViewModels.length > 0){
                var viewModel = unprocessedViewModels.shift();

                // wrap anything not object related into an object
                if(!_.isPlainObject(viewModel)) {
                    viewModel = {
                        construct: (_.isArray(viewModel)) ? viewModel[0] : viewModel,
                        dependencies: viewModel[1] || [],
                        elements: viewModel[2] || [],
                        optional: viewModel[3] || []
                    };
                }

                // make sure we have atleast a function
                if (!_.isFunction(viewModel.construct)) {
                    log.error("No function to instantiate with", viewModel);
                    continue;
                }

                // if name is not set, get name from constructor, if it's an anonymous function generate one
                viewModel.name = viewModel.name || _getViewModelId(viewModel.construct.name) || _.uniqueId("unnamedViewModel");

                // no alternative names? empty array
                viewModel.additionalNames = viewModel.additionalNames || [];

                // make sure all value's are in an array
                viewModel.dependencies = (_.isArray(viewModel.dependencies)) ? viewModel.dependencies : [viewModel.dependencies];
                viewModel.elements = (_.isArray(viewModel.elements)) ? viewModel.elements : [viewModel.elements];
                viewModel.optional = (_.isArray(viewModel.optional)) ? viewModel.optional : [viewModel.optional];
                viewModel.additionalNames = (_.isArray(viewModel.additionalNames)) ? viewModel.additionalNames : [viewModel.additionalNames];

                // make sure that we don't have two view models going by the same name
                if (_.has(viewModelMap, viewModel.name)) {
                    log.error("Duplicate name while instantiating " + viewModel.name);
                    continue;
                }

                var viewModelInstance = _createViewModelInstance(viewModel, viewModelMap, optionalDependencyPass);

                // our view model couldn't yet be instantiated, so postpone it for a bit
                if (viewModelInstance === undefined) {
                    postponed.push(viewModel);
                    continue;
                }

                // we could resolve the depdendencies and the view model is not defined yet => add it, it's now fully processed
                var viewModelBindTargets = viewModel.elements;

                if (additionalBindings.hasOwnProperty(viewModel.name)) {
                    viewModelBindTargets = viewModelBindTargets.concat(additionalBindings[viewModel.name]);
                }

                allViewModelData.push([viewModelInstance, viewModelBindTargets]);
                allViewModels.push(viewModelInstance);
                viewModelMap[viewModel.name] = viewModelInstance;

                if (viewModel.additionalNames.length) {
                    var registeredAdditionalNames = [];
                    _.each(viewModel.additionalNames, function(additionalName) {
                        if (!_.has(viewModelMap, additionalName)) {
                            viewModelMap[additionalName] = viewModelInstance;
                            registeredAdditionalNames.push(additionalName);
                        }
                    });

                    if (registeredAdditionalNames.length) {
                        log.debug("Registered", viewModel.name, "under these additional names:", registeredAdditionalNames);
                    }
                }
            }

            // anything that's now in the postponed list has to be readded to the unprocessedViewModels
            unprocessedViewModels = unprocessedViewModels.concat(postponed);

            // if we still have the same amount of items in our list of unprocessed view models it means that we
            // couldn't instantiate any more view models over a whole iteration, which in turn mean we can't resolve the
            // dependencies of remaining ones, so log that as an error and then quit the loop
            if (unprocessedViewModels.length === startLength) {
                // I'm gonna let you finish but we will do another pass with the optional dependencies flag enabled
                if (!optionalDependencyPass) {
                    log.debug("Resolving next pass with optional dependencies flag enabled");
                    optionalDependencyPass = true;
                } else {
                    log.error("Could not instantiate the following view models due to unresolvable dependencies:");
                    _.each(unprocessedViewModels, function(entry) {
                        log.error(entry.name + " (missing: " + _.filter(entry.dependencies, function(id) { return !_.has(viewModelMap, id); }).join(", ") + " )");
                    });
                    break;
                }
            }

            log.debug("Dependency resolution pass #" + pass + " finished, " + unprocessedViewModels.length + " view models left to process");
            pass++;
        }
        log.info("... dependency resolution done");

        //~~ some additional hooks and initializations

        // make sure modals max out at the window height
        $.fn.modal.defaults.maxHeight = function(){
            // subtract the height of the modal header and footer
            return $(window).height() - 165;
        };

        // jquery plugin to select all text in an element
        // originally from: http://stackoverflow.com/a/987376
        $.fn.selectText = function() {
            var doc = document;
            var element = this[0];
            var range, selection;

            if (doc.body.createTextRange) {
                range = document.body.createTextRange();
                range.moveToElementText(element);
                range.select();
            } else if (window.getSelection) {
                selection = window.getSelection();
                range = document.createRange();
                range.selectNodeContents(element);
                selection.removeAllRanges();
                selection.addRange(range);
            }
        };

        $.fn.isChildOf = function (element) {
            return $(element).has(this).length > 0;
        };

        // from http://jsfiddle.net/KyleMit/X9tgY/
        $.fn.contextMenu = function (settings) {
            return this.each(function () {
                // Open context menu
                $(this).on("contextmenu", function (e) {
                    // return native menu if pressing control
                    if (e.ctrlKey) return;

                    $(settings.menuSelector)
                        .data("invokedOn", $(e.target))
                        .data("contextParent", $(this))
                        .show()
                        .css({
                            position: "fixed",
                            left: getMenuPosition(e.clientX, 'width', 'scrollLeft'),
                            top: getMenuPosition(e.clientY, 'height', 'scrollTop'),
                            "z-index": 9999
                        }).off('click')
                        .on('click', function (e) {
                            if (e.target.tagName.toLowerCase() == "input")
                                return;

                            $(this).hide();

                            settings.menuSelected.call(this, $(this).data('invokedOn'), $(this).data('contextParent'), $(e.target));
                        });

                    return false;
                });

                //make sure menu closes on any click
                $(document).click(function () {
                    $(settings.menuSelector).hide();
                });
            });

            function getMenuPosition(mouse, direction, scrollDir) {
                var win = $(window)[direction](),
                    scroll = $(window)[scrollDir](),
                    menu = $(settings.menuSelector)[direction](),
                    position = mouse + scroll;

                // opening menu would pass the side of the page
                if (mouse + menu > win && menu < mouse)
                    position -= menu;

                return position;
            }
        };

        $.fn.lazyload = function() {
            return this.each(function() {
                if (this.tagName.toLowerCase() != "img") return;

                var src = this.getAttribute("data-src");
                if (src) {
                    this.setAttribute("src", src);
                    this.removeAttribute("data-src");
                }
            });
        };

        // Use bootstrap tabdrop for tabs and pills
        $('.nav-pills, .nav-tabs').tabdrop();

        // Allow components to react to tab change
        var onTabChange = function(current, previous) {
            log.debug("Selected OctoPrint tab changed: previous = " + previous + ", current = " + current);
            OctoPrint.coreui.selectedTab = current;
            callViewModels(allViewModels, "onTabChange", [current, previous]);
        };

        var tabs = $('#tabs a[data-toggle="tab"]');
        tabs.on('show', function (e) {
            var current = e.target.hash;
            var previous = e.relatedTarget.hash;
            onTabChange(current, previous);
        });

        tabs.on('shown', function (e) {
            var current = e.target.hash;
            var previous = e.relatedTarget.hash;
            callViewModels(allViewModels, "onAfterTabChange", [current, previous]);
        });

        onTabChange(OCTOPRINT_INITIAL_TAB);

        // Fix input element click problems on dropdowns
        $(".dropdown input, .dropdown label").click(function(e) {
            e.stopPropagation();
        });

        // prevent default action for drag-n-drop
        $(document).bind("drop dragover", function (e) {
            e.preventDefault();
        });

        // reload overlay
        $("#reloadui_overlay_reload").click(function() { location.reload(); });

<<<<<<< HEAD
        var changeTab = function()
        {
            var hashtag = window.location.hash;
            var tab = $('#tabs a[href="' + hashtag + '"]');
            if (tab.length)
            {
                tab.tab("show");
                onTabChange(hashtag);
            }
        }

        //~~ view model binding
=======
        //~~ final initialization - passive login, settings fetch, view model binding

        if (!_.has(viewModelMap, "settingsViewModel")) {
            throw new Error("settingsViewModel is missing, can't run UI");
        }

        if (!_.has(viewModelMap, "loginStateViewModel")) {
            throw new Error("loginStateViewModel is missing, can't run UI");
        }
>>>>>>> 3cdc59d7

        var bindViewModels = function() {
            log.info("Going to bind " + allViewModelData.length + " view models...");
            _.each(allViewModelData, function(viewModelData) {
                if (!Array.isArray(viewModelData) || viewModelData.length != 2) {
                    return;
                }

                var viewModel = viewModelData[0];
                var targets = viewModelData[1];

                if (targets === undefined) {
                    return;
                }

                if (!_.isArray(targets)) {
                    targets = [targets];
                }

                if (viewModel.hasOwnProperty("onBeforeBinding")) {
                    viewModel.onBeforeBinding();
                }

                if (targets != undefined) {
                    if (!_.isArray(targets)) {
                        targets = [targets];
                    }

                    viewModel._bindings = [];

                    _.each(targets, function(target) {
                        if (target == undefined) {
                            return;
                        }

                        var object;
                        if (!(target instanceof jQuery)) {
                            object = $(target);
                        } else {
                            object = target;
                        }

                        if (object == undefined || !object.length) {
                            log.info("Did not bind view model", viewModel.constructor.name, "to target", target, "since it does not exist");
                            return;
                        }

                        var element = object.get(0);
                        if (element == undefined) {
                            log.info("Did not bind view model", viewModel.constructor.name, "to target", target, "since it does not exist");
                            return;
                        }

                        try {
                            ko.applyBindings(viewModel, element);
                            viewModel._bindings.push(target);

                            if (viewModel.hasOwnProperty("onBoundTo")) {
                                viewModel.onBoundTo(target, element);
                            }

                            log.debug("View model", viewModel.constructor.name, "bound to", target);
                        } catch (exc) {
                            log.error("Could not bind view model", viewModel.constructor.name, "to target", target, ":", (exc.stack || exc));
                        }
                    });
                }

                viewModel._unbound = viewModel._bindings !== undefined && viewModel._bindings.length === 0;
                viewModel._bound = viewModel._bindings.length > 0;

                if (viewModel.hasOwnProperty("onAfterBinding")) {
                    viewModel.onAfterBinding();
                }
            });

            callViewModels(allViewModels, "onAllBound", [allViewModels]);
            log.info("... binding done");

            // startup complete
            callViewModels(allViewModels, "onStartupComplete");
            setOnViewModels(allViewModels, "_startupComplete", true);

            // make sure we can track the browser tab visibility
            OctoPrint.coreui.onBrowserVisibilityChange(function(status) {
                log.debug("Browser tab is now " + (status ? "visible" : "hidden"));
                callViewModels(allViewModels, "onBrowserTabVisibilityChange", [status]);
            });

            $(window).on("hashchange", function() {
                changeTab();
            });

            if (window.location.hash != "")
            {
                changeTab();
            }

            log.info("Application startup complete");
        };

        var fetchSettings = function() {
            log.info("Finalizing application startup");

            //~~ Starting up the app
            callViewModels(allViewModels, "onStartup");

            viewModelMap["settingsViewModel"].requestData()
                .done(function() {
                    // There appears to be an odd race condition either in JQuery's AJAX implementation or
                    // the browser's implementation of XHR, causing a second GET request from inside the
                    // completion handler of the very same request to never get its completion handler called
                    // if ETag headers are present on the response (the status code of the request does NOT
                    // seem to matter here, only that the ETag header is present).
                    //
                    // Minimal example with which I was able to reproduce this behaviour can be found
                    // at https://gist.github.com/foosel/b2ddb9ebd71b0b63a749444651bfce3f
                    //
                    // Decoupling all consecutive calls from this done event handler hence is an easy way
                    // to avoid this problem. A zero timeout should do the trick nicely.
                    window.setTimeout(bindViewModels, 0);
                });
        };

        log.info("Initial application setup done, connecting to server...");

        /**
         * The following looks a bit complicated, so let me explain...
         *
         * Once we connect to the server (and that also includes consecutive reconnects), the
         * first thing we need to do is perform a passive login to a) establish a proper request
         * session with the server and b) figure out the login status of our client. That passive
         * login will be responded to with our session cookie and we must make absolutely sure that
         * this cannot be overridden by any concurrent requests. E.g. if we would send the passive
         * login request and also something like a settings fetch, the settings would not have the
         * cookie yet, hence the server would generate a new session for that request, and if the
         * response for the settings now arrives later than the passive login we'll get our
         * session cookie from that login directly overwritten again. That will not only lead to
         * us losing our login session with the server but also the client _thinking_ it is logged
         * in when in fact it isn't. See also #1881.
         *
         * So what we do here is ensure that we send the passive login request _and nothing else_
         * until that has been responded to and hence our session been properly established. Only
         * then we may trigger stuff like the various view model callbacks that might cause
         * additional requests.
         *
         * onServerConnect below takes care of the passive login. Only once that's completed it tells
         * our DataUpdater that it's ok to trigger any callbacks in view models. On the initial
         * server connect (during first initialization) we also trigger the settings fetch and
         * binding proceedure once that's done, but only then.
         *
         * Or, as a fancy diagram: https://gist.githubusercontent.com/foosel/0cdc3a03cf5311804271f12e87293c0c/raw/abc84fdc3b13030d70961539d9c132ae39c32085/octoprint_web_startup.txt
         */

        var onServerConnect = function() {
            // Always perform a passive login on server (re)connect. No need for
            // onServerConnect/onServerReconnect on the LoginStateViewModel with this in place.
            return viewModelMap["loginStateViewModel"].requestData()
                .done(function() {
                    // Only mark our data updater as initialized once we've done our initial
                    // passive login request.
                    //
                    // This is to ensure that we have no concurrent requests triggered by socket events
                    // overriding each other's session during app intialization
                    dataUpdater.initialized();
                });
        };

        var dataUpdater = new DataUpdater(allViewModels);
        dataUpdater.connect()
            .done(function() {
                // make sure we trigger onServerConnect should we dis- and reconnect to the server
                dataUpdater.connectCallback = onServerConnect;

                // perform passive login first
                onServerConnect().done(function() {
                    // then trigger a settings fetch
                    window.setTimeout(fetchSettings, 0);
                });
            });
    }
);<|MERGE_RESOLUTION|>--- conflicted
+++ resolved
@@ -523,7 +523,6 @@
         // reload overlay
         $("#reloadui_overlay_reload").click(function() { location.reload(); });
 
-<<<<<<< HEAD
         var changeTab = function()
         {
             var hashtag = window.location.hash;
@@ -535,8 +534,6 @@
             }
         }
 
-        //~~ view model binding
-=======
         //~~ final initialization - passive login, settings fetch, view model binding
 
         if (!_.has(viewModelMap, "settingsViewModel")) {
@@ -546,7 +543,6 @@
         if (!_.has(viewModelMap, "loginStateViewModel")) {
             throw new Error("loginStateViewModel is missing, can't run UI");
         }
->>>>>>> 3cdc59d7
 
         var bindViewModels = function() {
             log.info("Going to bind " + allViewModelData.length + " view models...");
