--- conflicted
+++ resolved
@@ -75,17 +75,11 @@
 
 		self._logger = logging.getLogger(__name__)
 
-<<<<<<< HEAD
+		self._dict = frozendict if settings().getBoolean(["devel", "useFrozenDictForPrinterState"]) else dict
+
 		self._analysis_queue = analysisQueue
 		self._file_manager = fileManager
 		self._printer_profile_manager = printerProfileManager
-=======
-		self._dict = frozendict if settings().getBoolean(["devel", "useFrozenDictForPrinterState"]) else dict
-
-		self._analysisQueue = analysisQueue
-		self._fileManager = fileManager
-		self._printerProfileManager = printerProfileManager
->>>>>>> d8eb5754
 
 		# state
 		self._latest_temperatures = None
@@ -137,29 +131,8 @@
 			on_add_log=self._send_add_log_callbacks,
 			on_add_message=self._send_add_message_callbacks
 		)
-<<<<<<< HEAD
 		self._state_monitor.reset(
-			state={"text": self.get_state_string(), "flags": self._get_state_flags()},
-			job_data={
-				"file": {
-					"name": None,
-					"path": None,
-					"size": None,
-					"origin": None,
-					"date": None
-				},
-				"estimatedPrintTime": None,
-				"lastPrintTime": None,
-				"filament": {
-					"length": None,
-					"volume": None
-				}
-			},
-			progress={"completion": None, "filepos": None, "printTime": None, "printTimeLeft": None},
-			current_z=None
-=======
-		self._stateMonitor.reset(
-			state=self._dict(text=self.get_state_string(), flags=self._getStateFlags()),
+			state=self._dict(text=self.get_state_string(), flags=self._get_state_flags()),
 			job_data=self._dict(file=self._dict(name=None,
 			                                    path=None,
 			                                    size=None,
@@ -177,7 +150,6 @@
 			                    printTimeOrigin=None),
 			current_z=None,
 			offsets=self._dict()
->>>>>>> d8eb5754
 		)
 
 		eventManager().subscribe(Events.METADATA_ANALYSIS_FINISHED, self._on_event_MetadataAnalysisFinished)
@@ -189,10 +161,7 @@
 		if not isinstance(callback, PrinterCallback):
 			self._logger.warn("Registering an object as printer callback which doesn't implement the PrinterCallback interface")
 		self._callbacks.append(callback)
-<<<<<<< HEAD
-		self._send_initial_state_update(callback)
-=======
->>>>>>> d8eb5754
+		self._sendInitialStateUpdate(callback)
 
 	def unregister_callback(self, callback, *args, **kwargs):
 		try:
@@ -203,7 +172,7 @@
 
 	def send_initial_callback(self, callback):
 		if callback in self._callbacks:
-			self._sendInitialStateUpdate(callback)
+			self._send_initial_state_update(callback)
 
 	def send_add_temperature_callbacks(self, data):
 		for callback in self._callbacks:
@@ -236,29 +205,12 @@
 	#~~ callback from metadata analysis event
 
 	def _on_event_MetadataAnalysisFinished(self, event, data):
-<<<<<<< HEAD
 		if self._job is not None:
 			self._update_job()
 
 	def _on_event_MetadataStatisticsUpdated(self, event, data):
 		if self._job is not None:
 			self._update_job()
-=======
-		with self._selectedFileMutex:
-			if self._selectedFile:
-				self._setJobData(self._selectedFile["filename"],
-								 self._selectedFile["filesize"],
-								 self._selectedFile["sd"],
-								 self._selectedFile["user"])
-
-	def _on_event_MetadataStatisticsUpdated(self, event, data):
-		with self._selectedFileMutex:
-			if self._selectedFile:
-				self._setJobData(self._selectedFile["filename"],
-				                 self._selectedFile["filesize"],
-				                 self._selectedFile["sd"],
-				                 self._selectedFile["user"])
->>>>>>> d8eb5754
 
 	#~~ progress plugin reporting
 
@@ -284,11 +236,7 @@
 
 	#~~ PrinterInterface implementation
 
-<<<<<<< HEAD
 	def connect(self, **kwargs):
-=======
-	def connect(self, port=None, baudrate=None, profile=None, *args, **kwargs):
->>>>>>> d8eb5754
 		"""
 		 Connects to the printer. If port and/or baudrate is provided, uses these settings, otherwise autodetection
 		 will be attempted.
@@ -299,11 +247,13 @@
 
 		eventManager().fire(Events.CONNECTING)
 
-<<<<<<< HEAD
 		profile = kwargs.get("profile")
 		if not profile:
 			profile = self._printer_profile_manager.get_default()["id"]
 		self._printer_profile_manager.select(profile)
+		if not logging.getLogger("SERIAL").isEnabledFor(logging.DEBUG):
+			# if serial.log is not enabled, log a line to explain that to reduce "serial.log is empty" in tickets...
+			logging.getLogger("SERIAL").info("serial.log is currently not enabled, you can enable it via Settings > Serial Connection > Log communication to serial.log")
 
 		selected_transport = kwargs.get("transport")
 		if not selected_transport:
@@ -327,13 +277,6 @@
 		if not transport_class:
 			raise ValueError("Invalid transport: {}".format(selected_transport))
 		transport = transport_class(**transport_kwargs)
-=======
-		from octoprint.logging.handlers import SerialLogHandler
-		SerialLogHandler.on_open_connection()
-		if not logging.getLogger("SERIAL").isEnabledFor(logging.DEBUG):
-			# if serial.log is not enabled, log a line to explain that to reduce "serial.log is empty" in tickets...
-			logging.getLogger("SERIAL").info("serial.log is currently not enabled, you can enable it via Settings > Serial Connection > Log communication to serial.log")
->>>>>>> d8eb5754
 
 		# TODO make this depend on the printer profile
 		from octoprint.comm.protocol.reprap import ReprapGcodeProtocol
@@ -370,10 +313,6 @@
 		return self._comm.getTransport()
 	getTransport = util.deprecated("getTransport has been renamed to get_transport", since="1.2.0-dev-590", includedoc="Replaced by :func:`get_transport`")
 
-<<<<<<< HEAD
-	def fake_ack(self):
-		if self._protocol is None:
-=======
 	def job_on_hold(self, blocking=True, *args, **kwargs):
 		if self._comm is None:
 			raise RuntimeError("No connection to the printer")
@@ -385,8 +324,7 @@
 		return self._comm.set_job_on_hold(value, blocking=blocking)
 
 	def fake_ack(self, *args, **kwargs):
-		if self._comm is None:
->>>>>>> d8eb5754
+		if self._protocol is None:
 			return
 
 		self._protocol.repair()
@@ -401,37 +339,23 @@
 		if not isinstance(commands, (list, tuple)):
 			commands = [commands]
 
-<<<<<<< HEAD
 		self._protocol.send_commands(*commands)
 
-	def script(self, name, context=None, must_be_set=True):
+	def script(self, name, context=None, must_be_set=True, *args, **kwargs):
 		if self._protocol is None:
-=======
-		for command in commands:
-			self._comm.sendCommand(command, tags=kwargs.get("tags", set()) | {"trigger:printer.commands"})
-
-	def script(self, name, context=None, must_be_set=True, *args, **kwargs):
-		if self._comm is None:
->>>>>>> d8eb5754
 			return
 
 		if name is None or not name:
 			raise ValueError("name must be set")
 
-<<<<<<< HEAD
 		# TODO
-		#result = self._comm.sendGcodeScript(name, replacements=context)
+		#result = self._comm.sendGcodeScript(name,
+		                                    replacements=context,
+		                                    tags=kwargs.get("tags", set()) | {"trigger:printer.script"})
 		#if not result:
 		#	if must_be_set:
 		#		raise UnknownScript(name)
 		#	return
-=======
-		result = self._comm.sendGcodeScript(name,
-		                                    replacements=context,
-		                                    tags=kwargs.get("tags", set()) | {"trigger:printer.script"})
-		if not result and must_be_set:
-			raise UnknownScript(name)
->>>>>>> d8eb5754
 
 	def jog(self, axes, relative=True, speed=None, *args, **kwargs):
 		if isinstance(axes, basestring):
@@ -447,22 +371,10 @@
 		printer_profile = self._printer_profile_manager.get_current_or_default()
 		movement_speed = printer_profile["axes"][axis]["speed"]
 
-<<<<<<< HEAD
 		kwargs = dict(feedrate=movement_speed,
 		              relative=True)
 		kwargs[axis] = amount
 		self._protocol.move(**kwargs)
-=======
-		if speed and not isinstance(speed, bool):
-			command += " F{}".format(speed)
-
-		if relative:
-			commands = ["G91", command, "G90"]
-		else:
-			commands = ["G90", command]
-
-		self.commands(commands, tags=kwargs.get("tags", set()) | {"trigger:printer.jog"})
->>>>>>> d8eb5754
 
 	def home(self, axes, *args, **kwargs):
 		if not isinstance(axes, (list, tuple)):
@@ -475,13 +387,8 @@
 		if len(axes) != len(validated_axes):
 			raise ValueError("axes contains invalid axes: {axes}".format(axes=axes))
 
-<<<<<<< HEAD
 		kwargs = dict((axes, True) for axes in validated_axes)
 		self._protocol.home(**kwargs)
-=======
-		self.commands(["G91", "G28 %s" % " ".join(map(lambda x: "%s0" % x.upper(), validated_axes)), "G90"],
-		              tags=kwargs.get("tags", set) | {"trigger:printer.home"})
->>>>>>> d8eb5754
 
 	def extrude(self, amount, *args, **kwargs):
 		if not isinstance(amount, (int, long, float)):
@@ -489,23 +396,14 @@
 
 		printer_profile = self._printer_profile_manager.get_current_or_default()
 		extrusion_speed = printer_profile["axes"]["e"]["speed"]
-<<<<<<< HEAD
 		self._protocol.move(e=amount, feedrate=extrusion_speed, relative=True)
-=======
-		self.commands(["G91", "G1 E%s F%d" % (amount, extrusion_speed), "G90"],
-		              tags=kwargs.get("tags", set()) | {"trigger:printer.extrude"})
->>>>>>> d8eb5754
 
 	def change_tool(self, tool, *args, **kwargs):
 		if not PrinterInterface.valid_tool_regex.match(tool):
 			raise ValueError("tool must match \"tool[0-9]+\": {tool}".format(tool=tool))
 
 		tool_num = int(tool[len("tool"):])
-<<<<<<< HEAD
-		self._protocol.change_tool(tool_num)
-=======
-		self.commands("T%d" % tool_num, tags=kwargs.get("tags", set()) | {"trigger:printer.change_tool"})
->>>>>>> d8eb5754
+		self._protocol.change_tool(tool_num, tags=kwargs.get("tags", set()) | {"trigger:printer.change_tool"})
 
 	def set_temperature(self, heater, value, *args, **kwargs):
 		if not PrinterInterface.valid_heater_regex.match(heater):
@@ -520,24 +418,12 @@
 			shared_nozzle = printer_profile["extruder"]["sharedNozzle"]
 			if extruder_count > 1 and not shared_nozzle:
 				toolNum = int(heater[len("tool"):])
-<<<<<<< HEAD
 				self._protocol.set_extruder_temperature(value, tool=toolNum, wait=False)
 			else:
 				self._protocol.set_extruder_temperature(value, wait=False)
 
 		elif heater == "bed":
 			self._protocol.set_bed_temperature(value, wait=False)
-=======
-				self.commands("M104 T{} S{}".format(toolNum, value),
-				              tags=kwargs.get("tags", set()) | {"trigger:printer.set_temperature"})
-			else:
-				self.commands("M104 S{}".format(value),
-				              tags=kwargs.get("tags", set()) | {"trigger:printer.set_temperature"})
-
-		elif heater == "bed":
-			self.commands("M140 S{}".format(value),
-			              tags=kwargs.get("tags", set()) | {"trigger:printer.set_temperature"})
->>>>>>> d8eb5754
 
 	def set_temperature_offset(self, offsets=None, *args, **kwargs):
 		if offsets is None:
@@ -557,14 +443,9 @@
 		if self._protocol is None:
 			return
 
-<<<<<<< HEAD
 		# TODO
 		#self._comm.setTemperatureOffset(offsets)
-		#self._stateMonitor.set_temp_offsets(offsets)
-=======
-		self._comm.setTemperatureOffset(offsets)
-		self._setOffsets(self._comm.getOffsets())
->>>>>>> d8eb5754
+		#self._setOffsets(self._comm.getOffsets())
 
 	def _convert_rate_value(self, factor, min=0, max=200):
 		if not isinstance(factor, (int, float, long)):
@@ -580,19 +461,15 @@
 
 	def feed_rate(self, factor, *args, **kwargs):
 		factor = self._convert_rate_value(factor, min=50, max=200)
-<<<<<<< HEAD
-		self._protocol.set_feedrate_multiplier(factor)
-=======
-		self.commands("M220 S%d" % factor,
+		self._protocol.set_feedrate_multiplier(factor,
 		              tags=kwargs.get("tags", set()) | {"trigger:printer.feed_rate"})
->>>>>>> d8eb5754
 
 	def flow_rate(self, factor, *args, **kwargs):
 		factor = self._convert_rate_value(factor, min=75, max=125)
-<<<<<<< HEAD
-		self._protocol.set_extrusion_multiplier(factor)
-
-	def select_job(self, job, start_printing=False, pos=None):
+		self._protocol.set_extrusion_multiplier(factor,
+		              tags=kwargs.get("tags", set()) | {"trigger:printer.flow_rate"})
+
+	def select_job(self, job, start_printing=False, user=None, pos=None, *args, **kwargs):
 		self._update_job(job)
 		self._reset_progress_data()
 
@@ -606,42 +483,6 @@
 	def unselect_job(self):
 		self._remove_job()
 		self._reset_progress_data()
-=======
-		self.commands("M221 S%d" % factor,
-		              tags=kwargs.get("tags", set()) | {"trigger:printer.flow_rate"})
-
-	def select_file(self, path, sd, printAfterSelect=False, user=None, pos=None, *args, **kwargs):
-		if self._comm is None or (self._comm.isBusy() or self._comm.isStreaming()):
-			self._logger.info("Cannot load file: printer not connected or currently busy")
-			return
-
-		self._validateJob(path, sd)
-
-		origin = FileDestinations.SDCARD if sd else FileDestinations.LOCAL
-		path_on_disk = self._fileManager.path_on_disk(origin, path)
-		path_in_storage = self._fileManager.path_in_storage(origin, path_on_disk)
-
-		recovery_data = self._fileManager.get_recovery_data()
-		if recovery_data:
-			# clean up recovery data if we just selected a different file than is logged in that
-			actual_origin = recovery_data.get("origin", None)
-			actual_path = recovery_data.get("path", None)
-
-			if actual_origin is None or actual_path is None or actual_origin != origin or actual_path != path_in_storage:
-				self._fileManager.delete_recovery_data()
-
-		self._printAfterSelect = printAfterSelect
-		self._posAfterSelect = pos
-		self._comm.selectFile("/" + path if sd else path_on_disk, sd,
-		                      user=user,
-		                      tags=kwargs.get("tags", set()) | {"trigger:printer.select_file"})
-		self._updateProgressData()
-		self._setCurrentZ(None)
-
-	def unselect_file(self, *args, **kwargs):
-		if self._comm is not None and (self._comm.isBusy() or self._comm.isStreaming()):
-			return
->>>>>>> d8eb5754
 
 		eventManager().fire(Events.FILE_DESELECTED)
 
@@ -674,13 +515,9 @@
 		self._last_progress_report = None
 		self._update_progress_data()
 		self._setCurrentZ(None)
-<<<<<<< HEAD
-
-		self._protocol.process(self._job.job, position=pos)
-=======
-		self._comm.startPrint(pos=pos,
+
+		self._protocol.process(self._job.job, position=pos,
 		                      tags=kwargs.get("tags", set()) | {"trigger:printer.start_print"})
->>>>>>> d8eb5754
 
 	def pause_print(self, *args, **kwargs):
 		"""
@@ -690,12 +527,7 @@
 			return
 		if self._protocol.state != ProtocolState.PRINTING:
 			return
-<<<<<<< HEAD
 		self._protocol.pause_processing()
-=======
-
-		self._comm.setPause(True, tags=kwargs.get("tags", set()) | {"trigger:printer.pause_print"})
->>>>>>> d8eb5754
 
 	def resume_print(self, *args, **kwargs):
 		"""
@@ -707,20 +539,13 @@
 			return
 		self._protocol.resume_processing()
 
-<<<<<<< HEAD
 	def cancel_print(self, error=False):
-=======
-		self._comm.setPause(False, tags=kwargs.get("tags", set()) | {"trigger:printer.resume_print"})
-
-	def cancel_print(self, *args, **kwargs):
->>>>>>> d8eb5754
 		"""
 		 Cancel the current job.
 		"""
 		if self._protocol is None or not self._protocol.state in (ProtocolState.PRINTING, ProtocolState.PAUSED):
 			return
 
-<<<<<<< HEAD
 		# reset progress, height, print time
 		self._setCurrentZ(None)
 		self._reset_progress_data()
@@ -742,13 +567,6 @@
 
 		self._protocol.cancel_processing(error=error)
 
-	def get_state_string(self, state=None):
-		if self._protocol is None:
-=======
-		# tell comm layer to cancel - will also trigger our cancelled handler
-		# for further processing
-		self._comm.cancelPrint(tags=kwargs.get("tags", set()) | {"trigger:printer.cancel_print"})
-
 	def log_lines(self, *lines):
 		serial_logger = logging.getLogger("SERIAL")
 		self.on_comm_log("\n".join(lines))
@@ -756,8 +574,7 @@
 			serial_logger.debug(line)
 
 	def get_state_string(self, state=None, *args, **kwargs):
-		if self._comm is None:
->>>>>>> d8eb5754
+		if self._protocol is None:
 			return "Offline"
 		else:
 			if state is None:
@@ -805,15 +622,14 @@
 			elif state == ProtocolState.DISCONNECTED_WITH_ERROR:
 				return "CLOSED_WITH_ERROR"
 
-<<<<<<< HEAD
-	def get_current_data(self):
-		return self._state_monitor.get_current_data()
+	def get_current_data(self, *args, **kwargs):
+		return util.thaw_frozendict(self._state_monitor.get_current_data())
 
 	def get_current_job(self):
 		data = self._state_monitor.get_current_data()
-		return data["job"]
-
-	def get_current_temperatures(self):
+		return util.thaw_frozendict(data["job"])
+
+	def get_current_temperatures(self, *args, **kwargs):
 		# TODO
 		#if self._comm is not None:
 		#	offsets = self._comm.getOffsets()
@@ -828,48 +644,11 @@
 			                   offset=offsets.get(key, 0))
 		return result
 
-	def get_temperature_history(self):
+	def get_temperature_history(self, *args, **kwargs):
 		return self._temperature_history
 
-	def get_current_connection(self):
+	def get_current_connection(self, *args, **kwargs):
 		if self._transport is None:
-=======
-	def get_current_data(self, *args, **kwargs):
-		return util.thaw_frozendict(self._stateMonitor.get_current_data())
-
-	def get_current_job(self, *args, **kwargs):
-		currentData = self._stateMonitor.get_current_data()
-		return util.thaw_frozendict(currentData["job"])
-
-	def get_current_temperatures(self, *args, **kwargs):
-		if self._comm is not None:
-			offsets = self._comm.getOffsets()
-		else:
-			offsets = dict()
-
-		result = {}
-		if self._temp is not None:
-			for tool in self._temp.keys():
-				result["tool%d" % tool] = {
-					"actual": self._temp[tool][0],
-					"target": self._temp[tool][1],
-					"offset": offsets[tool] if tool in offsets and offsets[tool] is not None else 0
-				}
-		if self._bedTemp is not None:
-			result["bed"] = {
-				"actual": self._bedTemp[0],
-				"target": self._bedTemp[1],
-				"offset": offsets["bed"] if "bed" in offsets and offsets["bed"] is not None else 0
-			}
-
-		return result
-
-	def get_temperature_history(self, *args, **kwargs):
-		return self._temps
-
-	def get_current_connection(self, *args, **kwargs):
-		if self._comm is None:
->>>>>>> d8eb5754
 			return "Closed", None, None, None
 
 		port = None # TODO self._transport._serial.port
@@ -880,36 +659,14 @@
 	def is_connected(self):
 		return self._protocol is not None and self._protocol.state in (ProtocolState.CONNECTED, ProtocolState.PRINTING, ProtocolState.PAUSED)
 
-<<<<<<< HEAD
-	def is_closed_or_error(self):
+	def is_closed_or_error(self, *args, **kwargs):
 		return self._protocol is None or self._protocol.state in (ProtocolState.DISCONNECTED, ProtocolState.DISCONNECTED_WITH_ERROR)
 
-	def is_operational(self):
+	def is_operational(self, *args, **kwargs):
 		return not self.is_closed_or_error()
 
-	def is_printing(self):
+	def is_printing(self, *args, **kwargs):
 		return self._protocol is not None and self._protocol.state == ProtocolState.PRINTING
-
-	def is_paused(self):
-		return self._protocol is not None and self._protocol.state == ProtocolState.PAUSED
-
-	def is_error(self):
-		return self._protocol is not None and self._protocol.state == ProtocolState.DISCONNECTED_WITH_ERROR
-
-	def is_ready(self):
-		return self.is_operational() and not self._protocol.state in (ProtocolState.PRINTING, ProtocolState.PAUSED)
-
-	def is_sd_ready(self):
-		if not settings().getBoolean(["feature", "sdSupport"]) or self._protocol is None:
-=======
-	def is_closed_or_error(self, *args, **kwargs):
-		return self._comm is None or self._comm.isClosedOrError()
-
-	def is_operational(self, *args, **kwargs):
-		return self._comm is not None and self._comm.isOperational()
-
-	def is_printing(self, *args, **kwargs):
-		return self._comm is not None and self._comm.isPrinting()
 
 	def is_cancelling(self, *args, **kwargs):
 		return self._comm is not None and self._comm.isCancelling()
@@ -918,113 +675,71 @@
 		return self._comm is not None and self._comm.isPausing()
 
 	def is_paused(self, *args, **kwargs):
-		return self._comm is not None and self._comm.isPaused()
+		return self._protocol is not None and self._protocol.state == ProtocolState.PAUSED
 
 	def is_error(self, *args, **kwargs):
-		return self._comm is not None and self._comm.isError()
+		return self._protocol is not None and self._protocol.state == ProtocolState.DISCONNECTED_WITH_ERROR
 
 	def is_ready(self, *args, **kwargs):
-		return self.is_operational() and not self.is_printing() and not self._comm.isStreaming()
+		return self.is_operational() and not self._protocol.state in (ProtocolState.PRINTING, ProtocolState.PAUSED)
 
 	def is_sd_ready(self, *args, **kwargs):
-		if not settings().getBoolean(["feature", "sdSupport"]) or self._comm is None:
->>>>>>> d8eb5754
+		if not settings().getBoolean(["feature", "sdSupport"]) or self._protocol is None:
 			return False
 		else:
 			return self._sd_ready
 
 	#~~ sd file handling
 
-<<<<<<< HEAD
-	def get_sd_files(self):
+	def get_sd_files(self, *args, **kwargs):
 		if not self.is_connected() or not self.is_sd_ready():
-=======
-	def get_sd_files(self, *args, **kwargs):
-		if self._comm is None or not self._comm.isSdReady():
->>>>>>> d8eb5754
 			return []
 		return map(lambda x: (x[0][1:], x[1]), self._sd_files)
 
-<<<<<<< HEAD
-	def add_sd_file(self, filename, absolutePath, streamingFinishedCallback):
+	def add_sd_file(self, filename, absolutePath, on_success=None, on_failure=None, *args, **kwargs):
 		# TODO
 
-		#if not self._comm or self._comm.isBusy() or not self._comm.isSdReady():
-		#	self._logger.error("No connection to printer or printer is busy")
-		#	return
-
-		#self._streamingFinishedCallback = streamingFinishedCallback
-
-		#self.refresh_sd_files(blocking=True)
-		#existingSdFiles = map(lambda x: x[0], self._comm.getSdFiles())
-=======
-	def add_sd_file(self, filename, absolutePath, on_success=None, on_failure=None, *args, **kwargs):
-		if not self._comm or self._comm.isBusy() or not self._comm.isSdReady():
-			self._logger.error("No connection to printer or printer is busy")
-			return
-
-		self._streamingFinishedCallback = on_success
-		self._streamingFailedCallback = on_failure
->>>>>>> d8eb5754
-
-		#remoteName = util.get_dos_filename(filename, existing_filenames=existingSdFiles, extension="gco")
-		#self._time_estimation_data = TimeEstimationHelper()
-		#self._comm.startFileTransfer(absolutePath, filename, "/" + remoteName)
-
-<<<<<<< HEAD
-		#self._setJobData(filename, filesize, True)
-		#self._setProgressData(0.0, 0, 0, None)
-		#self._state_monitor.set_state({"text": self.get_state_string(), "flags": self._getStateFlags()})
-=======
-		if valid_file_type(filename, "gcode"):
-			remoteName = util.get_dos_filename(filename,
-			                                   existing_filenames=existingSdFiles,
-			                                   extension="gco",
-			                                   whitelisted_extensions=["gco", "g"])
-		else:
-			# probably something else added through a plugin, use it's basename as-is
-			remoteName = os.path.basename(filename)
-		self._timeEstimationData = TimeEstimationHelper()
-		self._comm.startFileTransfer(absolutePath, filename, "/" + remoteName,
-		                             special=not valid_file_type(filename, "gcode"),
-		                             tags=kwargs.get("tags", set()) | {"trigger:printer.add_sd_file"})
->>>>>>> d8eb5754
-
-		#return remoteName
+		# if not self._comm or self._comm.isBusy() or not self._comm.isSdReady():
+		# 	self._logger.error("No connection to printer or printer is busy")
+		# 	return
+
+		# self._streamingFinishedCallback = on_success
+		# self._streamingFailedCallback = on_failure
+
+		# self.refresh_sd_files(blocking=True)
+		# existingSdFiles = map(lambda x: x[0], self._comm.getSdFiles())
+
+		# if valid_file_type(filename, "gcode"):
+		# 	remoteName = util.get_dos_filename(filename,
+		# 	                                   existing_filenames=existingSdFiles,
+		# 	                                   extension="gco",
+		# 	                                   whitelisted_extensions=["gco", "g"])
+		# else:
+		# 	# probably something else added through a plugin, use it's basename as-is
+		# 	remoteName = os.path.basename(filename)
+		# self._timeEstimationData = TimeEstimationHelper()
+		# self._comm.startFileTransfer(absolutePath, filename, "/" + remoteName,
+		#                              special=not valid_file_type(filename, "gcode"),
+		#                              tags=kwargs.get("tags", set()) | {"trigger:printer.add_sd_file"})
+
+		# return remoteName
 
 		return "foo"
 
-<<<<<<< HEAD
-	def delete_sd_file(self, filename):
+	def delete_sd_file(self, filename, *args, **kwargs):
 		if not self._protocol or not self.is_sd_ready():
 			return
-		self._protocol.delete_file("/" + filename)
-
-	def init_sd_card(self):
+		self._protocol.delete_file("/" + filename, tags=kwargs.get("tags", set()) | {"trigger:printer.delete_sd_file"})
+
+	def init_sd_card(self, *args, **kwargs):
 		if not self._protocol or self.is_sd_ready():
 			return
-		self._protocol.init_file_storage()
-
-	def release_sd_card(self):
+		self._protocol.init_file_storage(tags=kwargs.get("tags", set()) | {"trigger:printer.init_sd_card"})
+
+	def release_sd_card(self, *args, **kwargs):
 		if not self._protocol or not self.is_sd_ready():
 			return
-		self._protocol.eject_file_storage()
-=======
-	def delete_sd_file(self, filename, *args, **kwargs):
-		if not self._comm or not self._comm.isSdReady():
-			return
-		self._comm.deleteSdFile("/" + filename, tags=kwargs.get("tags", set()) | {"trigger:printer.delete_sd_file"})
-
-	def init_sd_card(self, *args, **kwargs):
-		if not self._comm or self._comm.isSdReady():
-			return
-		self._comm.initSdCard(tags=kwargs.get("tags", set()) | {"trigger:printer.init_sd_card"})
-
-	def release_sd_card(self, *args, **kwargs):
-		if not self._comm or not self._comm.isSdReady():
-			return
-		self._comm.releaseSdCard(tags=kwargs.get("tags", set()) | {"trigger:printer.release_sd_card"})
->>>>>>> d8eb5754
+		self._protocol.eject_file_storage(tags=kwargs.get("tags", set()) | {"trigger:printer.release_sd_card"})
 
 	def refresh_sd_files(self, blocking=False, *args, **kwargs):
 		"""
@@ -1034,17 +749,10 @@
 		"""
 		if self.is_connected() or not self.is_sd_ready():
 			return
-<<<<<<< HEAD
 		self._sd_filelist_available.clear()
-		self._protocol.list_files()
+		self._protocol.list_files(tags=kwargs.get("tags", set()) | {"trigger:printer.refresh_sd_files"})
 		if blocking:
-			self._sd_filelist_available.wait(10000)
-=======
-		self._sdFilelistAvailable.clear()
-		self._comm.refreshSdFiles(tags=kwargs.get("tags", set()) | {"trigger:printer.refresh_sd_files"})
-		if blocking:
-			self._sdFilelistAvailable.wait(kwargs.get("timeout", 10000))
->>>>>>> d8eb5754
+			self._sd_filelist_available.wait(kwargs.get("timeout", 10000))
 
 	#~~ state monitoring
 
@@ -1055,13 +763,14 @@
 		self._current_z = currentZ
 		self._state_monitor.set_current_z(self._current_z)
 
-<<<<<<< HEAD
-	def _set_state(self, state):
-		self._state_monitor.set_state({"text": self.get_state_string(), "flags": self._get_state_flags()})
-=======
+	def _set_state(self, state, state_string=None):
+		if state_string is None:
+			state_string = self.get_state_string()
+
 		self._state = state
-		self._stateMonitor.set_state(self._dict(text=state_string, flags=self._getStateFlags()))
->>>>>>> d8eb5754
+
+		self._state_monitor.set_state(self._dict(text=state_string,
+		                                         flags=self._get_state_flags()))
 
 		payload = dict(
 			state_id=self.get_state_id(state),
@@ -1083,7 +792,6 @@
 
 		self._job.estimator.update(self._job.job.estimate)
 
-<<<<<<< HEAD
 		result = None
 		if self._job.estimator.is_stable():
 			result = self._job.estimator.average_total_rolling
@@ -1113,120 +821,9 @@
 			self._state_monitor.set_progress(dict(completion=None,
 			                                      filepos=None,
 			                                      printTime=None,
-			                                      printTimeLeft=None))
-			return
-=======
-	def _updateProgressData(self, completion=None, filepos=None, printTime=None, printTimeLeft=None, printTimeLeftOrigin=None):
-		self._stateMonitor.set_progress(self._dict(completion=int(completion * 100) if completion is not None else None,
-		                                           filepos=filepos,
-		                                           printTime=int(printTime) if printTime is not None else None,
-		                                           printTimeLeft=int(printTimeLeft) if printTimeLeft is not None else None,
-		                                           printTimeLeftOrigin=printTimeLeftOrigin))
-
-	def _updateProgressDataCallback(self):
-		if self._comm is None:
-			progress = None
-			filepos = None
-			printTime = None
-			cleanedPrintTime = None
-		else:
-			progress = self._comm.getPrintProgress()
-			filepos = self._comm.getPrintFilepos()
-			printTime = self._comm.getPrintTime()
-			cleanedPrintTime = self._comm.getCleanedPrintTime()
-
-		if progress is not None:
-			progress_int = int(progress * 100)
-			if self._lastProgressReport != progress_int:
-				self._lastProgressReport = progress_int
-				self._reportPrintProgressToPlugins(progress_int)
-
-			if progress == 0:
-				printTimeLeft = None
-				printTimeLeftOrigin = None
-			elif progress == 1.0:
-				printTimeLeft = 0
-				printTimeLeftOrigin = None
-			else:
-				statisticalTotalPrintTime = None
-				statisticalTotalPrintTimeType = None
-				with self._selectedFileMutex:
-					if self._selectedFile and "estimatedPrintTime" in self._selectedFile \
-							and self._selectedFile["estimatedPrintTime"]:
-						statisticalTotalPrintTime = self._selectedFile["estimatedPrintTime"]
-						statisticalTotalPrintTimeType = self._selectedFile.get("estimatedPrintTimeType", None)
-
-				printTimeLeft, printTimeLeftOrigin = self._estimatePrintTimeLeft(progress,
-				                                                                 printTime,
-				                                                                 cleanedPrintTime,
-				                                                                 statisticalTotalPrintTime,
-				                                                                 statisticalTotalPrintTimeType)
-
-		return self._dict(completion=progress * 100 if progress is not None else None,
-		                  filepos=filepos,
-		                  printTime=int(printTime) if printTime is not None else None,
-		                  printTimeLeft=int(printTimeLeft) if printTimeLeft is not None else None,
-		                  printTimeLeftOrigin=printTimeLeftOrigin)
-
-	def _estimatePrintTimeLeft(self, progress, printTime, cleanedPrintTime, statisticalTotalPrintTime, statisticalTotalPrintTimeType):
-		"""
-		Tries to estimate the print time left for the print job
-
-		This is somewhat horrible since accurate print time estimation is pretty much impossible to
-		achieve, considering that we basically have only two data points (current progress in file and
-		time needed for that so far - former prints or a file analysis might not have happened or simply
-		be completely impossible e.g. if the file is stored on the printer's SD card) and
-		hence can only do a linear estimation of a completely non-linear process. That's a recipe
-		for inaccurate predictions right there. Yay.
-
-		Anyhow, here's how this implementation works. This method gets the current progress in the
-		printed file (percentage based on bytes read vs total bytes), the print time that elapsed,
-		the same print time with the heat up times subtracted (if possible) and if available also
-		some statistical total print time (former prints or a result from the GCODE analysis).
-
-		  1. First get an "intelligent" estimate based on the :class:`~octoprint.printer.estimation.TimeEstimationHelper`.
-		     That thing tries to detect if the estimation based on our progress and time needed for that becomes
-		     stable over time through a rolling window and only returns a result once that appears to be the
-		     case.
-		  2. If we have any statistical data (former prints or a result from the GCODE analysis)
-		     but no intelligent estimate yet, we'll use that for the next step. Otherwise, up to a certain percentage
-		     in the print we do a percentage based weighing of the statistical data and the intelligent
-		     estimate - the closer to the beginning of the print, the more precedence for the statistical
-		     data, the closer to the cut off point, the more precendence for the intelligent estimate. This
-		     is our preliminary total print time.
-		  3. If the total print time is set, we do a sanity check for it. Based on the total print time
-		     estimate and the time we already spent printing, we calculate at what percentage we SHOULD be
-		     and compare that to the percentage at which we actually ARE. If it's too far off, our total
-		     can't be trusted and we fall back on the dumb estimate. Same if the time we spent printing is
-		     already higher than our total estimate.
-		  4. If we do NOT have a total print time estimate yet but we've been printing for longer than
-		     a configured amount of minutes or are further in the file than a configured percentage, we
-		     also use the dumb estimate for now.
-
-		Yes, all this still produces horribly inaccurate results. But we have to do this live during the print and
-		hence can't produce to much computational overhead, we do not have any insight into the firmware implementation
-		with regards to planner setup and acceleration settings, we might not even have access to the printed file's
-		contents and such we need to find something that works "mostly" all of the time without costing too many
-		resources. Feel free to propose a better solution within the above limitations (and I mean that, this solution
-		here makes me unhappy).
-
-		Args:
-		    progress (float or None): Current percentage in the printed file
-		    printTime (float or None): Print time elapsed so far
-		    cleanedPrintTime (float or None): Print time elapsed minus the time needed for getting up to temperature
-		        (if detectable).
-		    statisticalTotalPrintTime (float or None): Total print time of past prints against same printer profile,
-		        or estimated total print time from GCODE analysis.
-		    statisticalTotalPrintTimeType (str or None): Type of statistical print time, either "average" (total time
-		        of former prints) or "analysis"
-
-		Returns:
-		    (2-tuple) estimated print time left or None if not proper estimate could be made at all, origin of estimation
-		"""
-
-		if progress is None or progress == 0 or printTime is None or cleanedPrintTime is None:
-			return None, None
->>>>>>> d8eb5754
+			                                      printTimeLeft=None,
+			                                      printTimeLeftOrigin=None))
+			return
 
 		estimated_total_print_time = self._estimate_total_for_job()
 		total_print_time = estimated_total_print_time
@@ -1242,7 +839,6 @@
 				if estimated_total_print_time is None:
 					total_print_time = original_estimate
 				else:
-<<<<<<< HEAD
 					if self._job.job.progress < 0.5:
 						sub_progress = self._job.job.progress * 2
 					else:
@@ -1320,7 +916,9 @@
 			except:
 				pass
 			else:
-				if "analysis" in file_data:
+				if "display" in fileData:
+						display_name = fileData["display"]
+					if "analysis" in file_data:
 					if "estimatedPrintTime" in file_data["analysis"]:
 						analysis_total = file_data["analysis"]["estimatedPrintTime"]
 					if "filament" in file_data["analysis"].keys():
@@ -1353,163 +951,6 @@
 		job.register_listener(self)
 
 	def _send_initial_state_update(self, callback):
-=======
-					# use only the current estimate
-					sub_progress = 1.0
-					printTimeLeftOrigin = "estimate"
-
-				# combine
-				totalPrintTime = (1.0 - sub_progress) * statisticalTotalPrintTime \
-				                 + sub_progress * estimatedTotalPrintTime
-
-		printTimeLeft = None
-		if totalPrintTime is not None:
-			# sanity check current total print time estimate
-			assumed_progress = cleanedPrintTime / totalPrintTime
-			min_progress = progress - self._timeEstimationValidityRange
-			max_progress = progress + self._timeEstimationValidityRange
-
-			if min_progress <= assumed_progress <= max_progress and totalPrintTime > cleanedPrintTime:
-				# appears sane, we'll use it
-				printTimeLeft = totalPrintTime - cleanedPrintTime
-
-			else:
-				# too far from the actual progress or negative,
-				# we use the dumb print time instead
-				printTimeLeft = dumbTotalPrintTime - cleanedPrintTime
-				printTimeLeftOrigin = "linear"
-
-		else:
-			printTimeLeftOrigin = "linear"
-			if progress > self._timeEstimationForceDumbFromPercent or \
-					cleanedPrintTime >= self._timeEstimationForceDumbAfterMin * 60:
-				# more than x% or y min printed and still no real estimate, ok, we'll use the dumb variant :/
-				printTimeLeft = dumbTotalPrintTime - cleanedPrintTime
-
-		if printTimeLeft is not None and printTimeLeft < 0:
-			# shouldn't actually happen, but let's make sure
-			printTimeLeft = None
-
-		return printTimeLeft, printTimeLeftOrigin
-
-	def _addTemperatureData(self, tools=None, bed=None):
-		if tools is None:
-			tools = dict()
-
-		data = dict(time=int(time.time()))
-		for tool in tools.keys():
-			data["tool%d" % tool] = self._dict(actual=tools[tool][0], target=tools[tool][1])
-		if bed is not None and isinstance(bed, tuple):
-			data["bed"] = self._dict(actual=bed[0], target=bed[1])
-
-		self._temps.append(data)
-
-		self._temp = tools
-		self._bedTemp = bed
-
-		self._stateMonitor.add_temperature(self._dict(**data))
-
-	def _validateJob(self, filename, sd):
-		if not valid_file_type(filename, type="machinecode"):
-			raise InvalidFileType("{} is not a machinecode file, cannot print".format(filename))
-
-		if sd:
-			return
-
-		path_on_disk = self._fileManager.path_on_disk(FileDestinations.LOCAL, filename)
-		if os.path.isabs(filename) and not filename == path_on_disk:
-			raise InvalidFileLocation("{} is not located within local storage, cannot select for printing".format(filename))
-		if not os.path.isfile(path_on_disk):
-			raise InvalidFileLocation("{} does not exist in local storage, cannot select for printing".format(filename))
-
-	def _setJobData(self, filename, filesize, sd, user=None):
-		with self._selectedFileMutex:
-			if filename is not None:
-				if sd:
-					name_in_storage = filename
-					if name_in_storage.startswith("/"):
-						name_in_storage = name_in_storage[1:]
-					path_in_storage = name_in_storage
-					path_on_disk = None
-				else:
-					path_in_storage = self._fileManager.path_in_storage(FileDestinations.LOCAL, filename)
-					path_on_disk = self._fileManager.path_on_disk(FileDestinations.LOCAL, filename)
-					_, name_in_storage = self._fileManager.split_path(FileDestinations.LOCAL, path_in_storage)
-				self._selectedFile = {
-					"filename": path_in_storage,
-					"filesize": filesize,
-					"sd": sd,
-					"estimatedPrintTime": None,
-					"user": user
-				}
-			else:
-				self._selectedFile = None
-				self._stateMonitor.set_job_data(self._dict(file=self._dict(name=None,
-				                                                           path=None,
-				                                                           display=None,
-				                                                           origin=None,
-				                                                           size=None,
-				                                                           date=None),
-				                                           estimatedPrintTime=None,
-				                                           averagePrintTime=None,
-				                                           lastPrintTime=None,
-				                                           filament=None,
-				                                           user=None))
-				return
-
-			estimatedPrintTime = None
-			lastPrintTime = None
-			averagePrintTime = None
-			date = None
-			filament = None
-			display_name = name_in_storage
-			if path_on_disk:
-				# Use a string for mtime because it could be float and the
-				# javascript needs to exact match
-				if not sd:
-					date = int(os.stat(path_on_disk).st_mtime)
-
-				try:
-					fileData = self._fileManager.get_metadata(FileDestinations.SDCARD if sd else FileDestinations.LOCAL, path_on_disk)
-				except:
-					fileData = None
-				if fileData is not None:
-					if "display" in fileData:
-						display_name = fileData["display"]
-					if "analysis" in fileData:
-						if estimatedPrintTime is None and "estimatedPrintTime" in fileData["analysis"]:
-							estimatedPrintTime = fileData["analysis"]["estimatedPrintTime"]
-						if "filament" in fileData["analysis"].keys():
-							filament = fileData["analysis"]["filament"]
-					if "statistics" in fileData:
-						printer_profile = self._printerProfileManager.get_current_or_default()["id"]
-						if "averagePrintTime" in fileData["statistics"] and printer_profile in fileData["statistics"]["averagePrintTime"]:
-							averagePrintTime = fileData["statistics"]["averagePrintTime"][printer_profile]
-						if "lastPrintTime" in fileData["statistics"] and printer_profile in fileData["statistics"]["lastPrintTime"]:
-							lastPrintTime = fileData["statistics"]["lastPrintTime"][printer_profile]
-
-					if averagePrintTime is not None:
-						self._selectedFile["estimatedPrintTime"] = averagePrintTime
-						self._selectedFile["estimatedPrintTimeType"] = "average"
-					elif estimatedPrintTime is not None:
-						# TODO apply factor which first needs to be tracked!
-						self._selectedFile["estimatedPrintTime"] = estimatedPrintTime
-						self._selectedFile["estimatedPrintTimeType"] = "analysis"
-
-			self._stateMonitor.set_job_data(self._dict(file=self._dict(name=name_in_storage,
-			                                                           path=path_in_storage,
-			                                                           display=display_name,
-			                                                           origin=FileDestinations.SDCARD if sd else FileDestinations.LOCAL,
-			                                                           size=filesize,
-			                                                           date=date),
-			                                           estimatedPrintTime=estimatedPrintTime,
-			                                           averagePrintTime=averagePrintTime,
-			                                           lastPrintTime=lastPrintTime,
-			                                           filament=filament,
-			                                           user=user))
-
-	def _sendInitialStateUpdate(self, callback):
->>>>>>> d8eb5754
 		try:
 			data = self._state_monitor.get_current_data()
 			data.update(dict(temps=list(self._temperature_history),
@@ -1519,10 +960,11 @@
 		except:
 			self._logger.exception("Error while trying to send initial state update")
 
-<<<<<<< HEAD
 	def _get_state_flags(self):
 		return dict(operational=self.is_operational(),
 		            printing=self.is_printing(),
+		            cancelling=self.is_cancelling(),
+		            pausing=self.is_pausing(),
 		            closedOrError=self.is_closed_or_error(),
 		            error=self.is_error(),
 		            paused=self.is_paused(),
@@ -1534,35 +976,17 @@
 			if self._job is None:
 				return None
 			job = self._job.job
-=======
-	def _getStateFlags(self):
-		return self._dict(operational=self.is_operational(),
-		                  printing=self.is_printing(),
-		                  cancelling=self.is_cancelling(),
-		                  pausing=self.is_pausing(),
-		                  closedOrError=self.is_closed_or_error(),
-		                  error=self.is_error(),
-		                  paused=self.is_paused(),
-		                  ready=self.is_ready(),
-		                  sdReady=self.is_sd_ready())
->>>>>>> d8eb5754
 
 		return FileDestinations.SDCARD if isinstance(job, SDFilePrintjob) else FileDestinations.LOCAL
 
 	#~~ octoprint.comm.protocol.ProtocolListener implementation
 
-<<<<<<< HEAD
 	def on_protocol_log(self, protocol, message):
 		if protocol != self._protocol:
 			return
-=======
-	def on_comm_temperature_update(self, temp, bedTemp):
-		self._addTemperatureData(tools=copy.deepcopy(temp), bed=copy.deepcopy(bedTemp))
->>>>>>> d8eb5754
 
 		self._add_log(message)
 
-<<<<<<< HEAD
 	def on_protocol_state(self, protocol, old_state, new_state):
 		if protocol != self._protocol:
 			return
@@ -1588,55 +1012,10 @@
 			self.disconnect()
 			self._setCurrentZ(None)
 			self._update_progress_data()
+			self._setOffsets(None)
+			self._addTemperatureData()
 			self._update_job()
 			self._printer_profile_manager.deselect()
-=======
-	def on_comm_state_change(self, state):
-		"""
-		 Callback method for the comm object, called if the connection state changes.
-		"""
-		oldState = self._state
-
-		state_string = None
-		if self._comm is not None:
-			state_string = self._comm.getStateString()
-
-		# forward relevant state changes to gcode manager
-		if oldState == comm.MachineCom.STATE_PRINTING:
-			with self._selectedFileMutex:
-				if self._selectedFile is not None:
-					if state == comm.MachineCom.STATE_CLOSED or state == comm.MachineCom.STATE_ERROR or state == comm.MachineCom.STATE_CLOSED_WITH_ERROR:
-						payload = self._payload_for_print_job_event()
-						if payload:
-							payload["time"] = self._comm.getPrintTime()
-
-							def finalize():
-								self._fileManager.log_print(payload["origin"],
-								                            payload["path"],
-								                            time.time(),
-								                            payload["time"],
-								                            False,
-								                            self._printerProfileManager.get_current_or_default()["id"])
-								eventManager().fire(Events.PRINT_FAILED, payload)
-
-							thread = threading.Thread(target=finalize)
-							thread.daemon = True
-							thread.start()
-			self._analysisQueue.resume() # printing done, put those cpu cycles to good use
-		elif state == comm.MachineCom.STATE_PRINTING:
-			self._analysisQueue.pause() # do not analyse files while printing
-
-		if state == comm.MachineCom.STATE_CLOSED or state == comm.MachineCom.STATE_CLOSED_WITH_ERROR:
-			if self._comm is not None:
-				self._comm = None
-
-			self._updateProgressData()
-			self._setCurrentZ(None)
-			self._setJobData(None, None, None)
-			self._setOffsets(None)
-			self._addTemperatureData()
-			self._printerProfileManager.deselect()
->>>>>>> d8eb5754
 			eventManager().fire(Events.DISCONNECTED)
 
 		self._set_state(new_state)
@@ -1656,20 +1035,14 @@
 		self._sd_ready = available
 		self._state_monitor.set_state({"text": self.get_state_string(), "flags": self._get_state_flags()})
 
-<<<<<<< HEAD
 	def on_protocol_file_list(self, protocol, files):
 		if protocol != self._protocol:
 			return
-=======
-	def on_comm_sd_state_change(self, sdReady):
-		self._stateMonitor.set_state(self._dict(text=self.get_state_string(), flags=self._getStateFlags()))
->>>>>>> d8eb5754
 
 		self._sd_files = files
 		eventManager().fire(Events.UPDATED_FILES, {"type": "gcode"})
 		self._sd_filelist_available.set()
 
-<<<<<<< HEAD
 	#~~ octoprint.job.PrintjobListener
 
 	def on_job_progress(self, job):
@@ -1681,22 +1054,6 @@
 	def on_job_started(self, job):
 		if job != self._job.job:
 			return
-=======
-	def on_comm_file_selected(self, full_path, size, sd, user=None):
-		if full_path is not None:
-			payload = self._payload_for_print_job_event(location=FileDestinations.SDCARD if sd else FileDestinations.LOCAL,
-			                                            print_job_file=full_path)
-			eventManager().fire(Events.FILE_SELECTED, payload)
-		else:
-			eventManager().fire(Events.FILE_DESELECTED)
-
-		self._setJobData(full_path, size, sd, user=user)
-		self._stateMonitor.set_state(self._dict(text=self.get_state_string(), flags=self._getStateFlags()))
-
-		if self._printAfterSelect:
-			self._printAfterSelect = False
-			self.start_print(pos=self._posAfterSelect, user=user)
->>>>>>> d8eb5754
 
 		# TODO include position in payload if available
 		payload = job.event_payload()
@@ -1710,7 +1067,6 @@
 		if job != self._job.job:
 			return
 
-<<<<<<< HEAD
 		if isinstance(self._job.job, LocalGcodeStreamjob):
 			if self._streamingFinishedCallback is not None:
 				# in case of SD files, both filename and absolutePath are the same, so we set the (remote) filename for
@@ -1743,41 +1099,6 @@
 
 		# TODO include position in payload if available
 		payload = job.event_payload()
-		eventManager().fire(Events.PRINT_FAILED, payload)
-=======
-		payload = self._payload_for_print_job_event()
-		if payload:
-			payload["time"] = self._comm.getPrintTime()
-			self._updateProgressData(completion=1.0,
-			                         filepos=payload["size"],
-			                         printTime=payload["time"],
-			                         printTimeLeft=0)
-			self._stateMonitor.set_state(self._dict(text=self.get_state_string(), flags=self._getStateFlags()))
-
-			eventManager().fire(Events.PRINT_DONE, payload)
-			self.script("afterPrintDone",
-			            context=dict(event=payload),
-			            must_be_set=False)
-
-			def log_print():
-				self._fileManager.log_print(payload["origin"],
-				                            payload["path"],
-				                            time.time(),
-				                            payload["time"],
-				                            True,
-				                            self._printerProfileManager.get_current_or_default()["id"])
-
-			thread = threading.Thread(target=log_print)
-			thread.daemon = True
-			thread.start()
-
-		else:
-			self._updateProgressData()
-			self._stateMonitor.set_state(self._dict(text=self.get_state_string(), flags=self._getStateFlags()))
-
-
-	def on_comm_print_job_failed(self):
-		payload = self._payload_for_print_job_event()
 		if payload:
 			eventManager().fire(Events.PRINT_FAILED, payload)
 
@@ -1787,7 +1108,6 @@
 			if firmware_error:
 				payload["firmwareError"] = firmware_error
 			eventManager().fire(Events.PRINT_CANCELLING, payload)
->>>>>>> d8eb5754
 
 	def on_job_cancelled(self, job):
 		if job != self._job.job:
@@ -1804,13 +1124,12 @@
 			            context=dict(event=payload),
 			            must_be_set=False)
 
-<<<<<<< HEAD
-			self._file_manager.log_print(self._get_origin_for_job(),
-			                             self._job.job.name,
-			                             time.time(),
-			                             payload["time"],
-			                             False,
-			                             self._printer_profile_manager.get_current_or_default()["id"])
+			def finalize():self._file_manager.log_print(self._get_origin_for_job(),
+			                            self._job.job.name,
+			                            time.time(),
+			                            payload["time"],
+			                            False,
+			                            self._printer_profile_manager.get_current_or_default()["id"])
 			eventManager().fire(Events.PRINT_FAILED, payload)
 
 	#~~ comm.MachineComPrintCallback implementation
@@ -1818,63 +1137,6 @@
 	def on_comm_z_change(self, newZ):
 		# TODO
 		pass
-=======
-			def finalize():
-				self._fileManager.log_print(payload["origin"],
-				                            payload["path"],
-				                            time.time(),
-				                            payload["time"],
-				                            False,
-				                            self._printerProfileManager.get_current_or_default()["id"])
-				eventManager().fire(Events.PRINT_FAILED, payload)
-
-			thread = threading.Thread(target=finalize)
-			thread.daemon = True
-			thread.start()
-
-	def on_comm_print_job_paused(self):
-		payload = self._payload_for_print_job_event(position=self._comm.pause_position.as_dict() if self._comm and self._comm.pause_position else None)
-		if payload:
-			eventManager().fire(Events.PRINT_PAUSED, payload)
-			self.script("afterPrintPaused",
-			            context=dict(event=payload),
-			            must_be_set=False)
-
-	def on_comm_print_job_resumed(self):
-		payload = self._payload_for_print_job_event()
-		if payload:
-			eventManager().fire(Events.PRINT_RESUMED, payload)
-			self.script("beforePrintResumed",
-			            context=dict(event=payload),
-			            must_be_set=False)
-
-	def on_comm_file_transfer_started(self, filename, filesize, user=None):
-		self._sdStreaming = True
-
-		self._setJobData(filename, filesize, True, user=user)
-		self._updateProgressData(completion=0.0, filepos=0, printTime=0)
-		self._stateMonitor.set_state(self._dict(text=self.get_state_string(), flags=self._getStateFlags()))
-
-	def on_comm_file_transfer_done(self, filename, failed=False):
-		self._sdStreaming = False
-
-		# in case of SD files, both filename and absolutePath are the same, so we set the (remote) filename for
-		# both parameters
-		if failed:
-			if self._streamingFailedCallback is not None:
-				self._streamingFailedCallback(filename, filename, FileDestinations.SDCARD)
-		else:
-			if self._streamingFinishedCallback is not None:
-				self._streamingFinishedCallback(filename, filename, FileDestinations.SDCARD)
-
-		self._setCurrentZ(None)
-		self._setJobData(None, None, None)
-		self._updateProgressData()
-		self._stateMonitor.set_state(self._dict(text=self.get_state_string(), flags=self._getStateFlags()))
-
-	def on_comm_file_transfer_failed(self, filename):
-		self.on_comm_file_transfer_done(filename, failed=True)
->>>>>>> d8eb5754
 
 	def on_comm_force_disconnect(self):
 		# TODO
