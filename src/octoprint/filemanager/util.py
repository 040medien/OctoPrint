--- conflicted
+++ resolved
@@ -8,20 +8,14 @@
 from octoprint import UMASK
 from octoprint.util import atomic_write
 
-<<<<<<< HEAD
+
 class AbstractFileWrapper:
-	"""
-	Wrapper for file representations to save to storages.
-=======
-
-class AbstractFileWrapper(object):
     """
     Wrapper for file representations to save to storages.
 
     Arguments:
         filename (str): The file's name
     """
->>>>>>> 29726b15
 
     DEFAULT_PERMISSIONS = 0o664
 
