--- conflicted
+++ resolved
@@ -1,14 +1,6 @@
-<<<<<<< HEAD
-#!/usr/bin/env python
+#!/usr/bin/env python2
 # coding=utf-8
 from __future__ import absolute_import, print_function
-
-__author__ = "Gina Häußge <osd@foosel.net>"
-__license__ = 'GNU Affero General Public License http://www.gnu.org/licenses/agpl.html'
-__copyright__ = "Copyright (C) 2015 The OctoPrint Project - Released under terms of the AGPLv3 License"
-=======
-#!/usr/bin/env python2
->>>>>>> 55075d40
 
 import sys
 import click
