# -*- coding: utf-8 -*-
from __future__ import absolute_import, division, print_function, unicode_literals

__author__ = "Gina Häußge <osd@foosel.net> based on work by David Braam"
__license__ = "GNU Affero General Public License http://www.gnu.org/licenses/agpl.html"
__copyright__ = "Copyright (C) 2013 David Braam - Released under terms of the AGPLv3 License"


import os
import glob
import time
import re
import threading
import contextlib
import copy

try:
	import queue
except ImportError:
	import Queue as queue
from past.builtins import basestring, unicode

import logging

import serial

import wrapt

import octoprint.plugin

from collections import deque

from octoprint.util.avr_isp import stk500v2
from octoprint.util.avr_isp import ispBase

from octoprint.settings import settings, default_settings
from octoprint.events import eventManager, Events
from octoprint.filemanager import valid_file_type
from octoprint.filemanager.destinations import FileDestinations
from octoprint.util import get_exception_string, sanitize_ascii, filter_non_ascii, CountedEvent, RepeatedTimer, \
	to_unicode, bom_aware_open, TypedQueue, PrependableQueue, TypeAlreadyInQueue, chunks, ResettableTimer, \
	monotonic_time
from octoprint.util.platform import get_os, set_close_exec

try:
	import winreg
except ImportError:
	try:
		import _winreg as winreg
	except ImportError:
		pass

_logger = logging.getLogger(__name__)

# a bunch of regexes we'll need for the communication parsing...

regex_float_pattern = r"[-+]?[0-9]*\.?[0-9]+"
regex_positive_float_pattern = r"[+]?[0-9]*\.?[0-9]+"
regex_int_pattern = r"\d+"

regex_command = re.compile(r"^\s*((?P<codeGM>[GM]\d+)(\.(?P<subcode>\d+))?|(?P<codeT>T)\d+|(?P<codeF>F)\d+)")
"""Regex for a GCODE command."""

regex_float = re.compile(regex_float_pattern)
"""Regex for a float value."""

regexes_parameters = dict(
	floatE=re.compile(r"(^|[^A-Za-z])[Ee](?P<value>%s)" % regex_float_pattern),
	floatF=re.compile(r"(^|[^A-Za-z])[Ff](?P<value>%s)" % regex_float_pattern),
	floatP=re.compile(r"(^|[^A-Za-z])[Pp](?P<value>%s)" % regex_float_pattern),
	floatR=re.compile(r"(^|[^A-Za-z])[Rr](?P<value>%s)" % regex_float_pattern),
	floatS=re.compile(r"(^|[^A-Za-z])[Ss](?P<value>%s)" % regex_float_pattern),
	floatX=re.compile(r"(^|[^A-Za-z])[Xx](?P<value>%s)" % regex_float_pattern),
	floatY=re.compile(r"(^|[^A-Za-z])[Yy](?P<value>%s)" % regex_float_pattern),
	floatZ=re.compile(r"(^|[^A-Za-z])[Zz](?P<value>%s)" % regex_float_pattern),
	intN=re.compile(r"(^|[^A-Za-z])[Nn](?P<value>%s)" % regex_int_pattern),
	intS=re.compile(r"(^|[^A-Za-z])[Ss](?P<value>%s)" % regex_int_pattern),
	intT=re.compile(r"(^|[^A-Za-z])[Tt](?P<value>%s)" % regex_int_pattern)
)
"""Regexes for parsing various GCODE command parameters."""

regex_minMaxError = re.compile(r"Error:[0-9]\n")
"""Regex matching first line of min/max errors from the firmware."""

regex_marlinKillError = re.compile(r"Heating failed|Thermal Runaway|MAXTEMP triggered|MINTEMP triggered|Invalid extruder number|Watchdog barked|KILL caused")
"""Regex matching first line of kill causing errors from Marlin."""

regex_sdPrintingByte = re.compile(r"(?P<current>[0-9]+)/(?P<total>[0-9]+)")
"""Regex matching SD printing status reports.

Groups will be as follows:

  * ``current``: current byte position in file being printed
  * ``total``: total size of file being printed
"""

regex_sdFileOpened = re.compile(r"File opened:\s*(?P<name>.*?)\s+Size:\s*(?P<size>%s)" % regex_int_pattern)
"""Regex matching "File opened" messages from the firmware.

Groups will be as follows:

  * ``name``: name of the file reported as having been opened (str)
  * ``size``: size of the file in bytes (int)
"""

regex_temp = re.compile(r"(?P<tool>B|C|T(?P<toolnum>\d*)):\s*(?P<actual>%s)(\s*\/?\s*(?P<target>%s))?" % (regex_float_pattern, regex_float_pattern))
"""Regex matching temperature entries in line.

Groups will be as follows:

  * ``tool``: whole tool designator, incl. optional ``toolnum`` (str)
  * ``toolnum``: tool number, if provided (int)
  * ``actual``: actual temperature (float)
  * ``target``: target temperature, if provided (float)
"""

regex_repetierTempExtr = re.compile(r"TargetExtr(?P<toolnum>\d+):(?P<target>%s)" % regex_float_pattern)
"""Regex for matching target temp reporting from Repetier.

Groups will be as follows:

  * ``toolnum``: number of the extruder to which the target temperature
    report belongs (int)
  * ``target``: new target temperature (float)
"""

regex_repetierTempBed = re.compile(r"TargetBed:(?P<target>%s)" % regex_float_pattern)
"""Regex for matching target temp reporting from Repetier for beds.

Groups will be as follows:

  * ``target``: new target temperature (float)
"""

regex_position = re.compile(r"X:\s*(?P<x>{float})\s*Y:\s*(?P<y>{float})\s*Z:\s*(?P<z>{float})\s*((E:\s*(?P<e>{float}))|(?P<es>(E\d+:\s*{float}\s*)+))".format(float=regex_float_pattern))
"""Regex for matching position reporting.

Groups will be as follows:

  * ``x``: X coordinate
  * ``y``: Y coordinate
  * ``z``: Z coordinate
  * ``e``: E coordinate if present, or
  * ``es``: multiple E coordinates if present, to be parsed further with regex_e_positions
"""

regex_e_positions = re.compile(r"E(?P<id>\d+):\s*(?P<value>{float})".format(float=regex_float_pattern))
"""Regex for matching multiple E coordinates in a position report.

Groups will be as follows:

  * ``id``: id of the extruder or which the position is reported
  * ``value``: reported position value
"""

regex_firmware_splitter = re.compile(r"\s*([A-Z0-9_]+):\s*")
"""Regex to use for splitting M115 responses."""

regex_resend_linenumber = re.compile(r"(N|N:)?(?P<n>%s)" % regex_int_pattern)
"""Regex to use for request line numbers in resend requests"""

def serialList():
	baselist=[]
	if os.name=="nt":
		try:
			key = winreg.OpenKey(winreg.HKEY_LOCAL_MACHINE,"HARDWARE\\DEVICEMAP\\SERIALCOMM")
			i=0
			while(1):
				baselist+=[winreg.EnumValue(key,i)[1]]
				i+=1
		except Exception:
			pass
	baselist = baselist \
			   + glob.glob("/dev/ttyUSB*") \
			   + glob.glob("/dev/ttyACM*") \
			   + glob.glob("/dev/tty.usb*") \
			   + glob.glob("/dev/cu.*") \
			   + glob.glob("/dev/cuaU*") \
			   + glob.glob("/dev/ttyS*") \
			   + glob.glob("/dev/rfcomm*")

	additionalPorts = settings().get(["serial", "additionalPorts"])
	if additionalPorts:
		for additional in additionalPorts:
			baselist += glob.glob(additional)

	prev = settings().get(["serial", "port"])
	if prev in baselist:
		baselist.remove(prev)
		baselist.insert(0, prev)
	if settings().getBoolean(["devel", "virtualPrinter", "enabled"]):
		baselist.append("VIRTUAL")
	return baselist

def baudrateList():
	# sorted by likelihood
	candidates = [115200, 250000, 230400, 57600, 38400, 19200, 9600]

	# additional baudrates prepended, sorted descending
	additionalBaudrates = settings().get(["serial", "additionalBaudrates"])
	for additional in sorted(additionalBaudrates, reverse=True):
		try:
			candidates.insert(0, int(additional))
		except Exception:
			_logger.warning("{} is not a valid additional baudrate, ignoring it".format(additional))

	# last used baudrate = first to try, move to start
	prev = settings().getInt(["serial", "baudrate"])
	if prev in candidates:
		candidates.remove(prev)
		candidates.insert(0, prev)

	return candidates

gcodeToEvent = {
	# pause for user input
	"M226": Events.WAITING,
	"M0": Events.WAITING,
	"M1": Events.WAITING,
	# dwell command
	"G4": Events.DWELL,

	# part cooler
	"M245": Events.COOLING,

	# part conveyor
	"M240": Events.CONVEYOR,

	# part ejector
	"M40": Events.EJECT,

	# user alert
	"M300": Events.ALERT,

	# home print head
	"G28": Events.HOME,

	# emergency stop
	"M112": Events.E_STOP,

	# motors on/off
	"M80": Events.POWER_ON,
	"M81": Events.POWER_OFF,
}

class PositionRecord(object):
	_standard_attrs = {"x", "y", "z", "e", "f", "t"}

	@classmethod
	def valid_e(cls, attr):
		if not attr.startswith("e"):
			return False

		try:
			int(attr[1:])
		except ValueError:
			return False

		return True

	def __init__(self, *args, **kwargs):
		attrs = self._standard_attrs | set(key for key in kwargs if self.valid_e(key))
		for attr in attrs:
			setattr(self, attr, kwargs.get(attr))

	def copy_from(self, other):
		# make sure all standard attrs and attrs from other are set
		attrs = self._standard_attrs | set(key for key in dir(other) if self.valid_e(key))
		for attr in attrs:
			setattr(self, attr, getattr(other, attr))

		# delete attrs other doesn't have
		attrs = set(key for key in dir(self) if self.valid_e(key)) - attrs
		for attr in attrs:
			delattr(self, attr)

	def as_dict(self):
		attrs = self._standard_attrs | set(key for key in dir(self) if self.valid_e(key))
		return dict((attr, getattr(self, attr)) for attr in attrs)

class TemperatureRecord(object):
	def __init__(self):
		self._tools = dict()
		self._bed = (None, None)
		self._chamber = (None, None)

	def copy_from(self, other):
		self._tools = other.tools
		self._bed = other.bed

	def set_tool(self, tool, actual=None, target=None):
		current = self._tools.get(tool, (None, None))
		self._tools[tool] = self._to_new_tuple(current, actual, target)

	def set_bed(self, actual=None, target=None):
		current = self._bed
		self._bed = self._to_new_tuple(current, actual, target)

	def set_chamber(self, actual=None, target=None):
		current = self._chamber
		self._chamber = self._to_new_tuple(current, actual, target)

	@property
	def tools(self):
		return dict(self._tools)

	@property
	def bed(self):
		return self._bed

	@property
	def chamber(self):
		return self._chamber

	def as_script_dict(self):
		result = dict()

		tools = self.tools
		for tool, data in tools.items():
			result[tool] = dict(actual=data[0],
			                    target=data[1])

		bed = self.bed
		result["b"] = dict(actual=bed[0],
		                   target=bed[1])

		chamber = self.chamber
		result["c"] = dict(actual=chamber[0],
		                   target=chamber[1])

		return result

	@classmethod
	def _to_new_tuple(cls, current, actual, target):
		if current is None or not isinstance(current, tuple) or len(current) != 2:
			current = (None, None)

		if actual is None and target is None:
			return current

		old_actual, old_target = current

		if actual is None:
			return old_actual, target
		elif target is None:
			return actual, old_target
		else:
			return actual, target

class MachineCom(object):
	STATE_NONE = 0
	STATE_OPEN_SERIAL = 1
	STATE_DETECT_SERIAL = 2
	STATE_DETECT_BAUDRATE = 3
	STATE_CONNECTING = 4
	STATE_OPERATIONAL = 5
	STATE_STARTING = 6
	STATE_PRINTING = 7
	STATE_PAUSED = 8
	STATE_PAUSING = 9
	STATE_RESUMING = 10
	STATE_FINISHING = 11
	STATE_CLOSED = 12
	STATE_ERROR = 13
	STATE_CLOSED_WITH_ERROR = 14
	STATE_TRANSFERING_FILE = 15
	STATE_CANCELLING = 16

	# be sure to add anything here that signifies an operational state
	OPERATIONAL_STATES = (STATE_PRINTING, STATE_STARTING, STATE_OPERATIONAL, STATE_PAUSED, STATE_CANCELLING,
	                      STATE_PAUSING, STATE_RESUMING, STATE_FINISHING, STATE_TRANSFERING_FILE)

	# be sure to add anything here that signifies a printing state
	PRINTING_STATES = (STATE_STARTING, STATE_PRINTING, STATE_CANCELLING, STATE_PAUSING, STATE_RESUMING, STATE_FINISHING)

	CAPABILITY_AUTOREPORT_TEMP = "AUTOREPORT_TEMP"
	CAPABILITY_AUTOREPORT_SD_STATUS = "AUTOREPORT_SD_STATUS"
	CAPABILITY_BUSY_PROTOCOL = "BUSY_PROTOCOL"
	CAPABILITY_EMERGENCY_PARSER = "EMERGENCY_PARSER"
	CAPABILITY_CHAMBER_TEMP = "CHAMBER_TEMPERATURE"

	CAPABILITY_SUPPORT_ENABLED = "enabled"
	CAPABILITY_SUPPORT_DETECTED = "detected"
	CAPABILITY_SUPPORT_DISABLED = "disabled"

	def __init__(self, port=None, baudrate=None, callbackObject=None, printerProfileManager=None):
		self._logger = logging.getLogger(__name__)
		self._serialLogger = logging.getLogger("SERIAL")
		self._phaseLogger = logging.getLogger(__name__ + ".command_phases")

		if port is None:
			port = settings().get(["serial", "port"])
		if baudrate is None:
			settingsBaudrate = settings().getInt(["serial", "baudrate"])
			if settingsBaudrate is None:
				baudrate = 0
			else:
				baudrate = settingsBaudrate
		if callbackObject is None:
			callbackObject = MachineComPrintCallback()

		self._port = port
		self._baudrate = baudrate
		self._callback = callbackObject
		self._printerProfileManager = printerProfileManager
		self._state = self.STATE_NONE
		self._serial = None
		self._baudrateDetectList = []
		self._baudrateDetectRetry = 0
		self._temperatureTargetSetThreshold = 25
		self._tempOffsets = dict()
		self._command_queue = CommandQueue()
		self._currentZ = None
		self._currentF = None
		self._heatupWaitStartTime = None
		self._heatupWaitTimeLost = 0.0
		self._pauseWaitStartTime = None
		self._pauseWaitTimeLost = 0.0
		self._currentTool = 0
		self._toolBeforeChange = None
		self._toolBeforeHeatup = None
		self._knownInvalidTools = set()

		self._long_running_command = False
		self._heating = False
		self._dwelling_until = False
		self._connection_closing = False

		self._timeout = None
		self._ok_timeout = None
		self._timeout_intervals = dict()
		for key, value in settings().get(["serial", "timeout"], merged=True, asdict=True).items():
			try:
				self._timeout_intervals[key] = float(value)
			except ValueError:
				pass

		self._consecutive_timeouts = 0
		self._consecutive_timeout_maximums = dict()
		for key, value in settings().get(["serial", "maxCommunicationTimeouts"], merged=True, asdict=True).items():
			try:
				self._consecutive_timeout_maximums[key] = int(value)
			except ValueError:
				pass

		self._max_write_passes = settings().getInt(["serial", "maxWritePasses"])

		self._hello_command = settings().get(["serial", "helloCommand"])
		self._hello_sent = 0
		self._trigger_ok_for_m29 = settings().getBoolean(["serial", "triggerOkForM29"])

		self._hello_command = settings().get(["serial", "helloCommand"])

		self._alwaysSendChecksum = settings().getBoolean(["serial", "alwaysSendChecksum"])
		self._neverSendChecksum = settings().getBoolean(["serial", "neverSendChecksum"])
		self._sendChecksumWithUnknownCommands = settings().getBoolean(["serial", "sendChecksumWithUnknownCommands"])
		self._unknownCommandsNeedAck = settings().getBoolean(["serial", "unknownCommandsNeedAck"])
		self._sdAlwaysAvailable = settings().getBoolean(["serial", "sdAlwaysAvailable"])
		self._sdRelativePath = settings().getBoolean(["serial", "sdRelativePath"])
		self._blockWhileDwelling = settings().getBoolean(["serial", "blockWhileDwelling"])
		self._send_m112_on_error = settings().getBoolean(["serial", "sendM112OnError"])
		self._current_line = 1
		self._line_mutex = threading.RLock()
		self._resendDelta = None

		self._capability_support = {
			self.CAPABILITY_AUTOREPORT_TEMP: settings().getBoolean(["serial", "capabilities", "autoreport_temp"]),
			self.CAPABILITY_AUTOREPORT_SD_STATUS: settings().getBoolean(["serial", "capabilities", "autoreport_sdstatus"]),
			self.CAPABILITY_BUSY_PROTOCOL: settings().getBoolean(["serial", "capabilities", "busy_protocol"]),
			self.CAPABILITY_EMERGENCY_PARSER: settings().getBoolean(["serial", "capabilities", "emergency_parser"]),
			self.CAPABILITY_CHAMBER_TEMP: settings().getBoolean(["serial", "capabilities", "chamber_temp"])
		}

		self._lastLines = deque([], 50)
		self._lastCommError = None
		self._lastResendNumber = None
		self._currentResendCount = 0

		self._currentConsecutiveResendNumber = None
		self._currentConsecutiveResendCount = 0
		self._maxConsecutiveResends = settings().getInt(["serial", "maxConsecutiveResends"])

		self._errorValue = ""

		self._firmware_detection = settings().getBoolean(["serial", "firmwareDetection"])
		self._firmware_info_received = not self._firmware_detection
		self._firmware_info = dict()
		self._firmware_capabilities = dict()

		self._temperature_autoreporting = False
		self._sdstatus_autoreporting = False
		self._busy_protocol_detected = False
		self._busy_protocol_support = False

		self._trigger_ok_after_resend = settings().get(["serial", "supportResendsWithoutOk"])
		self._resend_ok_timer = None

		self._resendActive = False

		terminal_log_size = settings().getInt(["serial", "terminalLogSize"])
		self._terminal_log = deque([], min(20, terminal_log_size))

		self._disconnect_on_errors = settings().getBoolean(["serial", "disconnectOnErrors"])
		self._ignore_errors = settings().getBoolean(["serial", "ignoreErrorsFromFirmware"])

		self._log_resends = settings().getBoolean(["serial", "logResends"])

		# don't log more resends than 5 / 60s
		self._log_resends_rate_start = None
		self._log_resends_rate_count = 0
		self._log_resends_max = 5
		self._log_resends_rate_frame = 60

		self._long_running_commands = settings().get(["serial", "longRunningCommands"])
		self._checksum_requiring_commands = settings().get(["serial", "checksumRequiringCommands"])
		self._blocked_commands = settings().get(["serial", "blockedCommands"])
		self._pausing_commands = settings().get(["serial", "pausingCommands"])
		self._emergency_commands = settings().get(["serial", "emergencyCommands"])

		self._ack_max = settings().getInt(["serial", "ackMax"])
		self._clear_to_send = CountedEvent(name="comm.clear_to_send", minimum=None, maximum=self._ack_max)
		self._send_queue = SendQueue()
		self._temperature_timer = None
		self._sd_status_timer = None

		self._consecutive_not_sd_printing = 0
		self._consecutive_not_sd_printing_maximum = settings().getInt(["serial", "maxNotSdPrinting"])

		self._job_queue = JobQueue()

		# hooks
		self._pluginManager = octoprint.plugin.plugin_manager()

		self._gcode_hooks = dict(
			queuing=self._pluginManager.get_hooks("octoprint.comm.protocol.gcode.queuing"),
			queued=self._pluginManager.get_hooks("octoprint.comm.protocol.gcode.queued"),
			sending=self._pluginManager.get_hooks("octoprint.comm.protocol.gcode.sending"),
			sent=self._pluginManager.get_hooks("octoprint.comm.protocol.gcode.sent")
		)
		self._received_message_hooks = self._pluginManager.get_hooks("octoprint.comm.protocol.gcode.received")
		self._error_message_hooks = self._pluginManager.get_hooks("octoprint.comm.protocol.gcode.error")
		self._atcommand_hooks = dict(
			queuing=self._pluginManager.get_hooks("octoprint.comm.protocol.atcommand.queuing"),
			sending=self._pluginManager.get_hooks("octoprint.comm.protocol.atcommand.sending")
		)
		self._firmware_info_hooks = dict(
			info=self._pluginManager.get_hooks("octoprint.comm.protocol.firmware.info"),
			capabilities=self._pluginManager.get_hooks("octoprint.comm.protocol.firmware.capabilities")
		)

		self._printer_action_hooks = self._pluginManager.get_hooks("octoprint.comm.protocol.action")
		self._gcodescript_hooks = self._pluginManager.get_hooks("octoprint.comm.protocol.scripts")
		self._serial_factory_hooks = self._pluginManager.get_hooks("octoprint.comm.transport.serial.factory")

		self._temperature_hooks = self._pluginManager.get_hooks("octoprint.comm.protocol.temperatures.received")

		# SD status data
		self._sdEnabled = settings().getBoolean(["feature", "sdSupport"])
		self._sdAvailable = False
		self._sdFileList = False
		self._sdFiles = []
		self._sdFileToSelect = None
		self._sdFileToSelectUser = None
		self._ignore_select = False
		self._manualStreaming = False

		self.last_temperature = TemperatureRecord()
		self.pause_temperature = TemperatureRecord()
		self.cancel_temperature = TemperatureRecord()

		self.last_position = PositionRecord()
		self.pause_position = PositionRecord()
		self.cancel_position = PositionRecord()

		self._record_pause_data = False
		self._record_cancel_data = False

		self._suppress_scripts = set()
		self._suppress_scripts_mutex = threading.RLock()

		self._action_users = dict()
		self._action_users_mutex = threading.RLock()

		self._pause_position_timer = None
		self._pause_mutex = threading.RLock()
		self._cancel_position_timer = None
		self._cancel_mutex = threading.RLock()

		self._log_position_on_pause = settings().getBoolean(["serial", "logPositionOnPause"])
		self._log_position_on_cancel = settings().getBoolean(["serial", "logPositionOnCancel"])
		self._abort_heatup_on_cancel = settings().getBoolean(["serial", "abortHeatupOnCancel"])

		# print job
		self._currentFile = None
		self._job_on_hold = CountedEvent()

		# multithreading locks
		self._jobLock = threading.RLock()
		self._sendingLock = threading.RLock()

		# monitoring thread
		self._monitoring_active = True
		self.monitoring_thread = threading.Thread(target=self._monitor, name="comm._monitor")
		self.monitoring_thread.daemon = True
		self.monitoring_thread.start()

		# sending thread
		self._send_queue_active = True
		self.sending_thread = threading.Thread(target=self._send_loop, name="comm.sending_thread")
		self.sending_thread.daemon = True
		self.sending_thread.start()

	def __del__(self):
		self.close()

	@property
	def _active(self):
		return self._monitoring_active and self._send_queue_active

	def _capability_supported(self, cap):
		return self._capability_support.get(cap, False) and self._firmware_capabilities.get(cap, False)

	##~~ internal state management

	def _changeState(self, newState):
		if self._state == newState:
			return

		if newState == self.STATE_CLOSED or newState == self.STATE_CLOSED_WITH_ERROR:
			if settings().getBoolean(["feature", "sdSupport"]):
				self._sdFileList = False
				self._sdFiles = []
				self._callback.on_comm_sd_files([])

			if self._currentFile is not None:
				if self.isBusy():
					self._recordFilePosition()
				self._currentFile.close()

		oldState = self.getStateString()
		self._state = newState

		text = "Changing monitoring state from \"{}\" to \"{}\"".format(oldState, self.getStateString())
		self._log(text)
		self._logger.info(text)
		self._callback.on_comm_state_change(newState)

	def _dual_log(self, message, level=logging.ERROR):
		self._logger.log(level, message)
		self._log(message)

	def _log(self, message):
		message = to_unicode(message)

		self._terminal_log.append(message)
		self._callback.on_comm_log(message)
		self._serialLogger.debug(message)

	def _to_logfile_with_terminal(self, message=None, level=logging.INFO):
		log = "Last lines in terminal:\n" + "\n".join(map(lambda x: "| {}".format(x), list(self._terminal_log)))
		if message is not None:
			log = message + "\n| " + log
		self._logger.log(level, log)

	def _addToLastLines(self, cmd):
		self._lastLines.append(cmd)

	##~~ getters

	def getState(self):
		return self._state

	def getStateId(self, state=None):
		if state is None:
			state = self._state

		possible_states = list(filter(lambda x: x.startswith("STATE_"), self.__class__.__dict__.keys()))
		for possible_state in possible_states:
			if getattr(self, possible_state) == state:
				return possible_state[len("STATE_"):]

		return "UNKNOWN"

	def getStateString(self, state=None):
		if state is None:
			state = self._state

		if state == self.STATE_NONE:
			return "Offline"
		elif state == self.STATE_OPEN_SERIAL:
			return "Opening serial port"
		elif state == self.STATE_DETECT_SERIAL:
			return "Detecting serial port"
		elif state == self.STATE_DETECT_BAUDRATE:
			return "Detecting baudrate"
		elif state == self.STATE_CONNECTING:
			return "Connecting"
		elif state == self.STATE_OPERATIONAL:
			return "Operational"
		elif state == self.STATE_STARTING:
			if self.isSdFileSelected():
				return "Starting print from SD"
			elif self.isStreaming():
				return "Starting to send file to SD"
			else:
				return "Starting"
		elif state == self.STATE_PRINTING:
			if self.isSdFileSelected():
				return "Printing from SD"
			elif self.isStreaming():
				return "Sending file to SD"
			else:
				return "Printing"
		elif state == self.STATE_CANCELLING:
			return "Cancelling"
		elif state == self.STATE_PAUSING:
			return "Pausing"
		elif state == self.STATE_PAUSED:
			return "Paused"
		elif state == self.STATE_RESUMING:
			return "Resuming"
		elif state == self.STATE_FINISHING:
			return "Finishing"
		elif state == self.STATE_CLOSED:
			return "Offline"
		elif state == self.STATE_ERROR:
			return "Error: {}".format(self.getErrorString())
		elif state == self.STATE_CLOSED_WITH_ERROR:
			return "Offline (Error: {})".format(self.getErrorString())
		elif state == self.STATE_TRANSFERING_FILE:
			return "Transferring file to SD"
		return "Unknown State ({})".format(self._state)

	def getErrorString(self):
		return self._errorValue

	def isClosedOrError(self):
		return self._state in (self.STATE_ERROR, self.STATE_CLOSED, self.STATE_CLOSED_WITH_ERROR)

	def isError(self):
		return self._state in (self.STATE_ERROR, self.STATE_CLOSED_WITH_ERROR)

	def isOperational(self):
		return self._state in self.OPERATIONAL_STATES

	def isPrinting(self):
		return self._state in self.PRINTING_STATES

	def isCancelling(self):
		return self._state == self.STATE_CANCELLING

	def isPausing(self):
		return self._state == self.STATE_PAUSING

	def isResuming(self):
		return self._state == self.STATE_RESUMING

	def isStarting(self):
		return self._state == self.STATE_STARTING

	def isFinishing(self):
		return self._state == self.STATE_FINISHING

	def isSdPrinting(self):
		return self.isSdFileSelected() and self.isPrinting()

	def isSdFileSelected(self):
		return self._currentFile is not None and isinstance(self._currentFile, PrintingSdFileInformation)

	def isStreaming(self):
		return self._currentFile is not None and isinstance(self._currentFile, StreamingGcodeFileInformation) and not self._currentFile.done

	def isPaused(self):
		return self._state == self.STATE_PAUSED

	def isBusy(self):
		return self.isPrinting() or self.isPaused() or self._state in (self.STATE_CANCELLING, self.STATE_PAUSING)

	def isSdReady(self):
		return self._sdAvailable

	def getPrintProgress(self):
		if self._currentFile is None:
			return None
		return self._currentFile.getProgress()

	def getPrintFilepos(self):
		if self._currentFile is None:
			return None
		return self._currentFile.getFilepos()

	def getPrintTime(self):
		if self._currentFile is None or self._currentFile.getStartTime() is None:
			return None
		else:
			return monotonic_time() - self._currentFile.getStartTime() - self._pauseWaitTimeLost

	def getCleanedPrintTime(self):
		printTime = self.getPrintTime()
		if printTime is None:
			return None

		cleanedPrintTime = printTime - self._heatupWaitTimeLost
		if cleanedPrintTime < 0:
			cleanedPrintTime = 0.0
		return cleanedPrintTime

	def getTemp(self):
		return self.last_temperature.tools

	def getBedTemp(self):
		return self.last_temperature.bed

	def getOffsets(self):
		return dict(self._tempOffsets)

	def getCurrentTool(self):
		return self._currentTool

	def getConnection(self):
		port = self._port
		baudrate = self._baudrate

		if self._serial is not None:
			if hasattr(self._serial, "port"):
				port = self._serial.port
			if hasattr(self._serial, "baudrate"):
				baudrate = self._serial.baudrate

		return port, baudrate

	def getTransport(self):
		return self._serial

	##~~ external interface

	@contextlib.contextmanager
	def job_put_on_hold(self, blocking=True):
		if not self._job_on_hold.acquire(blocking=blocking):
			raise RuntimeError("Could not acquire job_on_hold lock")

		self._job_on_hold.set()
		try:
			yield
		finally:
			self._job_on_hold.clear()
			if self._job_on_hold.counter == 0:
				self._continue_sending()
			self._job_on_hold.release()

	@property
	def job_on_hold(self):
		return self._job_on_hold.counter > 0

	def set_job_on_hold(self, value, blocking=True):
		trigger = False

		# don't run any locking code beyond this...
		if not self._job_on_hold.acquire(blocking=blocking):
			return False

		try:
			if value:
				self._job_on_hold.set()
			else:
				self._job_on_hold.clear()
				if self._job_on_hold.counter == 0:
					trigger = True
		finally:
			self._job_on_hold.release()

		# locking code is now safe to run again
		if trigger:
			self._continue_sending()

		return True

	def close(self, is_error=False, wait=True, timeout=10.0, *args, **kwargs):
		"""
		Closes the connection to the printer.

		If ``is_error`` is False, will attempt to send the ``beforePrinterDisconnected``
		gcode script. If ``is_error`` is False and ``wait`` is True, will wait
		until all messages in the send queue (including the ``beforePrinterDisconnected``
		gcode script) have been sent to the printer.

		Arguments:
		   is_error (bool): Whether the closing takes place due to an error (True)
		      or not (False, default)
		   wait (bool): Whether to wait for all messages in the send
		      queue to be processed before closing (True, default) or not (False)
		"""

		# legacy parameters
		is_error = kwargs.get("isError", is_error)

		if self._connection_closing:
			return
		self._connection_closing = True

		if self._temperature_timer is not None:
			try:
				self._temperature_timer.cancel()
			except Exception:
				pass

		if self._sd_status_timer is not None:
			try:
				self._sd_status_timer.cancel()
			except Exception:
				pass

		def deactivate_monitoring_and_send_queue():
			self._monitoring_active = False
			self._send_queue_active = False

		if self._serial is not None:
			if not is_error:
				self.sendGcodeScript("beforePrinterDisconnected")
				if wait:
					if timeout is not None:
						stop = monotonic_time() + timeout
						while (self._command_queue.unfinished_tasks or self._send_queue.unfinished_tasks) and monotonic_time() < stop:
							time.sleep(0.1)
					else:
						self._command_queue.join()
						self._send_queue.join()

			deactivate_monitoring_and_send_queue()

			try:
				if hasattr(self._serial, "cancel_read") and callable(self._serial.cancel_read):
					self._serial.cancel_read()
			except Exception:
				self._logger.exception("Error while cancelling pending reads from the serial port")

			try:
				if hasattr(self._serial, "cancel_write") and callable(self._serial.cancel_write):
					self._serial.cancel_write()
			except Exception:
				self._logger.exception("Error while cancelling pending writes to the serial port")

			try:
				self._serial.close()
			except Exception:
				self._logger.exception("Error while trying to close serial port")
				is_error = True

			# if we are printing, this will also make sure of firing PRINT_FAILED
			if is_error:
				self._changeState(self.STATE_CLOSED_WITH_ERROR)
			else:
				self._changeState(self.STATE_CLOSED)
		else:
			deactivate_monitoring_and_send_queue()
		self._serial = None

		if settings().getBoolean(["feature", "sdSupport"]):
			self._sdFileList = []

	def setTemperatureOffset(self, offsets):
		self._tempOffsets.update(offsets)

	def fakeOk(self):
		self._handle_ok()

	def sendCommand(self, cmd, cmd_type=None, part_of_job=False, processed=False, force=False, on_sent=None, tags=None):
		if not isinstance(cmd, QueueMarker):
			cmd = to_unicode(cmd, errors="replace")
			if not processed:
				cmd = process_gcode_line(cmd)
				if not cmd:
					return False

			gcode = gcode_command_for_cmd(cmd)
			force = force or gcode in self._emergency_commands

		if tags is None:
			tags = set()

		if part_of_job:
			self._job_queue.put((cmd, cmd_type, on_sent, tags | {"source:job"}))
			return True
		elif self.isPrinting() and not self.isSdFileSelected() and not self.job_on_hold and not force:
			try:
				self._command_queue.put((cmd, cmd_type, on_sent, tags), item_type=cmd_type)
				return True
			except TypeAlreadyInQueue as e:
				self._logger.debug("Type already in command queue: " + e.type)
				return False
		elif self.isOperational() or force:
			return self._sendCommand(cmd, cmd_type=cmd_type, on_sent=on_sent, tags=tags)

	def _getGcodeScript(self, scriptName, replacements=None):
		context = dict()
		if replacements is not None and isinstance(replacements, dict):
			context.update(replacements)

		context.update(dict(
			printer_profile=self._printerProfileManager.get_current_or_default(),
			last_position=self.last_position,
			last_temperature=self.last_temperature.as_script_dict()
		))

		if scriptName == "afterPrintPaused" or scriptName == "beforePrintResumed":
			context.update(dict(pause_position=self.pause_position,
			                    pause_temperature=self.pause_temperature.as_script_dict()))
		elif scriptName == "afterPrintCancelled":
			context.update(dict(cancel_position=self.cancel_position,
			                    cancel_temperature=self.cancel_temperature.as_script_dict()))

		scriptLinesPrefix = []
		scriptLinesSuffix = []

		for name, hook in self._gcodescript_hooks.items():
			try:
				retval = hook(self, "gcode", scriptName)
			except Exception:
				self._logger.exception("Error while processing hook {name}.".format(**locals()),
				                       extra=dict(plugin=name))
			else:
				if retval is None:
					continue
				if not isinstance(retval, (list, tuple)) or not len(retval) in [2, 3, 4]:
					continue

				def to_list(data, t):
					if isinstance(data, basestring):
						data = list(s.strip() for s in data.split("\n"))

					if isinstance(data, (list, tuple)):
						return list(map(lambda x: (x, t), data))
					else:
						return None

				additional_tags = {"plugin:{}".format(name)}
				if len(retval) == 4:
					additional_tags |= set(retval[3])

				prefix, suffix = map(lambda x: to_list(x, additional_tags), retval[0:2])
				if prefix:
					scriptLinesPrefix = list(prefix) + scriptLinesPrefix
				if suffix:
					scriptLinesSuffix += list(suffix)

				if len(retval) == 3:
					variables = retval[2]
					context.update(dict(plugins={name:variables}))

		template = settings().loadScript("gcode", scriptName, context=context)
		if template is None:
			scriptLines = []
		else:
			scriptLines = template.split("\n")

		scriptLines = scriptLinesPrefix + scriptLines + scriptLinesSuffix

		def process(line):
			tags = set()
			if isinstance(line, tuple) and len(line) == 2 and isinstance(line[0], basestring) and isinstance(line[1], set):
				tags = line[1]
				line = line[0]
			return process_gcode_line(line), tags

		return list(filter(lambda x: x[0] is not None and x[0].strip() != "",
		              	   map(process,
		                  	   scriptLines)))


	def sendGcodeScript(self, scriptName, replacements=None, tags=None, part_of_job=False):
		if tags is None:
			tags = set()

		scriptLines = self._getGcodeScript(scriptName, replacements=replacements)
		tags_to_use = tags | {"trigger:comm.send_gcode_script", "source:script", "script:{}".format(scriptName)}
		for line in scriptLines:
			# noinspection PyCompatibility
			if isinstance(line, tuple) and len(line) == 2 and isinstance(line[0], basestring) and isinstance(line[1], set):
				# 2-tuple: line + tags
				ttu = tags_to_use | line[1]
				line = line[0]
			elif isinstance(line, basestring):
				# just a line
				ttu = tags_to_use
			else:
				# whatever
				continue

			self.sendCommand(line, part_of_job=part_of_job, tags=ttu)

		return "\n".join(map(lambda x: x if isinstance(x, basestring) else x[0], scriptLines))

	def startPrint(self, pos=None, tags=None, external_sd=False, user=None):
		if not self.isOperational() or self.isPrinting():
			return

		if self._currentFile is None:
			raise ValueError("No file selected for printing")

		self._heatupWaitStartTime = None if not self._heating else monotonic_time()
		self._heatupWaitTimeLost = 0.0
		self._pauseWaitStartTime = 0
		self._pauseWaitTimeLost = 0.0

		if tags is None:
			tags = set()

		try:
			with self._jobLock:
				self._consecutive_not_sd_printing = 0

				self._currentFile.start()
				self._changeState(self.STATE_STARTING)

				if not self.isSdFileSelected():
					self.resetLineNumbers(part_of_job=True, tags={"trigger:comm.start_print"})

				self._callback.on_comm_print_job_started(user=user)

				if self.isSdFileSelected():
					if not external_sd:
						# make sure to ignore the "file selected" later on, otherwise we'll reset our progress data
						self._ignore_select = True

						self.sendCommand("M23 {filename}".format(filename=self._currentFile.getFilename()),
						                 part_of_job=True,
						                 tags=tags | {"trigger:comm.start_print",})
						if pos is not None and isinstance(pos, int) and pos > 0:
							self._currentFile.pos = pos
							self.sendCommand("M26 S{}".format(pos),
							                 part_of_job=True,
							                 tags=tags | {"trigger:comm.start_print",})
						else:
							self._currentFile.pos = 0

						self.sendCommand("M24",
						                 part_of_job=True,
						                 tags=tags | {"trigger:comm.start_print",})
				else:
					if pos is not None and isinstance(pos, int) and pos > 0:
						self._currentFile.seek(pos)

				self.sendCommand(SendQueueMarker(lambda: self._changeState(self.STATE_PRINTING)), part_of_job=True)

				# now make sure we actually do something, up until now we only filled up the queue
				self._continue_sending()
		except Exception:
			self._logger.exception("Error while trying to start printing")
			self._trigger_error(get_exception_string(), "start_print")

	def startFileTransfer(self, path, localFilename, remoteFilename, special=False, tags=None):
		if not self.isOperational() or self.isBusy():
			self._logger.info("Printer is not operational or busy")
			return

		if tags is None:
			tags = set()

		with self._jobLock:
			self.resetLineNumbers(tags={"trigger:comm.start_file_transfer"})

			if special:
				self._currentFile = SpecialStreamingGcodeFileInformation(path, localFilename, remoteFilename)
			else:
				self._currentFile = StreamingGcodeFileInformation(path, localFilename, remoteFilename)
			self._currentFile.start()

			self.sendCommand("M28 %s" % remoteFilename, tags=tags | {"trigger:comm.start_file_transfer",})
			self._callback.on_comm_file_transfer_started(localFilename,
			                                             remoteFilename,
			                                             self._currentFile.getFilesize(),
			                                             user=self._currentFile.getUser())

	def cancelFileTransfer(self, tags=None):
		if not self.isOperational() or not self.isStreaming():
			self._logger.info("Printer is not operational or not streaming")
			return

		self._finishFileTransfer(failed=True, tags=tags)

	def _finishFileTransfer(self, failed=False, tags=None):
		if tags is None:
			tags = set()

		with self._jobLock:
			remote = self._currentFile.getRemoteFilename()

			self._sendCommand("M29", tags=tags | {"trigger:comm.finish_file_transfer",})
			if failed:
				self.deleteSdFile(remote)

			local = self._currentFile.getLocalFilename()
			elapsed = self.getPrintTime()

			def finalize():
				self._currentFile = None
				self._changeState(self.STATE_OPERATIONAL)

				if failed:
					self._callback.on_comm_file_transfer_failed(local, remote, elapsed)
				else:
					self._callback.on_comm_file_transfer_done(local, remote, elapsed)

				self.refreshSdFiles(tags={"trigger:comm.finish_file_transfer",})
			self._sendCommand(SendQueueMarker(finalize))

	def selectFile(self, filename, sd, user=None, tags=None):
		if self.isBusy():
			return

		if tags is None:
			tags = set()

		if sd:
			if not self.isOperational():
				# printer is not connected, can't use SD
				return

			if filename.startswith("/") and self._sdRelativePath:
				filename = filename[1:]

			self._sdFileToSelect = filename
			self._sdFileToSelectUser = user
			self.sendCommand("M23 %s" % filename, tags=tags | {"trigger:comm.select_file",})
		else:
			self._currentFile = PrintingGcodeFileInformation(filename,
			                                                 offsets_callback=self.getOffsets,
			                                                 current_tool_callback=self.getCurrentTool,
			                                                 user=user)
			self._callback.on_comm_file_selected(filename, self._currentFile.getFilesize(), False, user=user)

	def unselectFile(self):
		if self.isBusy():
			return

		self._currentFile = None
		self._callback.on_comm_file_selected(None, None, False, user=None)

	def _cancel_preparation_failed(self):
		timeout = self._timeout_intervals.get("positionLogWait", 10.0)
		self._log("Did not receive parseable position data from printer within {}s, continuing without it".format(timeout))
		self._cancel_preparation_done()

	def _cancel_preparation_done(self, check_timer=True, user=None):
		if user is None:
			with self._action_users_mutex:
				try:
					user = self._action_users.pop("cancel")
				except KeyError:
					pass

		with self._cancel_mutex:
			if self._cancel_position_timer is not None:
				self._cancel_position_timer.cancel()
				self._cancel_position_timer = None
			elif check_timer:
				return

			self._currentFile.done = True
			self._recordFilePosition()
			self._callback.on_comm_print_job_cancelled(user=user)

			def finalize():
				self._changeState(self.STATE_OPERATIONAL)
			self.sendCommand(SendQueueMarker(finalize), part_of_job=True)
			self._continue_sending()

	def cancelPrint(self, firmware_error=None, disable_log_position=False, user=None, tags=None, external_sd=False):
		if not self.isOperational():
			return

		if not self.isBusy() or self._currentFile is None:
			# we aren't even printing, nothing to cancel...
			return

		if self.isStreaming():
			# we are streaming, we handle cancelling that differently...
			self.cancelFileTransfer()
			return

		if tags is None:
			tags = set()

		def _on_M400_sent():
			# we don't call on_print_job_cancelled on our callback here
			# because we do this only after our M114 has been answered
			# by the firmware
			self._record_cancel_data = True

			with self._cancel_mutex:
				if self._cancel_position_timer is not None:
					self._cancel_position_timer.cancel()
				self._cancel_position_timer = ResettableTimer(self._timeout_intervals.get("positionLogWait", 10.0),
				                                              self._cancel_preparation_failed)
				self._cancel_position_timer.daemon = True
				self._cancel_position_timer.start()
			self.sendCommand("M114", part_of_job=True, tags=tags | {"trigger:comm.cancel",
			                                                        "trigger:cancel",
			                                                        "trigger:record_position"})

		self._callback.on_comm_print_job_cancelling(firmware_error=firmware_error,
		                                            user=user)

		with self._jobLock:
			self._changeState(self.STATE_CANCELLING)

			if self._abort_heatup_on_cancel:
				# abort any ongoing heatups immediately to get back control over the printer
				self.sendCommand("M108",
				                 part_of_job=False,
				                 tags=tags | {"trigger:comm.cancel", "trigger:cancel", "trigger:abort_heatup"},
				                 force=True)

			if self.isSdFileSelected():
				if not external_sd:
					self.sendCommand("M25", part_of_job=True, tags=tags | {"trigger:comm.cancel", "trigger:cancel"})    # pause print
					self.sendCommand("M27", part_of_job=True, tags=tags | {"trigger:comm.cancel", "trigger:cancel"})    # get current byte position in file
					self.sendCommand("M26 S0", part_of_job=True, tags=tags | {"trigger:comm.cancel", "trigger:cancel"}) # reset position in file to byte 0

			if self._log_position_on_cancel and not disable_log_position:
				with self._action_users_mutex:
					self._action_users["cancel"] = user

				self.sendCommand("M400",
				                 on_sent=_on_M400_sent,
				                 part_of_job=True,
				                 tags=tags | {"trigger:comm.cancel",
				                              "trigger:cancel",
				                              "trigger:record_position"})
				self._continue_sending()
			else:
				self._cancel_preparation_done(check_timer=False,
				                              user=user)

	def _pause_preparation_failed(self):
		timeout = self._timeout_intervals.get("positionLogWait", 10.0)
		self._log("Did not receive parseable position data from printer within {}s, continuing without it".format(timeout))
		self._pause_preparation_done()

	def _pause_preparation_done(self, check_timer=True, suppress_script=False, user=None):
		if user is None:
			with self._action_users_mutex:
				try:
					user = self._action_users.pop("pause")
				except KeyError:
					pass

		with self._pause_mutex:
			if self._pause_position_timer is not None:
				self._pause_position_timer.cancel()
				self._pause_position_timer = None
			elif check_timer:
				return

			self._callback.on_comm_print_job_paused(suppress_script=suppress_script,
			                                        user=user)

			def finalize():
				# only switch to PAUSED if we were still PAUSING, to avoid "swallowing" received resumes during
				# pausing
				if self._state == self.STATE_PAUSING:
					self._changeState(self.STATE_PAUSED)
			self.sendCommand(SendQueueMarker(finalize), part_of_job=True)
			self._continue_sending()

	def setPause(self, pause, local_handling=True, user=None, tags=None):
		if self.isStreaming():
			return

		if not self._currentFile:
			return

		if tags is None:
			tags = set()

		valid_paused_states = (self.STATE_PAUSED, self.STATE_PAUSING)
		valid_running_states = (self.STATE_PRINTING, self.STATE_STARTING, self.STATE_RESUMING)

		if not self._state in valid_paused_states + valid_running_states:
			return

		with self._jobLock:
			if not pause and self._state in valid_paused_states:
				if self._pauseWaitStartTime:
					self._pauseWaitTimeLost = self._pauseWaitTimeLost + (monotonic_time() - self._pauseWaitStartTime)
					self._pauseWaitStartTime = None

				self._changeState(self.STATE_RESUMING)
				self._callback.on_comm_print_job_resumed(suppress_script=not local_handling,
				                                         user=user)

				if self.isSdFileSelected():
					if local_handling:
						self.sendCommand("M24",
						                 part_of_job=True,
						                 tags=tags | {"trigger:comm.set_pause","trigger:resume"})
					self.sendCommand("M27",
					                 part_of_job=True,
					                 tags=tags | {"trigger:comm.set_pause", "trigger:resume"})

				def finalize():
					if self._state == self.STATE_RESUMING:
						self._changeState(self.STATE_PRINTING)
				self.sendCommand(SendQueueMarker(finalize), part_of_job=True)

				# now make sure we actually do something, up until now we only filled up the queue
				self._continue_sending()

			elif pause and self._state in valid_running_states:
				if not self._pauseWaitStartTime:
					self._pauseWaitStartTime = monotonic_time()

				self._changeState(self.STATE_PAUSING)
				if self.isSdFileSelected() and local_handling:
					self.sendCommand("M25",
					                 part_of_job=True,
					                 tags=tags | {"trigger:comm.set_pause", "trigger:pause"}) # pause print

				def _on_M400_sent():
					# we don't call on_print_job_paused on our callback here
					# because we do this only after our M114 has been answered
					# by the firmware
					self._record_pause_data = True

					with self._pause_mutex:
						if self._pause_position_timer is not None:
							self._pause_position_timer.cancel()
							self._pause_position_timer = None
						self._pause_position_timer = ResettableTimer(self._timeout_intervals.get("positionLogWait", 10.0),
						                                             self._pause_preparation_failed)
						self._pause_position_timer.daemon = True
						self._pause_position_timer.start()
					self.sendCommand("M114",
					                 part_of_job=True,
					                 tags=tags | {"trigger:comm.set_pause",
					                              "trigger:pause",
					                              "trigger:record_position"})

				if self._log_position_on_pause and local_handling:
					with self._action_users_mutex:
						self._action_users["pause"] = user

					self.sendCommand("M400",
					                 on_sent=_on_M400_sent,
					                 part_of_job=True,
					                 tags=tags | {"trigger:comm.set_pause",
					                              "trigger:pause",
					                              "trigger:record_position"})
					self._continue_sending()
				else:
					self._pause_preparation_done(check_timer=False,
					                             suppress_script=not local_handling,
					                             user=user)

	def getSdFiles(self):
		return self._sdFiles

	def deleteSdFile(self, filename, tags=None):
		if not self._sdEnabled:
			return

		if tags is None:
			tags = set()

		if not self.isOperational() or (self.isBusy() and
				isinstance(self._currentFile, PrintingSdFileInformation) and
				self._currentFile.getFilename() == filename):
			# do not delete a file from sd we are currently printing from
			return

		self.sendCommand("M30 %s" % filename.lower(), tags=tags | {"trigger:comm.delete_sd_file",})
		self.refreshSdFiles()

	def refreshSdFiles(self, tags=None):
		if not self._sdEnabled:
			return

		if not self.isOperational() or self.isBusy():
			return

		if tags is None:
			tags = set()

		self.sendCommand("M20", tags=tags | {"trigger:comm.refresh_sd_files",})

	def initSdCard(self, tags=None):
		if not self._sdEnabled:
			return

		if not self.isOperational():
			return

		if tags is None:
			tags = set()

		self.sendCommand("M21", tags=tags | {"trigger:comm.init_sd_card"})
		if self._sdAlwaysAvailable:
			self._sdAvailable = True
			self.refreshSdFiles()
			self._callback.on_comm_sd_state_change(self._sdAvailable)

	def releaseSdCard(self, tags=None):
		if not self._sdEnabled:
			return

		if not self.isOperational() or (self.isBusy() and self.isSdFileSelected()):
			# do not release the sd card if we are currently printing from it
			return

		if tags is None:
			tags = set()

		self.sendCommand("M22", tags=tags | {"trigger:comm.release_sd_card",})
		self._sdAvailable = False
		self._sdFiles = []

		self._callback.on_comm_sd_state_change(self._sdAvailable)
		self._callback.on_comm_sd_files(self._sdFiles)

	def sayHello(self, tags=None):
		if tags is None:
			tags = set()

		self.sendCommand(self._hello_command, force=True, tags=tags | {"trigger:comm.say_hello",})
		self._clear_to_send.set()
		self._hello_sent += 1

	def resetLineNumbers(self, number=0, part_of_job=False, tags=None):
		if not self.isOperational():
			return

		if tags is None:
			tags = set()

		self.sendCommand("M110 N{}".format(number),
		                 part_of_job=part_of_job,
		                 tags=tags | {"trigger:comm.reset_line_numbers",})

	##~~ record aborted file positions

	def getFilePosition(self):
		if self._currentFile is None:
			return None

		origin = self._currentFile.getFileLocation()
		filename = self._currentFile.getFilename()
		pos = self._currentFile.getFilepos()

		return dict(origin=origin,
		            filename=filename,
		            pos=pos)

	def _recordFilePosition(self):
		if self._currentFile is None:
			return
		data = self.getFilePosition()
		self._callback.on_comm_record_fileposition(data["origin"], data["filename"], data["pos"])

	##~~ communication monitoring and handling

	def _processTemperatures(self, line):
		current_tool = self._currentTool if self._currentTool is not None else 0
		current_tool_key = "T%d" % current_tool
		maxToolNum, parsedTemps = parse_temperature_line(line, current_tool)

		maxToolNum = max(maxToolNum, self._printerProfileManager.get_current_or_default()["extruder"]["count"] - 1)

		for name, hook in self._temperature_hooks.items():
			try:
				parsedTemps = hook(self, parsedTemps)
				if parsedTemps is None or not parsedTemps:
					return
			except Exception:
				self._logger.exception("Error while processing temperatures in {}, skipping".format(name),
				                       extra=dict(plugin=name))

		if current_tool_key in parsedTemps:
			shared_nozzle = self._printerProfileManager.get_current_or_default()["extruder"]["sharedNozzle"]
			for n in range(maxToolNum + 1):
				tool = "T%d" % n
				if not tool in parsedTemps:
					if shared_nozzle:
						actual, target = parsedTemps[current_tool_key]
					else:
						continue
				else:
					actual, target = parsedTemps[tool]
				self.last_temperature.set_tool(n, actual=actual, target=target)

		# bed temperature
		if "B" in parsedTemps:
			actual, target = parsedTemps["B"]
			self.last_temperature.set_bed(actual=actual, target=target)

		# chamber temperature
		if "C" in parsedTemps and (self._capability_supported(self.CAPABILITY_CHAMBER_TEMP) or self._printerProfileManager.get_current_or_default()["heatedChamber"]):
			actual, target = parsedTemps["C"]
			self.last_temperature.set_chamber(actual=actual, target=target)

	##~~ Serial monitor processing received messages

	def _monitor(self):
		feedback_controls, feedback_matcher = convert_feedback_controls(settings().get(["controls"]))
		feedback_errors = []
		pause_triggers = convert_pause_triggers(settings().get(["printerParameters", "pauseTriggers"]))

		disable_external_heatup_detection = not settings().getBoolean(["serial", "externalHeatupDetection"])

		self._consecutive_timeouts = 0

		#Open the serial port.
		if not self._openSerial():
			return

		try_hello = not settings().getBoolean(["serial", "waitForStartOnConnect"])

		self._log("Connected to: %s, starting monitor" % self._serial)
		if self._baudrate == 0:
			try_hello = False
			self._log("Starting baud rate detection...")
			self._changeState(self.STATE_DETECT_BAUDRATE)

			# Some controllers (e.g. Original Prusa) don't appear to like too fast serial interaction after
			# open, so let's wait a bit before the first baudrate detection step
			time.sleep(settings().getFloat(["serial", "timeout", "baudrateDetectionPause"]))

			self._perform_baudrate_detection_step(init=True)
		else:
			self._changeState(self.STATE_CONNECTING)

		#Start monitoring the serial port.
		self._timeout = self._ok_timeout = self._get_new_communication_timeout()

		startSeen = False
		supportRepetierTargetTemp = settings().getBoolean(["serial", "repetierTargetTemp"])
		supportWait = settings().getBoolean(["serial", "supportWait"])

		# enqueue the "hello command" first thing
		if try_hello:
			self.sayHello()

			# we send a second one right away because sometimes there's garbage on the line on first connect
			# that can kill oks
			self.sayHello()

		while self._monitoring_active:
			try:
				line = self._readline()
				if line is None:
					break

				now = monotonic_time()

				if line.strip() != "":
					self._consecutive_timeouts = 0
					self._timeout = self._get_new_communication_timeout()

					if self._dwelling_until and now > self._dwelling_until:
						self._dwelling_until = False

				if self._resend_ok_timer and line and not line.startswith("ok"):
					# we got anything but an ok after a resend request - this means the ok after the resend request
					# was in fact missing and we now need to trigger the timer
					self._resend_ok_timer.cancel()
					self._resendSimulateOk()

				##~~ busy protocol handling
				if line.startswith("echo:busy:") or line.startswith("busy:"):
					# reset the ok timeout, the regular comm timeout has already been reset
					self._ok_timeout = self._get_new_communication_timeout()

					# make sure the printer sends busy in a small enough interval to match our timeout
					if not self._busy_protocol_detected and self._capability_support.get(self.CAPABILITY_BUSY_PROTOCOL,
					                                                                     False):
						to_log = "Printer seems to support the busy protocol, will adjust timeouts and set busy " \
						         "interval accordingly"
						self._log(to_log)
						self._logger.info(to_log)

						self._busy_protocol_detected = True
						busy_interval = max(int(self._timeout_intervals.get("communicationBusy", 2)) - 1, 1)

						def busyIntervalSet():
							self._logger.info("Telling the printer to set the busy interval to our "
							                  "\"communicationBusy\" timeout - 1s = {}s".format(busy_interval))
							self._busy_protocol_support = True
							self._serial.timeout = self._get_communication_timeout_interval()

						self._set_busy_protocol_interval(interval=busy_interval, callback=busyIntervalSet)

					if self._state not in (self.STATE_CONNECTING, self.STATE_DETECT_BAUDRATE):
						continue

				##~~ debugging output handling
				elif line.startswith("//"):
					debugging_output = line[2:].strip()
					if debugging_output.startswith("action:"):
						action_command = debugging_output[len("action:"):].strip()

						if action_command == "cancel":
							self._log("Cancelling on request of the printer...")
							self.cancelPrint()
						elif action_command == "pause":
							self._log("Pausing on request of the printer...")
							self.setPause(True)
						elif action_command == "paused":
							self._log("Printer signalled that it paused, switching state...")
							self.setPause(True, local_handling=False)
						elif action_command == "resume":
							self._log("Resuming on request of the printer...")
							self.setPause(False)
						elif action_command == "resumed":
							self._log("Printer signalled that it resumed, switching state...")
							self.setPause(False, local_handling=False)
						elif action_command == "disconnect":
							self._log("Disconnecting on request of the printer...")
							self._callback.on_comm_force_disconnect()
						else:
							for name, hook in self._printer_action_hooks.items():
								try:
									hook(self, line, action_command)
								except Exception:
									self._logger.exception("Error while calling hook from plugin "
									                       "{} with action command {}".format(name, action_command),
									                       extra=dict(plugin=name))
									continue

					if self._state not in (self.STATE_CONNECTING, self.STATE_DETECT_BAUDRATE):
						continue

				def convert_line(line):
					if line is None:
						return None, None
					stripped_line = line.strip().strip("\0")
					return stripped_line, stripped_line.lower()

				##~~ Error handling
				line = self._handle_errors(line)
				line, lower_line = convert_line(line)

				##~~ SD file list
				# if we are currently receiving an sd file list, each line is just a filename, so just read it and abort processing
				if self._sdFileList and not "End file list" in line:
					preprocessed_line = lower_line
					fileinfo = preprocessed_line.rsplit(None, 1)
					if len(fileinfo) > 1:
						# we might have extended file information here, so let's split filename and size and try to make them a bit nicer
						filename, size = fileinfo
						try:
							size = int(size)
						except ValueError:
							# whatever that was, it was not an integer, so we'll just use the whole line as filename and set size to None
							filename = preprocessed_line
							size = None
					else:
						# no extended file information, so only the filename is there and we set size to None
						filename = preprocessed_line
						size = None

					if valid_file_type(filename, "machinecode"):
						if filter_non_ascii(filename):
							self._logger.warning("Got a file from printer's SD that has a non-ascii filename (%s), that shouldn't happen according to the protocol" % filename)
						else:
							if not filename.startswith("/"):
								# file from the root of the sd -- we'll prepend a /
								filename = "/" + filename
							self._sdFiles.append((filename, size))
						continue

				handled = False

				# process oks
				if line.startswith("ok") or (self.isPrinting() and supportWait and line == "wait"):
					# ok only considered handled if it's alone on the line, might be
					# a response to an M105 or an M114
					self._handle_ok()
					needs_further_handling = "T:" in line or "T0:" in line or "B:" in line or "C:" in line or \
					                         "X:" in line or "NAME:" in line
					handled = (line == "wait" or line == "ok" or not needs_further_handling)

				# process resends
				elif lower_line.startswith("resend") or lower_line.startswith("rs"):
					self._handle_resend_request(line)
					handled = True

				# process timeouts
				elif ((line == "" and now >= self._timeout) or (self.isPrinting()
				                                                and not self.isSdPrinting()
				                                                and (not self.job_on_hold or self._resendActive)
				                                                and not self._long_running_command
				                                                and not self._heating and now >= self._ok_timeout)) \
						and (not self._blockWhileDwelling or not self._dwelling_until or now > self._dwelling_until):
					# We have two timeout variants:
					#
					# Variant 1: No line at all received within the communication timeout. This can always happen.
					#
					# Variant 2: No ok received while printing within the communication timeout. This can happen if
					#            temperatures are auto reported, because then we'll continue to receive data from the
					#            firmware in fairly regular intervals, even if an ok got lost somewhere and the firmware
					#            is running dry but not sending a wait.
					#
					# Both variants can only happen if we are not currently blocked by a dwelling command

					self._handle_timeout()
					self._ok_timeout = self._get_new_communication_timeout()

					# timeout only considered handled if the printer is printing and it was a comm timeout, not an ok
					# timeout
					handled = self.isPrinting() and line == ""

				# we don't have to process the rest if the line has already been handled fully
				if handled and self._state not in (self.STATE_CONNECTING, self.STATE_DETECT_BAUDRATE):
					continue

				##~~ position report processing
				if 'X:' in line and 'Y:' in line and 'Z:' in line:
					parsed = parse_position_line(line)
					if parsed:
						# we don't know T or F when printing from SD since
						# there's no way to query it from the firmware and
						# no way to track it ourselves when not streaming
						# the file - this all sucks sooo much
						self.last_position.valid = True
						self.last_position.x = parsed.get("x")
						self.last_position.y = parsed.get("y")
						self.last_position.z = parsed.get("z")

						if "e" in parsed:
							self.last_position.e = parsed.get("e")
						else:
							# multiple extruder coordinates provided, find current one
							self.last_position.e = parsed.get("e{}".format(self._currentTool)) if not self.isSdFileSelected() else None

						for key in [key for key in parsed if key.startswith("e") and len(key) > 1]:
							setattr(self.last_position, key, parsed.get(key))

						self.last_position.t = self._currentTool if not self.isSdFileSelected() else None
						self.last_position.f = self._currentF if not self.isSdFileSelected() else None

						reason = None

						if self._record_pause_data:
							reason = "pause"
							self._record_pause_data = False
							self.pause_position.copy_from(self.last_position)
							self.pause_temperature.copy_from(self.last_temperature)
							self._pause_preparation_done()

						if self._record_cancel_data:
							reason = "cancel"
							self._record_cancel_data = False
							self.cancel_position.copy_from(self.last_position)
							self.cancel_temperature.copy_from(self.last_temperature)
							self._cancel_preparation_done()

						self._callback.on_comm_position_update(self.last_position.as_dict(), reason=reason)

				##~~ temperature processing
				elif ' T:' in line or line.startswith('T:') or ' T0:' in line or line.startswith('T0:') \
						or ((' B:' in line or line.startswith('B:')) and not 'A:' in line):

					if not disable_external_heatup_detection and not self._temperature_autoreporting \
							and not line.strip().startswith("ok") and not self._heating \
							and self._firmware_info_received:
						self._logger.info("Externally triggered heatup detected")
						self._heating = True
						self._heatupWaitStartTime = monotonic_time()

					self._processTemperatures(line)
					self._callback.on_comm_temperature_update(self.last_temperature.tools, self.last_temperature.bed, self.last_temperature.chamber)

				elif supportRepetierTargetTemp and ('TargetExtr' in line or 'TargetBed' in line):
					matchExtr = regex_repetierTempExtr.match(line)
					matchBed = regex_repetierTempBed.match(line)

					if matchExtr is not None:
						toolNum = int(matchExtr.group(1))
						try:
							target = float(matchExtr.group(2))
							self.last_temperature.set_tool(toolNum, target=target)
							self._callback.on_comm_temperature_update(self.last_temperature.tools, self.last_temperature.bed, self.last_temperature.chamber)
						except ValueError:
							pass
					elif matchBed is not None:
						try:
							target = float(matchBed.group(1))
							self.last_temperature.set_bed(target=target)
							self._callback.on_comm_temperature_update(self.last_temperature.tools, self.last_temperature.bed, self.last_temperature.chamber)
						except ValueError:
							pass

				##~~ firmware name & version
				elif "NAME:" in line or line.startswith("NAME."):
					# looks like a response to M115
					data = parse_firmware_line(line)
					firmware_name = data.get("FIRMWARE_NAME")

					if firmware_name is None:
						# Malyan's "Marlin compatible firmware" isn't actually Marlin compatible and doesn't even
						# report its firmware name properly in response to M115. Wonderful - why stick to established
						# protocol when you can do your own thing, right?
						#
						# Examples:
						#
						#     NAME: Malyan VER: 2.9 MODEL: M200 HW: HA02
						#     NAME. Malyan	VER: 3.8	MODEL: M100	HW: HB02
						#     NAME. Malyan VER: 3.7 MODEL: M300 HW: HG01
						#
						# We do a bit of manual fiddling around here to circumvent that issue and get ourselves a
						# reliable firmware name (NAME + VER) out of the Malyan M115 response.
						name = data.get("NAME")
						ver = data.get("VER")
						if name and "malyan" in name.lower() and ver:
							firmware_name = name.strip() + " " + ver.strip()

					eventManager().fire(Events.FIRMWARE_DATA, dict(name=firmware_name, data=data))

					if not self._firmware_info_received and firmware_name:
						firmware_name = firmware_name.strip()
						self._logger.info("Printer reports firmware name \"{}\"".format(firmware_name))

						if "repetier" in firmware_name.lower() or "anet_a8" in firmware_name.lower():
							self._logger.info("Detected Repetier firmware, enabling relevant features for issue free communication")

							self._alwaysSendChecksum = True
							self._blockWhileDwelling = True
							supportRepetierTargetTemp = True
							disable_external_heatup_detection = True

							sd_always_available = self._sdAlwaysAvailable
							self._sdAlwaysAvailable = True
							if not sd_always_available and not self._sdAvailable:
								self.initSdCard()

						elif "reprapfirmware" in firmware_name.lower():
							self._logger.info("Detected RepRapFirmware, enabling relevant features for issue free communication")
							self._sdRelativePath = True

						elif "malyan" in firmware_name.lower():
							self._logger.info("Detected Malyan firmware, enabling relevant features for issue free communication")

							self._alwaysSendChecksum = True
							self._blockWhileDwelling = True

							sd_always_available = self._sdAlwaysAvailable
							self._sdAlwaysAvailable = True
							if not sd_always_available and not self._sdAvailable:
								self.initSdCard()

						elif "teacup" in firmware_name.lower():
							self._logger.info("Detected Teacup firmware, enabling relevant features for issue free communication")

							disable_external_heatup_detection = True # see #2854

						elif "klipper" in firmware_name.lower():
							self._logger.info("Detected Klipper firmware, enabling relevant features for issue free communication")

							self._unknownCommandsNeedAck = True

						self._firmware_info_received = True
						self._firmware_info = data
						self._firmware_name = firmware_name

						# notify plugins
						for name, hook in self._firmware_info_hooks["info"].items():
							try:
								hook(self, firmware_name, copy.copy(data))
							except Exception:
								self._logger.exception("Error processing firmware info hook {}:".format(name),
								                       extra=dict(plugin=name))

				##~~ Firmware capability report triggered by M115
				elif lower_line.startswith("cap:"):
					parsed = parse_capability_line(lower_line)
					if parsed is not None:
						capability, enabled = parsed
						self._firmware_capabilities[capability] = enabled

						if self._capability_support.get(capability, False):
							if capability == self.CAPABILITY_AUTOREPORT_TEMP and enabled:
								self._logger.info("Firmware states that it supports temperature autoreporting")
								self._set_autoreport_temperature_interval()
							elif capability == self.CAPABILITY_AUTOREPORT_SD_STATUS and enabled:
								self._logger.info("Firmware states that it supports sd status autoreporting")
								self._set_autoreport_sdstatus_interval()
							elif capability == self.CAPABILITY_EMERGENCY_PARSER and enabled:
								self._logger.info("Firmware states that it supports emergency GCODEs to be sent without waiting for an acknowledgement first")

						# notify plugins
						for name, hook in self._firmware_info_hooks["capabilities"].items():
							try:
								hook(self, capability, enabled, copy.copy(self._firmware_capabilities))
							except Exception:
								self._logger.exception("Error processing firmware capability hook {}:".format(name),
								                       extra=dict(plugin=name))

				##~~ invalid extruder
				elif 'invalid extruder' in lower_line:
					tool = None

					match = regexes_parameters["intT"].search(line)
					if match:
						try:
							tool = int(match.group("value"))
						except ValueError:
							pass # should never happen

					if tool is None or tool == self._currentTool:
						if self._toolBeforeChange is not None:
							fallback_tool = self._toolBeforeChange
						else:
							fallback_tool = 0

						invalid_tool = self._currentTool

						# log to terminal and remember as invalid
						self._log("T{} reported as invalid, reverting to T{}".format(invalid_tool, fallback_tool))
						self._knownInvalidTools.add(invalid_tool)

						# we actually do send a T command here instead of just settings self._currentTool just in case
						# we had any scripts or plugins modify stuff due to the prior tool change
						self.sendCommand("T{}".format(fallback_tool), tags={"trigger:revert_invalid_tool",})

				##~~ SD Card handling
				elif 'SD init fail' in line or 'volume.init failed' in line or 'openRoot failed' in line:
					self._sdAvailable = False
					self._sdFiles = []
					self._callback.on_comm_sd_state_change(self._sdAvailable)
				elif 'SD card ok' in line and not self._sdAvailable:
					self._sdAvailable = True
					self.refreshSdFiles()
					self._callback.on_comm_sd_state_change(self._sdAvailable)
				elif 'Begin file list' in line:
					self._sdFiles = []
					self._sdFileList = True
				elif 'End file list' in line:
					self._sdFileList = False
					self._callback.on_comm_sd_files(self._sdFiles)
				elif 'SD printing byte' in line:
					# answer to M27, at least on Marlin, Repetier and Sprinter: "SD printing byte %d/%d"
					match = regex_sdPrintingByte.search(line)
					if match:
						try:
							current = int(match.group("current"))
							total = int(match.group("total"))
						except:
							self._logger.exception("Error while parsing SD status report")
						else:
							if current == total == 0 \
								and self.isSdPrinting() \
								and not self.isStarting() \
								and not self.isStarting() \
								and not self.isFinishing():
								# apparently not SD printing - some Marlin versions report it like that for some reason
								self._consecutive_not_sd_printing += 1
								if self._consecutive_not_sd_printing > self._consecutive_not_sd_printing_maximum:
									self.cancelPrint(external_sd=True)

							else:
								self._consecutive_not_sd_printing = 0
								if self.isSdFileSelected():

									# If we are not yet sd printing, the current does not equal the total, is larger
									# than zero and has increased since the last time we saw a position report, then
									# yes, this looks like we just started printing due to an external trigger.
									if not self.isSdPrinting() and current != total and current > 0 \
											and self._currentFile and current > self._currentFile.pos:
										self.startPrint(external_sd=True)

									self._currentFile.pos = current
									if self._currentFile.size == 0:
										self._currentFile.size = total

									if not self._currentFile.done:
										self._callback.on_comm_progress()
				elif 'Not SD printing' in line \
					and self.isSdPrinting() \
					and not self.isStarting() \
					and not self.isFinishing():
					self._consecutive_not_sd_printing += 1
					if self._consecutive_not_sd_printing > self._consecutive_not_sd_printing_maximum:
						# something went wrong, printer is reporting that we actually are not printing right now...
						self.cancelPrint(external_sd=True)
				elif 'File opened' in line and not self._ignore_select:
					# answer to M23, at least on Marlin, Repetier and Sprinter: "File opened:%s Size:%d"
					match = regex_sdFileOpened.search(line)
					if match:
						name = match.group("name")
						size = int(match.group("size"))
					else:
						name = "Unknown"
						size = 0
					user = None

					if self._sdFileToSelect:
						name = self._sdFileToSelect
						user = self._sdFileToSelectUser

					self._sdFileToSelect = None
					self._sdFileToSelectUser = None

					self._currentFile = PrintingSdFileInformation(name, size, user=user)
				elif 'File selected' in line:
					if self._ignore_select:
						self._ignore_select = False
					elif self._currentFile is not None and self.isSdFileSelected():
						# final answer to M23, at least on Marlin, Repetier and Sprinter: "File selected"
						self._callback.on_comm_file_selected(self._currentFile.getFilename(),
						                                     self._currentFile.getFilesize(),
						                                     True,
						                                     user=self._currentFile.getUser())
				elif 'Writing to file' in line and self.isStreaming():
					self._changeState(self.STATE_PRINTING)
				elif 'Done printing file' in line and self.isSdPrinting():
					# printer is reporting file finished printing
					self._changeState(self.STATE_FINISHING)

					self._currentFile.done = True
					self._currentFile.pos = 0

					self.sendCommand("M400", part_of_job=True)
					self._callback.on_comm_print_job_done()
					def finalize():
						self._changeState(self.STATE_OPERATIONAL)
					self.sendCommand(SendQueueMarker(finalize), part_of_job=True)
					self._continue_sending()
				elif 'Done saving file' in line:
					if self._trigger_ok_for_m29:
						# workaround for most versions of Marlin out in the wild
						# not sending an ok after saving a file
						self._handle_ok()
				elif 'File deleted' in line and line.strip().endswith("ok"):
					# buggy Marlin version that doesn't send a proper line break after the "File deleted" statement, fixed in
					# current versions
					self._handle_ok()

				##~~ Message handling
				self._callback.on_comm_message(line)

				##~~ Parsing for feedback commands
				if feedback_controls and feedback_matcher and not "_all" in feedback_errors:
					try:
						self._process_registered_message(line, feedback_matcher, feedback_controls, feedback_errors)
					except Exception:
						# something went wrong while feedback matching
						self._logger.exception("Error while trying to apply feedback control matching, disabling it")
						feedback_errors.append("_all")

				##~~ Parsing for pause triggers
				if pause_triggers and not self.isStreaming():
					if "enable" in pause_triggers and pause_triggers["enable"].search(line) is not None:
						self.setPause(True)
					elif "disable" in pause_triggers and pause_triggers["disable"].search(line) is not None:
						self.setPause(False)
					elif "toggle" in pause_triggers and pause_triggers["toggle"].search(line) is not None:
						self.setPause(not self.isPaused())

				### Baudrate detection
				if self._state == self.STATE_DETECT_BAUDRATE:
					if line == '' or monotonic_time() > self._timeout:
						self._perform_baudrate_detection_step()
					elif 'start' in line or line.startswith('ok'):
						self._onConnected()
						if 'start' in line:
							self._clear_to_send.set()

				### Connection attempt
				elif self._state == self.STATE_CONNECTING:
					if "start" in line and not startSeen:
						startSeen = True
						self.sayHello()
					elif line.startswith("ok") or (supportWait and line == "wait"):
						if line == "wait":
							# if it was a wait we probably missed an ok, so let's simulate that now
							self._handle_ok()
						self._onConnected()
					elif monotonic_time() > self._timeout:
						if try_hello and self._hello_sent < 3:
							self._log("No answer from the printer within the connection timeout, trying another hello")
							self.sayHello()
						else:
							self._log("There was a timeout while trying to connect to the printer")
							self.close(wait=False)

				### Operational (idle or busy)
				elif self._state in (self.STATE_OPERATIONAL,
				                     self.STATE_STARTING,
				                     self.STATE_PRINTING,
				                     self.STATE_PAUSED,
				                     self.STATE_TRANSFERING_FILE):
					if line == "start": # exact match, to be on the safe side
						with self.job_put_on_hold():
							idle = self._state in (self.STATE_OPERATIONAL,)
							if idle:
								message = "Printer sent 'start' while already operational. External reset? " \
								          "Resetting line numbers to be on the safe side"
								self._log(message)
								self._logger.warning(message)

								self._on_external_reset()

							else:
								verb = "streaming to SD" if self.isStreaming() else "printing"
								message = "Printer sent 'start' while {}. External reset? " \
								          "Aborting job since printer lost state.".format(verb)
								self._log(message)
								self._logger.warning(message)

								self._on_external_reset()
								self.cancelPrint(disable_log_position=True)

							eventManager().fire(Events.PRINTER_RESET, payload=dict(idle=idle))

			except Exception:
				self._logger.exception("Something crashed inside the serial connection loop, please report this in OctoPrint's bug tracker:")

				errorMsg = "See octoprint.log for details"
				self._log(errorMsg)
				self._errorValue = errorMsg
				eventManager().fire(Events.ERROR, {"error": self.getErrorString(), "reason": "crash"})
				self.close(is_error=True)
		self._log("Connection closed, closing down monitor")

	def _handle_ok(self):
		if self._resend_ok_timer:
			self._resend_ok_timer.cancel()
			self._resend_ok_timer = None

		self._ok_timeout = self._get_new_communication_timeout()
		self._clear_to_send.set()

		# reset long running commands, persisted current tools and heatup counters on ok

		self._long_running_command = False

		if self._toolBeforeHeatup is not None:
			self._currentTool = self._toolBeforeHeatup
			self._toolBeforeHeatup = None

		self._finish_heatup()

		if not self._state in self.OPERATIONAL_STATES:
			return

		if self._resendDelta is not None and self._resendNextCommand():
			# we processed a resend request and are done here
			return

		# continue with our queues and the job
		self._resendActive = False
		self._continue_sending()

	def _handle_timeout(self):
		if self._state not in self.OPERATIONAL_STATES:
			return

		general_message = "Configure long running commands or increase communication timeout if that happens regularly on specific commands or long moves."

		# figure out which consecutive timeout maximum we have to use
		if self._long_running_command:
			consecutive_max = self._consecutive_timeout_maximums.get("long", 0)
		elif self._state in self.PRINTING_STATES:
			consecutive_max = self._consecutive_timeout_maximums.get("printing", 0)
		else:
			consecutive_max = self._consecutive_timeout_maximums.get("idle", 0)

		# now increment the timeout counter
		self._consecutive_timeouts += 1
		self._logger.debug("Now at {} consecutive timeouts".format(self._consecutive_timeouts))

		if 0 < consecutive_max < self._consecutive_timeouts:
			# too many consecutive timeouts, we give up
			message = "No response from printer after {} consecutive communication timeouts, considering it dead.".format(consecutive_max + 1)
			self._logger.info(message)
			self._log(message + " " + general_message)
			self._errorValue = "Too many consecutive timeouts, printer still connected and alive?"
			eventManager().fire(Events.ERROR, {"error": self._errorValue, "reason": "timeout"})
			self.close(is_error=True)

		elif self._resendActive:
			# resend active, resend same command instead of triggering a new one
			message = "Communication timeout during an active resend, resending same line again to trigger response from printer."
			self._logger.info(message)
			self._log(message + " " + general_message)
			if self._resendSameCommand():
				self._clear_to_send.set()

		elif self._heating:
			# blocking heatup active, consider that finished
			message = "Timeout while in an active heatup, considering heatup to be over."
			self._logger.info(message)
			self._finish_heatup()

		elif self._long_running_command:
			# long running command active, ignore timeout
			self._logger.debug("Ran into a communication timeout, but a command known to be a long runner is currently active")

		elif self._state in self.PRINTING_STATES + (self.STATE_PAUSED,):
			# printing, try to tickle the printer
			message = "Communication timeout while printing, trying to trigger response from printer."
			self._logger.info(message)
			self._log(message + " " + general_message)
			if self._sendCommand("M105", cmd_type="temperature", tags={"trigger:comm.handle_timeout"}):
				self._clear_to_send.set()

		elif self._clear_to_send.blocked():
			# timeout while idle and no oks left, let's try to tickle the printer
			message = "Communication timeout while idle, trying to trigger response from printer."
			self._logger.info(message)
			self._log(message + " " + general_message)
			self._clear_to_send.set()

	def _perform_baudrate_detection_step(self, init=False):
		if init:
			timeout = settings().getFloat(["serial", "timeout", "connection"])
			self._baudrateDetectList = baudrateList()
		else:
			timeout = settings().getFloat(["serial", "timeout", "detection"])

		if self._baudrateDetectRetry > 0:
			if self._serial.timeout != timeout:
				self._serial.timeout = timeout
			self._timeout = monotonic_time() + timeout

			self._log("Baudrate test retry #{}".format(5 - self._baudrateDetectRetry))
			self._baudrateDetectRetry -= 1
			self._do_send_without_checksum(b"", log=False) # new line to reset things
			self.sayHello(tags={"trigger:baudrate_detection", })

		elif len(self._baudrateDetectList) > 0:
			baudrate = self._baudrateDetectList.pop(0)
			try:
				self._serial.baudrate = baudrate
				if self._serial.timeout != timeout:
					self._serial.timeout = timeout
				self._timeout = monotonic_time() + timeout

				self._log("Trying baudrate: {}".format(baudrate))
				self._baudrateDetectRetry = 4
				self._do_send_without_checksum(b"", log=False) # new line to reset things
				self.sayHello(tags={"trigger:baudrate_detection", })
			except Exception:
				self._log("Unexpected error while setting baudrate {}: {}".format(baudrate, get_exception_string()))
				self._logger.exception("Unexpected error while setting baudrate {}".format(baudrate))

		else:
			error_text = "No more baudrates to test, and no suitable baudrate found."
			self._trigger_error(error_text, "autodetect_baudrate")

	def _finish_heatup(self):
		if self._heating:
			if self._heatupWaitStartTime:
				self._heatupWaitTimeLost = self._heatupWaitTimeLost + (monotonic_time() - self._heatupWaitStartTime)
				self._heatupWaitStartTime = None
			self._heating = False

	def _continue_sending(self):
		while self._active:
			job_active = self._state in (self.STATE_STARTING, self.STATE_PRINTING) and not (self._currentFile is None or self._currentFile.done or self.isSdPrinting())

			if self._send_from_command_queue():
				# we found something in the command queue to send
				return True

			elif self.job_on_hold:
				# job is on hold, that means we must not send from either script queue or file
				return False

			elif self._send_from_job_queue():
				# we found something in the script queue to send
				return True

			elif job_active and self._send_from_job():
				# we sent the next line from the file
				return True

			elif not job_active:
				# nothing sent but also no job active, so we can just return false
				return False

			self._logger.debug("No command sent on ok while printing, doing another iteration")

	def _process_registered_message(self, line, feedback_matcher, feedback_controls, feedback_errors):
		feedback_match = feedback_matcher.search(line)
		if feedback_match is None:
			return

		for match_key in feedback_match.groupdict():
			try:
				feedback_key = match_key[len("group"):]
				if not feedback_key in feedback_controls or feedback_key in feedback_errors or feedback_match.group(match_key) is None:
					continue
				matched_part = feedback_match.group(match_key)

				if feedback_controls[feedback_key]["matcher"] is None:
					continue

				match = feedback_controls[feedback_key]["matcher"].search(matched_part)
				if match is None:
					continue

				outputs = dict()
				for template_key, template in feedback_controls[feedback_key]["templates"].items():
					try:
						output = template.format(*match.groups())
					except KeyError:
						output = template.format(**match.groupdict())
					except Exception:
						self._logger.debug("Could not proces template %s: %s", template_key, template, exc_info=1)
						output = None

					if output is not None:
						outputs[template_key] = output
				eventManager().fire(Events.REGISTERED_MESSAGE_RECEIVED, dict(key=feedback_key, matched=matched_part, outputs=outputs))
			except Exception:
				self._logger.exception("Error while trying to match feedback control output, disabling key {key}".format(key=match_key))
				feedback_errors.append(match_key)

	def _poll_temperature(self):
		"""
		Polls the temperature.

		If the printer is not operational, capable of auto-reporting temperatures, closing the connection, not printing
		from sd, busy with a long running command or heating, no poll will be done.
		"""

		if self.isOperational() \
			and not self._temperature_autoreporting \
			and not self._connection_closing \
			and not self.isStreaming() \
			and not self._long_running_command \
			and not self._heating \
			and not self._dwelling_until \
			and not self._manualStreaming:
			self.sendCommand("M105", cmd_type="temperature_poll", tags={"trigger:comm.poll_temperature"})

	def _poll_sd_status(self):
		"""
		Polls the sd printing status.

		If the printer is not operational, closing the connection, not printing from sd, busy with a long running
		command or heating, no poll will be done.
		"""

		if self.isOperational() \
			and not self._sdstatus_autoreporting \
			and not self._connection_closing \
			and self.isSdFileSelected() \
			and not self._long_running_command \
			and not self._dwelling_until \
			and not self._heating:
			self.sendCommand("M27", cmd_type="sd_status_poll", tags={"trigger:comm.poll_sd_status"})

	def _set_autoreport_temperature_interval(self, interval=None):
		if interval is None:
			try:
				interval = int(self._timeout_intervals.get("temperatureAutoreport", 2))
			except Exception:
				interval = 2
		self.sendCommand("M155 S{}".format(interval), tags={"trigger:comm.set_autoreport_temperature_interval"})

	def _set_autoreport_sdstatus_interval(self, interval=None):
		if interval is None:
			try:
				interval = int(self._timeout_intervals.get("sdStatusAutoreport", 1))
			except Exception:
				interval = 1
		self.sendCommand("M27 S{}".format(interval), tags={"trigger:comm.set_autoreport_sdstatus_interval"})

	def _set_busy_protocol_interval(self, interval=None, callback=None):
		if interval is None:
			try:
				interval = max(int(self._timeout_intervals.get("communicationBusy", 3)) - 1, 1)
			except Exception:
				interval = 2
		self.sendCommand("M113 S{}".format(interval),
		                 tags={"trigger:comm.set_busy_protocol_interval"},
		                 on_sent=callback)

	def _onConnected(self):
		self._serial.timeout = self._get_communication_timeout_interval()
		self._temperature_timer = RepeatedTimer(self._get_temperature_timer_interval, self._poll_temperature, run_first=True)
		self._temperature_timer.start()

		self._sd_status_timer = RepeatedTimer(self._get_sd_status_timer_interval, self._poll_sd_status, run_first=True)
		self._sd_status_timer.start()

		self._changeState(self.STATE_OPERATIONAL)

		self.resetLineNumbers(tags={"trigger:comm.on_connected",})
		self.sendCommand("M115", tags={"trigger:comm.on_connected",})

		if self._sdAvailable:
			self.refreshSdFiles(tags={"trigger:comm.on_connected",})
		else:
			self.initSdCard(tags={"trigger:comm.on_connected"})

		payload = dict(port=self._port, baudrate=self._baudrate)
		eventManager().fire(Events.CONNECTED, payload)
		self.sendGcodeScript("afterPrinterConnected", replacements=dict(event=payload))

	def _on_external_reset(self):
		# hold queue processing, clear queues and acknowledgements, reset line number and last lines
		with self._send_queue.blocked():
			self._clear_to_send.reset()
			with self._command_queue.blocked():
				self._command_queue.clear()
			self._send_queue.clear()

			with self._line_mutex:
				self._current_line = 0
				self._lastLines.clear()

		self.sayHello(tags={"trigger:comm.on_external_reset"})
		self.resetLineNumbers(tags={"trigger:comm.on_external_reset"})

		if self._temperature_autoreporting:
			self._set_autoreport_temperature_interval()
		if self._sdstatus_autoreporting:
			self._set_autoreport_sdstatus_interval()
		if self._busy_protocol_support:
			self._set_busy_protocol_interval()

		self._consecutive_not_sd_printing = 0

	def _get_temperature_timer_interval(self):
		busy_default = 4.0
		target_default = 2.0

		def get(key, default):
			interval = self._timeout_intervals.get(key, default)
			if interval <= 0:
				interval = 1.0
			return interval

		if self.isBusy():
			return get("temperature", busy_default)

		tools = self.last_temperature.tools
		for temp in [tools[k][1] for k in tools.keys()]:
			if temp > self._temperatureTargetSetThreshold:
				return get("temperatureTargetSet", target_default)

		bed = self.last_temperature.bed
		if bed and len(bed) > 1 and bed[1] is not None and bed[1] > self._temperatureTargetSetThreshold:
			return get("temperatureTargetSet", target_default)

		return get("temperature", busy_default)

	def _get_sd_status_timer_interval(self):
		interval = self._timeout_intervals.get("sdStatus", 1.0)
		if interval <= 0:
			interval = 1.0
		return interval

	def _get_communication_timeout_interval(self):
		# communication timeout
		if self._busy_protocol_support:
			comm_timeout = self._timeout_intervals.get("communicationBusy", 2.0)
		else:
			comm_timeout = self._timeout_intervals.get("communication", 30.0)

		# temperature interval
		if self._temperature_autoreporting:
			temperature_timeout = self._timeout_intervals.get("temperatureAutoreport", 2.0)
		else:
			temperature_timeout = self._get_temperature_timer_interval()

		# use the max of both, add a second to temperature to avoid race conditions
		return max(comm_timeout, temperature_timeout + 1)

	def _get_new_communication_timeout(self):
		return monotonic_time() + self._get_communication_timeout_interval()

	def _send_from_command_queue(self):
		# We loop here to make sure that if we do NOT send the first command
		# from the queue, we'll send the second (if there is one). We do not
		# want to get stuck here by throwing away commands.
		while True:
			if self.isStreaming():
				# command queue irrelevant
				return False

			try:
				entry = self._command_queue.get(block=False)
			except queue.Empty:
				# nothing in command queue
				return False

			try:
				if isinstance(entry, tuple):
					if not len(entry) == 4:
						# something with that entry is broken, ignore it and fetch
						# the next one
						continue
					cmd, cmd_type, callback, tags = entry
				else:
					cmd = entry
					cmd_type = None
					callback = None
					tags = None

				if self._sendCommand(cmd, cmd_type=cmd_type, on_sent=callback, tags=tags):
					# we actually did add this cmd to the send queue, so let's
					# return, we are done here
					return True
			finally:
				self._command_queue.task_done()

	def _detect_port(self):
		potentials = serialList()
		self._log("Serial port list: %s" % (str(potentials)))

		if len(potentials) == 1:
			# short cut: only one port, let's try that
			return potentials[0]

		elif len(potentials) > 1:
			programmer = stk500v2.Stk500v2()

			for p in potentials:
				serial_obj = None

				try:
					self._log("Trying {}".format(p))
					programmer.connect(p)
					serial_obj = programmer.leaveISP()
				except Exception as e:
					self._log("Could not connect to or enter programming mode on {}, might not be a printer or just not allow programming mode".format(p))
					self._logger.info("Could not enter programming mode on {}: {}".format(p, e))

				found = serial_obj is not None
				programmer.close()

				if found:
					return p

		return None

	def _openSerial(self):
		def default(_, port, baudrate, read_timeout):
			if port is None or port == 'AUTO':
				# no known port, try auto detection
				self._changeState(self.STATE_DETECT_SERIAL)
				port = self._detect_port()
				if port is None:
					error_text = "Failed to autodetect serial port, please set it manually."
					self._trigger_error(error_text, "autodetect_port")
					self._log(error_text)
					return None

			# connect to regular serial port
			self._log("Connecting to: %s" % port)

			serial_port_args = {
				"baudrate": baudrateList()[0] if baudrate == 0 else baudrate,
				"timeout": read_timeout,
				"write_timeout": 0,
			}

			if settings().getBoolean(["serial", "exclusive"]):
				serial_port_args["exclusive"] = True

			serial_obj = serial.Serial(**serial_port_args)
			serial_obj.port = str(port)

			use_parity_workaround = settings().get(["serial", "useParityWorkaround"])
			needs_parity_workaround = get_os() == "linux" and os.path.exists("/etc/debian_version") # See #673

			if use_parity_workaround == "always" or (needs_parity_workaround and use_parity_workaround == "detect"):
				serial_obj.parity = serial.PARITY_ODD
				serial_obj.open()
				serial_obj.close()
				serial_obj.parity = serial.PARITY_NONE

			serial_obj.open()

			# Set close_exec flag on serial handle, see #3212
			if hasattr(serial_obj, "fd"):
				# posix
				set_close_exec(serial_obj.fd)
			elif hasattr(serial_obj, "_port_handle"):
				# win32
				# noinspection PyProtectedMember
				set_close_exec(serial_obj._port_handle)

			return BufferedReadlineWrapper(serial_obj)

		serial_factories = list(self._serial_factory_hooks.items()) + [("default", default)]
		for name, factory in serial_factories:
			try:
				serial_obj = factory(self, self._port, self._baudrate, settings().getFloat(["serial", "timeout", "connection"]))
			except Exception:
				exception_string = get_exception_string()
				self._trigger_error("Connection error, see Terminal tab", "connection")

				error_message = "Unexpected error while connecting to serial port: %s %s (hook %s)" % (self._port, exception_string, name)
				self._log(error_message)
				self._logger.exception(error_message)

				if "failed to set custom baud rate" in exception_string.lower():
					self._log("Your installation does not support custom baudrates (e.g. 250000) for connecting to your printer. This is a problem of the pyserial library that OctoPrint depends on. Please update to a pyserial version that supports your baudrate or switch your printer's firmware to a standard baudrate (e.g. 115200). See https://github.com/foosel/OctoPrint/wiki/OctoPrint-support-for-250000-baud-rate-on-Raspbian")

				return False

			if serial_obj is not None:
				# first hook to succeed wins, but any can pass on to the next
				self._changeState(self.STATE_OPEN_SERIAL)
				self._serial = serial_obj
				self._clear_to_send.reset()
				return True

		return False

	_recoverable_communication_errors    = ("no line number with checksum",
	                                        "missing linenumber")
	_resend_request_communication_errors = ("line number", # since this error class gets checked after recoverable
	                                                       # communication errors, we can use this broad term here
	                                        "linenumber",  # since this error class gets checked after recoverable
	                                                       # communication errors, we can use this broad term here
	                                        "checksum",    # since this error class gets checked after recoverable
	                                                       # communication errors, we can use this broad term here
	                                        "format error",
	                                        "expected line")
	_sd_card_errors                      = ("volume.init",
	                                        "openroot",
	                                        "workdir",
	                                        "error writing to file",
	                                        "cannot open",
	                                        "open failed",
	                                        "cannot enter")
	_fatal_errors                        = ("kill() called",
	                                        "fatal:")
	def _handle_errors(self, line):
		if line is None:
			return

		lower_line = line.lower()

		if lower_line.startswith("fatal:"):
			# hello Repetier firmware -_-
			line = "Error:" + line
			lower_line = line.lower()

		if lower_line.startswith('error:') or line.startswith('!!'):
			if regex_minMaxError.match(line):
				# special delivery for firmware that goes "Error:x\n: Extruder switched off. MAXTEMP triggered !\n"
				line = line.rstrip() + self._readline()
				lower_line = line.lower()
			elif regex_marlinKillError.search(line):
				# special delivery for marlin kill errors that are split across multiple error lines
				next_line = self._readline().strip()
				if next_line.lower().startswith("error:"):
					next_line = next_line[6:].strip()
				line = line.rstrip() + " - " + next_line
				lower_line = line.lower()

			stripped_error = (line[6:] if lower_line.startswith("error:") else line[2:]).strip()

			if any(x in lower_line for x in self._recoverable_communication_errors):
				# manually trigger an ack for comm errors the printer doesn't send a resend request for but
				# from which we can recover from by just pushing on (because that then WILL trigger a fitting
				# resend request)
				self._handle_ok()

			elif any(x in lower_line for x in self._resend_request_communication_errors):
				# skip comm errors that the printer sends a resend request for anyhow
				self._lastCommError = stripped_error

			elif any(x in lower_line for x in self._sd_card_errors):
				# skip errors with the SD card
				pass

			elif 'unknown command' in lower_line:
				# ignore unknown command errors, it could be a typo or some missing feature
				pass

			elif not self.isError():
				# handle everything else
				for name, hook in self._error_message_hooks.items():
					try:
						ret = hook(self, stripped_error)
					except Exception:
						self._logger.exception("Error while processing hook {name}:".format(**locals()),
						                       extra=dict(plugin=name))
					else:
						if ret:
							return line

				self._to_logfile_with_terminal("Received an error from the printer's firmware: {}".format(stripped_error),
				                               level=logging.WARN)

				if not self._ignore_errors:
					if self._disconnect_on_errors or any(map(lambda x: x in lower_line, self._fatal_errors)):
						self._trigger_error(stripped_error, "firmware")
					elif self.isPrinting():
						self.cancelPrint(firmware_error=stripped_error)
						self._clear_to_send.set()

				else:
					self._log("WARNING! Received an error from the printer's firmware, ignoring that as configured "
					          "but you might want to investigate what happened here! Error: {}".format(stripped_error))
					self._clear_to_send.set()

		# finally return the line
		return line

	def _trigger_error(self, text, reason, close=True):
		self._errorValue = text
		self._changeState(self.STATE_ERROR)
		eventManager().fire(Events.ERROR, {"error": self.getErrorString(), "reason": reason})
		if close:
			if self._send_m112_on_error and not self.isSdPrinting() and reason not in ("connection",
			                                                                           "autodetect_baudrate",
			                                                                           "autodetect_port"):
				self._trigger_emergency_stop(close=False)
			self.close(is_error=True)

	def _readline(self):
		if self._serial is None:
			return None

		try:
			ret = self._serial.readline()
		except Exception as ex:
			if not self._connection_closing:
				self._logger.exception("Unexpected error while reading from serial port")
				self._log("Unexpected error while reading serial port, please consult octoprint.log for details: %s" % (get_exception_string()))
				if isinstance(ex, serial.SerialException):
					self._dual_log("Please see https://faq.octoprint.org/serialerror for possible reasons of this.",
					               level=logging.ERROR)
				self._errorValue = get_exception_string()
				self.close(is_error=True)
			return None

		try:
			ret = ret.decode('utf-8')
		except UnicodeDecodeError:
			ret = ret.decode('latin1')

		if ret != "":
			try:
				self._log("Recv: {}".format(sanitize_ascii(ret)))
			except ValueError as e:
				self._log("WARN: While reading last line: {}".format(e))
				self._log("Recv: {!r}".format(ret))

		for name, hook in self._received_message_hooks.items():
			try:
				ret = hook(self, ret)
			except Exception:
				self._logger.exception("Error while processing hook {name}:".format(**locals()),
				                       extra=dict(plugin=name))
			else:
				if ret is None:
					return ""

		return ret

	def _get_next_from_job(self):
		if self._currentFile is None:
			return None, None, None

		try:
			line, pos, lineno = self._currentFile.getNext()
		except EnvironmentError:
			self._log("There was an error reading from the file that's being printed, cancelling the print. Please "
			          "consult octoprint.log for details on the error.")
			self.cancelPrint()
			return None, None, None

		if line is None:
			if isinstance(self._currentFile, StreamingGcodeFileInformation):
				self._finishFileTransfer()
			else:
				self._changeState(self.STATE_FINISHING)
				self.sendCommand("M400", part_of_job=True)
				self._callback.on_comm_print_job_done()
				def finalize():
					self._changeState(self.STATE_OPERATIONAL)
				return SendQueueMarker(finalize), None, None
		return line, pos, lineno

	def _send_from_job(self):
		with self._jobLock:
			while self._active:
				# we loop until we've actually enqueued a line for sending
				if self._state not in (self.STATE_STARTING, self.STATE_PRINTING):
					# we are no longer printing, return false
					return False

				elif self.job_on_hold:
					# job is on hold, return false
					return False

				line, pos, lineno = self._get_next_from_job()
				if isinstance(line, QueueMarker):
					self.sendCommand(line, part_of_job=True)
					self._callback.on_comm_progress()

					# end of file, return false so that the next round in continue_sending will process
					# what we just enqueued (any scripts + marker)
					return False

				elif line is None:
					# end of file, return false
					return False

				result = self._sendCommand(line, tags={"source:file", "filepos:{}".format(pos), "fileline:{}".format(lineno)})
				self._callback.on_comm_progress()
				if result:
					# line from file sent, return true
					return True

				self._logger.debug("Command \"{}\" from file not enqueued, doing another iteration".format(line))

	def _send_from_job_queue(self):
		try:
			line, cmd_type, on_sent, tags = self._job_queue.get_nowait()
			result = self._sendCommand(line, cmd_type=cmd_type, on_sent=on_sent, tags=tags)
			if result:
				# line from script sent, return true
				return True
		except queue.Empty:
			pass

		return False

	def _handle_resend_request(self, line):
		try:
			lineToResend = parse_resend_line(line)
			if lineToResend is None:
				return False

			if self._resendDelta is None and lineToResend == self._current_line == 1:
				# We probably just handled a resend and this request originates from lines sent before that
				self._logger.info("Got a resend request for line 1 which is also our current line. It looks "
				                  "like we just handled a reset and this is a left over of this")
				return False

			elif self._resendDelta is None and lineToResend == self._current_line:
				# We don't expect to have an active resend request and the printer is requesting a resend of
				# a line we haven't yet sent.
				#
				# This means the printer got a line from us with N = self._current_line - 1 but had already
				# acknowledged that. This can happen if the last line was resent due to a timeout during
				# an active (prior) resend request.
				#
				# We will ignore this resend request and just continue normally.
				self._logger.info("Ignoring resend request for line %d == current line, we haven't sent that yet so "
				                   "the printer got N-1 twice from us, probably due to a timeout" % lineToResend)
				return False

			lastCommError = self._lastCommError
			self._lastCommError = None

			resendDelta = self._current_line - lineToResend

			if lastCommError is not None \
					and ("line number" in lastCommError.lower() or "expected line" in lastCommError.lower()) \
					and lineToResend == self._lastResendNumber \
					and self._resendDelta is not None and self._currentResendCount < resendDelta:
				self._logger.info("Ignoring resend request for line %d, that still originates from lines we sent "
				                   "before we got the first resend request" % lineToResend)
				self._currentResendCount += 1
				return True

			if self._currentConsecutiveResendNumber == lineToResend:
				self._currentConsecutiveResendCount += 1
				if self._currentConsecutiveResendCount >= self._maxConsecutiveResends:
					# printer keeps requesting the same line again and again, something is severely broken here
					error_text = "Printer keeps requesting line {} again and again, communication stuck".format(lineToResend)
					self._log(error_text)
					self._logger.warn(error_text)
					self._trigger_error(error_text, "resend_loop")
			else:
				self._currentConsecutiveResendNumber = lineToResend
				self._currentConsecutiveResendCount = 0

			self._resendActive = True
			self._resendDelta = resendDelta
			self._lastResendNumber = lineToResend
			self._currentResendCount = 0

			if self._resendDelta > len(self._lastLines) or len(self._lastLines) == 0 or self._resendDelta < 0:
				error_text = "Printer requested line {} but no sufficient history is available, can't resend".format(lineToResend)
				self._log(error_text)
				self._logger.warning(error_text + ". Printer requested line {}, current line is {}, line history has {} entries.".format(lineToResend, self._current_line, len(self._lastLines)))
				if self.isPrinting():
					# abort the print & disconnect, there's nothing we can do to rescue it
					self._trigger_error(error_text, "resend")
				else:
					# reset resend delta, we can't do anything about it
					self._resendDelta = None

			# if we log resends, make sure we don't log more resends than the set rate within a window
			#
			# this it to prevent the log from getting flooded for extremely bad communication issues
			if self._log_resends:
				now = monotonic_time()
				new_rate_window = self._log_resends_rate_start is None or self._log_resends_rate_start + self._log_resends_rate_frame < now
				in_rate = self._log_resends_rate_count < self._log_resends_max

				if new_rate_window or in_rate:
					if new_rate_window:
						self._log_resends_rate_start = now
						self._log_resends_rate_count = 0

					self._to_logfile_with_terminal("Got a resend request from the printer: requested line = {}, "
					                               "current line = {}".format(lineToResend, self._current_line))
					self._log_resends_rate_count += 1

			self._send_queue.resend_active = True

			return True
		finally:
			if self._trigger_ok_after_resend == "always":
				self._handle_ok()
			elif self._trigger_ok_after_resend == "detect":
				self._resend_ok_timer = threading.Timer(self._timeout_intervals.get("resendOk", 1.0), self._resendSimulateOk)
				self._resend_ok_timer.start()

	def _resendSimulateOk(self):
		self._resend_ok_timer = None
		self._handle_ok()
		self._logger.info("Firmware didn't send an 'ok' with their resend request. That's a known bug "
		                  "with some firmware variants out there. Simulating an ok to continue...")

	def _resendSameCommand(self):
		return self._resendNextCommand(again=True)

	def _resendNextCommand(self, again=False):
		self._lastCommError = None

		# Make sure we are only handling one sending job at a time
		with self._sendingLock:
			if again:
				# If we are about to send the last line from the active resend request
				# again, we first need to increment resend delta. It might already
				# be set to None if the last resend line was already sent, so
				# if that's the case we set it to 0. It will then be incremented,
				# the last line will be sent again, and then the delta will be
				# decremented and set to None again, completing the cycle.
				if self._resendDelta is None:
					self._resendDelta = 0
				self._resendDelta += 1

			elif self._resendDelta is None:
				# we might enter this twice in quick succession if we get triggered by the
				# resend_ok_timer, so make sure that resendDelta is actually still set (see #2632)
				return False

			cmd = self._lastLines[-self._resendDelta].decode("ascii")
			lineNumber = self._current_line - self._resendDelta

			result = self._enqueue_for_sending(cmd, linenumber=lineNumber, resend=True)

			self._resendDelta -= 1
			if self._resendDelta <= 0:
				# reset everything BUT the resendActive flag - that will have to stay active until we receive
				# our next ok!
				self._resendDelta = None
				self._lastResendNumber = None
				self._currentResendCount = 0

				self._send_queue.resend_active = False

			return result

	def _sendCommand(self, cmd, cmd_type=None, on_sent=None, tags=None):
		# Make sure we are only handling one sending job at a time
		with self._sendingLock:
			if self._serial is None:
				return False

			if isinstance(cmd, QueueMarker):
				if isinstance(cmd, SendQueueMarker):
					self._enqueue_for_sending(cmd)
					return True
				else:
					return False

			gcode, subcode = gcode_and_subcode_for_cmd(cmd)

			if not self.isStreaming():
				# trigger the "queuing" phase only if we are not streaming to sd right now
				results = self._process_command_phase("queuing", cmd, command_type=cmd_type, gcode=gcode, subcode=subcode, tags=tags)

				if not results:
					# command is no more, return
					return False
			else:
				results = [(cmd, cmd_type, gcode, subcode, tags)]

			# process helper
			def process(cmd, cmd_type, gcode, subcode, on_sent=None, tags=None):
				if cmd is None:
					# no command, next entry
					return False

				if gcode and gcode in gcodeToEvent:
					# if this is a gcode bound to an event, trigger that now
					eventManager().fire(gcodeToEvent[gcode])

				# process @ commands
				if gcode is None and cmd.startswith("@"):
					self._process_atcommand_phase("queuing", cmd, tags=tags)

				# actually enqueue the command for sending
				if self._enqueue_for_sending(cmd, command_type=cmd_type, on_sent=on_sent, tags=tags):
					if not self.isStreaming():
						# trigger the "queued" phase only if we are not streaming to sd right now
						self._process_command_phase("queued", cmd, cmd_type, gcode=gcode, subcode=subcode, tags=tags)
					return True
				else:
					return False

			# split off the final command, because that needs special treatment
			if len(results) > 1:
				last_command = results[-1]
				results = results[:-1]
			else:
				last_command = results[0]
				results = []

			# track if we enqueued anything at all
			enqueued_something = False

			# process all but the last ...
			for (cmd, cmd_type, gcode, subcode, tags) in results:
				enqueued_something = process(cmd, cmd_type, gcode, subcode, tags=tags) or enqueued_something

			# ... and then process the last one with the on_sent callback attached
			cmd, cmd_type, gcode, subcode, tags = last_command
			enqueued_something = process(cmd, cmd_type, gcode, subcode, on_sent=on_sent, tags=tags) or enqueued_something

			return enqueued_something

	##~~ send loop handling

	def _enqueue_for_sending(self, command, linenumber=None, command_type=None, on_sent=None, resend=False, tags=None):
		"""
		Enqueues a command and optional linenumber to use for it in the send queue.

		Arguments:
		    command (str or SendQueueMarker): The command to send.
		    linenumber (int): The line number with which to send the command. May be ``None`` in which case the command
		        will be sent without a line number and checksum.
		    command_type (str): Optional command type, if set and command type is already in the queue the
		        command won't be enqueued
		    on_sent (callable): Optional callable to call after command has been sent to printer.
		    resend (bool): Whether this is a resent command
		    tags (set of str or None): Tags to attach to this command
		"""

		try:
			target = "send"
			if resend:
				target = "resend"

			self._send_queue.put((command, linenumber, command_type, on_sent, False, tags), item_type=command_type, target=target)
			return True
		except TypeAlreadyInQueue as e:
			self._logger.debug("Type already in send queue: " + e.type)
			return False

	def _use_up_clear(self, gcode):
		# we only need to use up a clear if the command we just sent was either a gcode command or if we also
		# require ack's for unknown commands
		eats_clear = self._unknownCommandsNeedAck
		if gcode is not None:
			eats_clear = True

		if eats_clear:
			# if we need to use up a clear, do that now
			self._clear_to_send.clear()

		return eats_clear

	def _send_loop(self):
		"""
		The send loop is responsible of sending commands in ``self._send_queue`` over the line, if it is cleared for
		sending (through received ``ok`` responses from the printer's firmware.
		"""

		self._clear_to_send.wait()

		while self._send_queue_active:
			try:
				# wait until we have something in the queue
				try:
					entry = self._send_queue.get()
				except queue.Empty:
					# I haven't yet been able to figure out *why* this can happen but according to #3096 and SERVER-2H
					# an Empty exception can fly here due to resend_active being True but nothing being in the resend
					# queue of the send queue. So we protect against this possibility...
					continue

				try:
					# make sure we are still active
					if not self._send_queue_active:
						break

					# sleep if we are dwelling
					now = monotonic_time()
					if self._blockWhileDwelling and self._dwelling_until and now < self._dwelling_until:
						time.sleep(self._dwelling_until - now)
						self._dwelling_until = False

					# fetch command, command type and optional linenumber and sent callback from queue
					command, linenumber, command_type, on_sent, processed, tags = entry

					if isinstance(command, SendQueueMarker):
						command.run()
						self._continue_sending()
						continue

					# some firmwares (e.g. Smoothie) might support additional in-band communication that will not
					# stick to the acknowledgement behaviour of GCODE, so we check here if we have a GCODE command
					# at hand here and only clear our clear_to_send flag later if that's the case
					gcode, subcode = gcode_and_subcode_for_cmd(command)

					if linenumber is not None:
						# line number predetermined - this only happens for resends, so we'll use the number and
						# send directly without any processing (since that already took place on the first sending!)
<<<<<<< HEAD
						self._do_send_with_checksum(command.encode("ascii"), linenumber)
=======
						self._use_up_clear(gcode)
						self._do_send_with_checksum(command, linenumber)
>>>>>>> 8173f8d0

					else:
						if not processed:
							# trigger "sending" phase if we didn't so far
							results = self._process_command_phase("sending", command, command_type,
							                                      gcode=gcode,
							                                      subcode=subcode,
							                                      tags=tags)

							if not results:
								# No, we are not going to send this, that was a last-minute bail.
								# However, since we already are in the send queue, our _monitor
								# loop won't be triggered with the reply from this unsent command
								# now, so we try to tickle the processing of any active
								# command queues manually
								self._continue_sending()

								# and now let's fetch the next item from the queue
								continue

							# we explicitly throw away plugin hook results that try
							# to perform command expansion in the sending/sent phase,
							# so "results" really should only have more than one entry
							# at this point if our core code contains a bug
							assert len(results) == 1

							# we only use the first (and only!) entry here
							command, _, gcode, subcode, tags = results[0]

						if command.strip() == "":
							self._logger.info("Refusing to send an empty line to the printer")

							# same here, tickle the queues manually
							self._continue_sending()

							# and fetch the next item
							continue

						# handle @ commands
						if gcode is None and command.startswith("@"):
							self._process_atcommand_phase("sending", command, tags=tags)

							# tickle...
							self._continue_sending()

							# ... and fetch the next item
							continue

						# now comes the part where we increase line numbers and send stuff - no turning back now
						used_up_clear = self._use_up_clear(gcode)
						self._do_send(command, gcode=gcode)
						if not used_up_clear:
							# If we didn't use up a clear we need to tickle the read queue - there might
							# not be a reply to this command, so our _monitor loop will stay waiting until
							# timeout. We definitely do not want that, so we tickle the queue manually here
							self._continue_sending()

					# trigger "sent" phase and use up one "ok"
					if on_sent is not None and callable(on_sent):
						# we have a sent callback for this specific command, let's execute it now
						on_sent()
					self._process_command_phase("sent", command, command_type, gcode=gcode, subcode=subcode, tags=tags)

				finally:
					# no matter _how_ we exit this block, we signal that we
					# are done processing the last fetched queue entry
					self._send_queue.task_done()

				# now we just wait for the next clear and then start again
				self._clear_to_send.wait()
			except Exception:
				self._logger.exception("Caught an exception in the send loop")
		self._log("Closing down send loop")

	def _log_command_phase(self, phase, command, *args, **kwargs):
		if self._phaseLogger.isEnabledFor(logging.DEBUG):
			output_parts = ["phase: {}".format(phase),
			                "command: {}".format(to_unicode(command, errors="replace"))]

			if kwargs.get("command_type"):
				output_parts.append("command_type: {}".format(kwargs["command_type"]))
			if kwargs.get("gcode"):
				output_parts.append("gcode: {}".format(kwargs["gcode"]))
			if kwargs.get("subcode"):
				output_parts.append("subcode: {}".format(kwargs["subcode"]))
			if kwargs.get("tags"):
				output_parts.append("tags: [ {} ]".format(", ".join(sorted(kwargs["tags"]))))

			self._phaseLogger.debug(u" | ".join(output_parts))

	def _process_command_phase(self, phase, command, command_type=None, gcode=None, subcode=None, tags=None):
		if gcode is None:
			gcode, subcode = gcode_and_subcode_for_cmd(command)
		results = [(command, command_type, gcode, subcode, tags)]

		self._log_command_phase(phase, command, command_type=command_type, gcode=gcode, subcode=subcode, tags=tags)

		if (self.isStreaming() and self.isPrinting()) or phase not in ("queuing", "queued", "sending", "sent"):
			return results

		# send it through the phase specific handlers provided by plugins
		for name, hook in self._gcode_hooks[phase].items():
			new_results = []
			for command, command_type, gcode, subcode, tags in results:
				try:
					hook_results = hook(self, phase, command, command_type, gcode, subcode=subcode, tags=tags)
				except Exception:
					self._logger.exception(u"Error while processing hook {name} for phase "
					                       u"{phase} and command {command}:".format(name=name,
					                                                                phase=phase,
					                                                                command=to_unicode(command,
					                                                                                   errors="replace")),
					                       extra=dict(plugin=name))
				else:
					normalized = _normalize_command_handler_result(command, command_type, gcode, subcode, tags,
					                                               hook_results,
					                                               tags_to_add={"source:rewrite",
					                                                            "phase:{}".format(phase),
					                                                            "plugin:{}".format(name)})

					# make sure we don't allow multi entry results in anything but the queuing phase
					if not phase in ("queuing",) and len(normalized) > 1:
						self._logger.error(u"Error while processing hook {name} for phase {phase} and command {command}: "
						                   u"Hook returned multi-entry result for phase {phase} and command {command}. "
						                   u"That's not supported, if you need to do multi expansion of commands you "
						                   u"need to do this in the queuing phase. Ignoring hook result and sending "
						                   u"command as-is.".format(name=name,
						                                            phase=phase,
						                                            command=to_unicode(command, errors="replace")),
						                   extra=dict(plugin=name))
						new_results.append((command, command_type, gcode, subcode, tags))
					else:
						new_results += normalized
			if not new_results:
				# hook handler returned None or empty list for all commands, so we'll stop here and return a full out empty result
				return []
			results = new_results

		# if it's a gcode command send it through the specific handler if it exists
		new_results = []
		modified = False
		for command, command_type, gcode, subcode, tags in results:
			if gcode is not None:
				gcode_handler = "_gcode_" + gcode + "_" + phase
				if hasattr(self, gcode_handler):
					handler_results = getattr(self, gcode_handler)(command,
					                                               cmd_type=command_type,
					                                               subcode=subcode,
					                                               tags=tags)
					new_results += _normalize_command_handler_result(command, command_type, gcode, subcode, tags,
					                                                 handler_results)
					modified = True
				else:
					new_results.append((command, command_type, gcode, subcode, tags))
			else:
				new_results.append((command, command_type, gcode, subcode, tags))

		if modified:
			if not new_results:
				# gcode handler returned None or empty list for all commands, so we'll stop here and return a full out empty result
				return []
			else:
				results = new_results

		# send it through the phase specific command handler if it exists
		command_phase_handler = "_command_phase_" + phase
		if hasattr(self, command_phase_handler):
			new_results = []
			for command, command_type, gcode, subcode, tags in results:
				handler_results = getattr(self, command_phase_handler)(command,
				                                                       cmd_type=command_type,
				                                                       gcode=gcode,
				                                                       subcode=subcode,
				                                                       tags=tags)
				new_results += _normalize_command_handler_result(command, command_type, gcode, subcode, tags,
				                                                 handler_results)
			results = new_results

		# finally return whatever we resulted on
		return results

	def _process_atcommand_phase(self, phase, command, tags=None):
		if (self.isStreaming() and self.isPrinting()) or phase not in ("queuing", "sending"):
			return

		split = command.split(None, 1)
		if len(split) == 2:
			atcommand = split[0]
			parameters = split[1]
		else:
			atcommand = split[0]
			parameters = ""

		atcommand = atcommand[1:]

		# send it through the phase specific handlers provided by plugins
		for name, hook in self._atcommand_hooks[phase].items():
			try:
				hook(self, phase, atcommand, parameters, tags=tags)
			except Exception:
				self._logger.exception(u"Error while processing hook {} for "
				                       u"phase {} and command {}:".format(name, phase, to_unicode(atcommand, errors="replace")),
				                       extra=dict(plugin=name))

		# trigger built-in handler if available
		handler = getattr(self, "_atcommand_{}_{}".format(atcommand, phase), None)
		if callable(handler):
			try:
				handler(atcommand, parameters, tags=tags)
			except Exception:
				self._logger.exception(u"Error in handler for phase {} and command {}".format(phase,
				                                                                              to_unicode(atcommand, errors="replace")))

	##~~ actual sending via serial

	def _needs_checksum(self, gcode=None):
		command_requiring_checksum = gcode is not None and gcode in self._checksum_requiring_commands
		command_allowing_checksum = gcode is not None or self._sendChecksumWithUnknownCommands
		return command_requiring_checksum or (command_allowing_checksum and self._checksum_enabled)

	@property
	def _checksum_enabled(self):
		return not self._neverSendChecksum and ((self.isPrinting() and self._currentFile and self._currentFile.checksum) or
		                                        self._alwaysSendChecksum or
		                                        not self._firmware_info_received)

	def _do_send(self, command, gcode=None):
		command_to_send = command.encode("ascii", errors="replace")
		if self._needs_checksum(gcode):
			self._do_increment_and_send_with_checksum(command_to_send)
		else:
			self._do_send_without_checksum(command_to_send)

	def _do_increment_and_send_with_checksum(self, cmd):
		with self._line_mutex:
			linenumber = self._current_line
			self._addToLastLines(cmd)
			self._current_line += 1
			self._do_send_with_checksum(cmd, linenumber)

	def _do_send_with_checksum(self, command, linenumber):
		command_to_send = b"N" + str(linenumber).encode("ascii") + b" " + command
		checksum = 0
		for c in bytearray(command_to_send):
			checksum ^= c
		command_to_send = command_to_send + b"*" + str(checksum).encode("ascii")
		self._do_send_without_checksum(command_to_send)

	def _do_send_without_checksum(self, cmd, log=True):
		if self._serial is None:
			return

		if log:
			self._log("Send: " + cmd.decode("ascii"))

		cmd += b"\n"
		written = 0
		passes = 0
		while written < len(cmd):
			to_send = cmd[written:]
			old_written = written

			try:
				result = self._serial.write(to_send)
				if result is None or not isinstance(result, int):
					# probably some plugin not returning the written bytes, assuming all of them
					written += len(cmd)
				else:
					written += result
			except serial.SerialTimeoutException:
				self._log("Serial timeout while writing to serial port, trying again.")
				try:
					result = self._serial.write(to_send)
					if result is None or not isinstance(result, int):
						# probably some plugin not returning the written bytes, assuming all of them
						written += len(cmd)
					else:
						written += result
				except Exception as ex:
					if not self._connection_closing:
						self._logger.exception("Unexpected error while writing to serial port")
						self._log("Unexpected error while writing to serial port: %s" % (get_exception_string()))
						if isinstance(ex, serial.SerialException):
							self._dual_log("Please see https://faq.octoprint.org/serialerror for possible reasons of this.",
							               level=logging.INFO)
						self._errorValue = get_exception_string()
						self.close(is_error=True)
					break
			except Exception as ex:
				if not self._connection_closing:
					self._logger.exception("Unexpected error while writing to serial port")
					self._log("Unexpected error while writing to serial port: %s" % (get_exception_string()))
					if isinstance(ex, serial.SerialException):
						self._dual_log("Please see https://faq.octoprint.org/serialerror for possible reasons of this.",
						               level=logging.INFO)
					self._errorValue = get_exception_string()
					self.close(is_error=True)
				break

			if old_written == written:
				# nothing written this pass
				passes += 1
				if passes > self._max_write_passes:
					# nothing written in max consecutive passes, we give up
					message = "Could not write anything to the serial port in {} tries, something appears to be wrong with the printer communication".format(self._max_write_passes)
					self._dual_log(message, level=logging.ERROR)
					self._errorValue = "Could not write to serial port"
					self.close(is_error=True)
					break
				# if we have failed to write data after an initial retry then the printer/system
				# may be busy, so give things a little time before we try again. Extend this
				# period each time we fail until either we write the data or run out of retry attempts.
				if passes > 1:
					time.sleep((passes-1)/10.0)

	##~~ command handlers

	## gcode

	def _gcode_T_queuing(self, cmd, cmd_type=None, gcode=None, subcode=None, *args, **kwargs):
		toolMatch = regexes_parameters["intT"].search(cmd)
		if toolMatch:
			current_tool = self._currentTool
			new_tool = int(toolMatch.group("value"))

			if not self._validate_tool(new_tool):
				self._log("Not queuing T{}, that tool doesn't exist according to the printer profile or "
				          "was reported as invalid by the firmware".format(new_tool))
				return None,

			before = self._getGcodeScript("beforeToolChange", replacements=dict(tool=dict(old=current_tool, new=new_tool)))
			after = self._getGcodeScript("afterToolChange", replacements=dict(tool=dict(old=current_tool, new=new_tool)))

			def convert(data):
				result = []
				for d in data:
					# noinspection PyCompatibility
					if isinstance(d, tuple) and len(d) == 2:
						result.append((d[0], None, d[1]))
					elif isinstance(d, basestring):
						result.append(d)
				return result

			return convert(before) + [cmd] + convert(after)

	def _gcode_T_sending(self, cmd, cmd_type=None, gcode=None, subcode=None, *args, **kwargs):
		toolMatch = regexes_parameters["intT"].search(cmd)
		if toolMatch:
			new_tool = int(toolMatch.group("value"))
			if not self._validate_tool(new_tool):
				self._log("Not sending T{}, that tool doesn't exist according to the printer profile or "
				          "was reported as invalid by the firmware".format(new_tool))
				return None,

	def _gcode_T_sent(self, cmd, cmd_type=None, gcode=None, subcode=None, *args, **kwargs):
		toolMatch = regexes_parameters["intT"].search(cmd)
		if toolMatch:
			new_tool = int(toolMatch.group("value"))
			self._toolBeforeChange = self._currentTool
			self._currentTool = new_tool
			eventManager().fire(Events.TOOL_CHANGE, dict(old=self._toolBeforeChange, new=self._currentTool))

	def _gcode_G0_sent(self, cmd, cmd_type=None, gcode=None, subcode=None, *args, **kwargs):
		if "Z" in cmd or "F" in cmd:
			# track Z
			match = regexes_parameters["floatZ"].search(cmd)
			if match:
				try:
					z = float(match.group("value"))
					if self._currentZ != z:
						self._currentZ = z
						self._callback.on_comm_z_change(z)
				except ValueError:
					pass

			# track F
			match = regexes_parameters["floatF"].search(cmd)
			if match:
				try:
					f = float(match.group("value"))
					self._currentF = f
				except ValueError:
					pass
	_gcode_G1_sent = _gcode_G0_sent

	def _gcode_G28_sent(self, cmd, cmd_type=None, gcode=None, subcode=None, *args, **kwargs):
		if "F" in cmd:
			match = regexes_parameters["floatF"].search(cmd)
			if match:
				try:
					f = float(match.group("value"))
					self._currentF = f
				except ValueError:
					pass

	def _gcode_M28_sent(self, cmd, cmd_type=None, gcode=None, subcode=None, *args, **kwargs):
		if not self.isStreaming():
			self._log("Detected manual streaming. Disabling temperature polling. Finish writing with M29. Do NOT attempt to print while manually streaming!")
			self._manualStreaming = True

	def _gcode_M29_sent(self, cmd, cmd_type=None, gcode=None, subcode=None, *args, **kwargs):
		if self._manualStreaming:
			self._log("Manual streaming done. Re-enabling temperature polling. All is well.")
			self._manualStreaming = False

	def _gcode_M140_queuing(self, cmd, cmd_type=None, gcode=None, subcode=None, *args, **kwargs):
		if not self._printerProfileManager.get_current_or_default()["heatedBed"]:
			self._log("Warn: Not sending \"{}\", printer profile has no heated bed".format(cmd))
			return None, # Don't send bed commands if we don't have a heated bed
	_gcode_M190_queuing = _gcode_M140_queuing

	def _gcode_M141_queuing(self, cmd, cmd_type=None, gcode=None, subcode=None, *args, **kwargs):
		if not self._printerProfileManager.get_current_or_default()["heatedChamber"]:
			self._log("Warn: Not sending \"{}\", printer profile has no heated chamber".format(cmd))
			return None, # Don't send chamber commands if we don't have a heated chamber
	_gcode_M191_queuing = _gcode_M141_queuing

	def _gcode_M104_sent(self, cmd, cmd_type=None, gcode=None, subcode=None, wait=False, support_r=False, *args, **kwargs):
		toolNum = self._currentTool
		toolMatch = regexes_parameters["intT"].search(cmd)

		if toolMatch:
			toolNum = int(toolMatch.group("value"))

			if wait:
				self._toolBeforeHeatup = self._currentTool
				self._currentTool = toolNum

		match = regexes_parameters["floatS"].search(cmd)
		if not match and support_r:
			match = regexes_parameters["floatR"].search(cmd)

		if match and self.last_temperature.tools.get(toolNum) is not None:
			try:
				target = float(match.group("value"))
				self.last_temperature.set_tool(toolNum, target=target)
				self._callback.on_comm_temperature_update(self.last_temperature.tools, self.last_temperature.bed, self.last_temperature.chamber)
			except ValueError:
				pass

	def _gcode_M140_sent(self, cmd, cmd_type=None, gcode=None, subcode=None, wait=False, support_r=False, *args, **kwargs):
		match = regexes_parameters["floatS"].search(cmd)
		if not match and support_r:
			match = regexes_parameters["floatR"].search(cmd)

		if match:
			try:
				target = float(match.group("value"))
				self.last_temperature.set_bed(target=target)
				self._callback.on_comm_temperature_update(self.last_temperature.tools, self.last_temperature.bed, self.last_temperature.chamber)
			except ValueError:
				pass

	def _gcode_M141_sent(self, cmd, cmd_type=None, gcode=None, subcode=None, wait=False, support_r=False, *args, **kwargs):
		match = regexes_parameters["floatS"].search(cmd)
		if not match and support_r:
			match = regexes_parameters["floatR"].search(cmd)

		if match:
			try:
				target = float(match.group("value"))
				self.last_temperature.set_chamber(target=target)
				self._callback.on_comm_temperature_update(self.last_temperature.tools, self.last_temperature.bed, self.last_temperature.chamber)
			except ValueError:
				pass

	def _gcode_M109_sent(self, cmd, cmd_type=None, gcode=None, subcode=None, *args, **kwargs):
		self._heatupWaitStartTime = monotonic_time()
		self._long_running_command = True
		self._heating = True
		self._gcode_M104_sent(cmd, cmd_type, wait=True, support_r=True)

	def _gcode_M190_sent(self, cmd, cmd_type=None, gcode=None, subcode=None, *args, **kwargs):
		self._heatupWaitStartTime = monotonic_time()
		self._long_running_command = True
		self._heating = True
		self._gcode_M140_sent(cmd, cmd_type, wait=True, support_r=True)

	def _gcode_M191_sent(self, cmd, cmd_type=None, gcode=None, subcode=None, *args, **kwargs):
		self._heatupWaitStartTime = monotonic_time()
		self._long_running_command = True
		self._heating = True
		self._gcode_M141_sent(cmd, cmd_type, wait=True, support_r=True)

	def _gcode_M116_sent(self, cmd, cmd_type=None, gcode=None, subcode=None, *args, **kwargs):
		self._heatupWaitStartTime = monotonic_time()
		self._long_running_command = True
		self._heating = True

	def _gcode_M155_sending(self, cmd, cmd_type=None, gcode=None, subcode=None, *args, **kwargs):
		match = regexes_parameters["intS"].search(cmd)
		if match:
			interval = int(match.group("value"))
			self._temperature_autoreporting = self._firmware_capabilities.get(self.CAPABILITY_AUTOREPORT_TEMP, False) \
											  and (interval > 0)

	def _gcode_M27_sending(self, cmd, cmd_type=None, gcode=None, subcode=None, *args, **kwargs):
		match = regexes_parameters["intS"].search(cmd)
		if match:
			interval = int(match.group("value"))
			self._sdstatus_autoreporting = self._firmware_capabilities.get(self.CAPABILITY_AUTOREPORT_SD_STATUS, False) \
										   and (interval > 0)

	def _gcode_M110_sending(self, cmd, cmd_type=None, gcode=None, subcode=None, *args, **kwargs):
		newLineNumber = 0
		match = regexes_parameters["intN"].search(cmd)
		if match:
			newLineNumber = int(match.group("value"))

		with self._line_mutex:
			self._logger.info("M110 detected, setting current line number to {}".format(newLineNumber))

			# send M110 command with new line number
			self._current_line = newLineNumber

			# after a reset of the line number we have no way to determine what line exactly the printer now wants
			self._lastLines.clear()
		self._resendDelta = None

	def _trigger_emergency_stop(self, close=True):
		self._logger.info("Force-sending M112 to the printer")

		# emergency stop, jump the queue with the M112, regardless of whether the EMERGENCY_PARSER capability is
		# available or not
		#
		# send the M112 once without and with checksum
		self._do_send_without_checksum(b"M112")
		self._do_increment_and_send_with_checksum(b"M112")

		# No idea if the printer is still listening or if M112 won. Just in case
		# we'll now try to also manually make sure all heaters are shut off - better
		# safe than sorry. We do this ignoring the queue since at this point it
		# is irrelevant whether the printer has sent enough ack's or not, we
		# are going to shutdown the connection in a second anyhow.
		for tool in range(self._printerProfileManager.get_current_or_default()["extruder"]["count"]):
			self._do_increment_and_send_with_checksum("M104 T{tool} S0".format(tool=tool).encode("ascii"))
		if self._printerProfileManager.get_current_or_default()["heatedBed"]:
			self._do_increment_and_send_with_checksum(b"M140 S0")

		if close:
			# close to reset host state
			error_text = "Closing serial port due to emergency stop M112."
			self._log(error_text)

			self._errorValue = error_text
			self.close(is_error=True)

		# fire the M112 event since we sent it and we're going to prevent the caller from seeing it
		gcode = "M112"
		if gcode in gcodeToEvent:
			eventManager().fire(gcodeToEvent[gcode])

	def _gcode_M112_queuing(self, *args, **kwargs):
		self._trigger_emergency_stop()
		return None,

	def _gcode_M114_queued(self, *args, **kwargs):
		self._reset_position_timers()
	_gcode_M114_sent = _gcode_M114_queued

	def _gcode_G4_sent(self, cmd, cmd_type=None, gcode=None, subcode=None, *args, **kwargs):
		# we are intending to dwell for a period of time, increase the timeout to match
		p_match = regexes_parameters["floatP"].search(cmd)
		s_match = regexes_parameters["floatS"].search(cmd)

		_timeout = 0
		if p_match:
			_timeout = float(p_match.group("value")) / 1000.0
		elif s_match:
			_timeout = float(s_match.group("value"))

		self._timeout = self._get_new_communication_timeout() + _timeout
		self._dwelling_until = monotonic_time() + _timeout

	def _emergency_force_send(self, cmd, message, gcode=None, *args, **kwargs):
		# only jump the queue with our command if the EMERGENCY_PARSER capability is available
		if not self._capability_supported(self.CAPABILITY_EMERGENCY_PARSER):
			return

		self._logger.info(message)

		# use up an ok since we will get one back for this command and don't want to get out of sync
		used_up_clear = self._use_up_clear(gcode)
		self._do_send(cmd, gcode=gcode)
		if not used_up_clear:
			self._continue_sending()

		return None,

	def _validate_tool(self, tool):
		return tool < self._printerProfileManager.get_current_or_default()["extruder"]["count"] and not tool in self._knownInvalidTools

	def _reset_position_timers(self):
		if self._cancel_position_timer:
			self._cancel_position_timer.reset()
		if self._pause_position_timer:
			self._pause_position_timer.reset()

	## atcommands

	def _atcommand_pause_queuing(self, command, parameters, tags=None, *args, **kwargs):
		if tags is None:
			tags = set()
		if not "script:afterPrintPaused" in tags:
			self.setPause(True, tags={"trigger:atcommand_pause"})

	def _atcommand_cancel_queuing(self, command, parameters, tags=None, *args, **kwargs):
		if tags is None:
			tags = set()
		if not "script:afterPrintCancelled" in tags:
			self.cancelPrint(tags={"trigger:atcommand_cancel"})
	_atcommand_abort_queuing = _atcommand_cancel_queuing

	def _atcommand_resume_queuing(self, command, parameters, tags=None, *args, **kwargs):
		if tags is None:
			tags = set()
		if not "script:beforePrintResumed" in tags:
			self.setPause(False, tags={"trigger:atcommand_resume"})

	##~~ command phase handlers

	def _command_phase_queuing(self, cmd, cmd_type=None, gcode=None, subcode=None, *args, **kwargs):
		if gcode is not None:
			tags = kwargs.get("tags")
			if tags is None:
				tags = set()

			if gcode in self._emergency_commands and gcode != "M112":
				msg = "Force-sending {} to the printer".format(gcode)
				self._logger.info(msg)
				return self._emergency_force_send(cmd, msg, gcode=gcode, *args, **kwargs)

			if self.isPrinting() and gcode in self._pausing_commands and not "trigger:cancel" in tags and not "trigger:pause" in tags:
				self._logger.info("Pausing print job due to command {}".format(gcode))
				self.setPause(True)

			if gcode in self._blocked_commands:
				self._logger.info("Not sending {} to printer, it's configured as a blocked command".format(gcode))
				return None,

	def _command_phase_sending(self, cmd, cmd_type=None, gcode=None, subcode=None, *args, **kwargs):
		if gcode is not None and gcode in self._long_running_commands:
			self._long_running_command = True

### MachineCom callback ################################################################################################

class MachineComPrintCallback(object):
	def on_comm_log(self, message):
		pass

	def on_comm_temperature_update(self, temp, bedTemp, chamberTemp):
		pass

	def on_comm_position_update(self, position, reason=None):
		pass

	def on_comm_state_change(self, state):
		pass

	def on_comm_message(self, message):
		pass

	def on_comm_progress(self):
		pass

	def on_comm_print_job_started(self, suppress_script=False, user=None):
		pass

	def on_comm_print_job_failed(self, reason=None):
		pass

	def on_comm_print_job_done(self, suppress_script=False):
		pass

	def on_comm_print_job_cancelling(self, firmware_error=None, user=None):
		pass

	def on_comm_print_job_cancelled(self, suppress_script=False, user=None):
		pass

	def on_comm_print_job_paused(self, suppress_script=False, user=None):
		pass

	def on_comm_print_job_resumed(self, suppress_script=False, user=None):
		pass

	def on_comm_z_change(self, newZ):
		pass

	def on_comm_file_selected(self, filename, filesize, sd, user=None):
		pass

	def on_comm_sd_state_change(self, sdReady):
		pass

	def on_comm_sd_files(self, files):
		pass

	def on_comm_file_transfer_started(self, local_filename, remote_filename, filesize, user=None):
		pass

	def on_comm_file_transfer_done(self, local_filename, remote_filename, elapsed):
		pass

	def on_comm_file_transfer_failed(self, local_filename, remote_filename, elapsed):
		pass

	def on_comm_force_disconnect(self):
		pass

	def on_comm_record_fileposition(self, origin, name, pos):
		pass

### Printing file information classes ##################################################################################

class PrintingFileInformation(object):
	"""
	Encapsulates information regarding the current file being printed: file name, current position, total size and
	time the print started.
	Allows to reset the current file position to 0 and to calculate the current progress as a floating point
	value between 0 and 1.
	"""

	checksum = True

	def __init__(self, filename, user=None):
		self._logger = logging.getLogger(__name__)
		self._filename = filename
		self._user = user
		self._pos = 0
		self._size = None
		self._start_time = None
		self._done = False

	def getStartTime(self):
		return self._start_time

	def getFilename(self):
		return self._filename

	def getFilesize(self):
		return self._size

	def getFilepos(self):
		return self._pos

	def getFileLocation(self):
		return FileDestinations.LOCAL

	def getUser(self):
		return self._user

	def getProgress(self):
		"""
		The current progress of the file, calculated as relation between file position and absolute size. Returns -1
		if file size is None or < 1.
		"""
		if self._size is None or not self._size > 0:
			return -1
		return float(self._pos) / float(self._size)

	def reset(self):
		"""
		Resets the current file position to 0.
		"""
		self._pos = 0

	def start(self):
		"""
		Marks the print job as started and remembers the start time.
		"""
		self._start_time = monotonic_time()
		self._done = False

	def close(self):
		"""
		Closes the print job.
		"""
		pass

	@property
	def done(self):
		return self._done

	@done.setter
	def done(self, value):
		self._done = value

class PrintingSdFileInformation(PrintingFileInformation):
	"""
	Encapsulates information regarding an ongoing print from SD.
	"""

	checksum = False

	def __init__(self, filename, size, user=None):
		PrintingFileInformation.__init__(self, filename, user=user)
		self._size = size

	def getFileLocation(self):
		return FileDestinations.SDCARD

	@property
	def size(self):
		return self._size

	@size.setter
	def size(self, value):
		self._size = value

	@property
	def pos(self):
		return self._pos

	@pos.setter
	def pos(self, value):
		self._pos = value

class PrintingGcodeFileInformation(PrintingFileInformation):
	"""
	Encapsulates information regarding an ongoing direct print. Takes care of the needed file handle and ensures
	that the file is closed in case of an error.
	"""

	def __init__(self, filename, offsets_callback=None, current_tool_callback=None, user=None):
		PrintingFileInformation.__init__(self, filename, user=user)

		self._handle = None
		self._handle_mutex = threading.RLock()

		self._offsets_callback = offsets_callback
		self._current_tool_callback = current_tool_callback

		if not os.path.exists(self._filename) or not os.path.isfile(self._filename):
			raise IOError("File %s does not exist" % self._filename)
		self._size = os.stat(self._filename).st_size
		self._pos = 0
		self._read_lines = 0

	def seek(self, offset):
		with self._handle_mutex:
			if self._handle is None:
				return

			self._handle.seek(offset)
			self._pos = self._handle.tell()
			self._read_lines = 0

	def start(self):
		"""
		Opens the file for reading and determines the file size.
		"""
		PrintingFileInformation.start(self)
		with self._handle_mutex:
			self._handle = bom_aware_open(self._filename, encoding="utf-8", errors="replace")
			self._pos = self._handle.tell()
			if self._handle.encoding.endswith("-sig"):
				# Apparently we found an utf-8 bom in the file.
				# We need to add its length to our pos because it will
				# be stripped transparently and we'll have no chance
				# catching that.
				import codecs
				self._pos += len(codecs.BOM_UTF8)
			self._read_lines = 0

	def close(self):
		"""
		Closes the file if it's still open.
		"""
		PrintingFileInformation.close(self)
		with self._handle_mutex:
			if self._handle is not None:
				try:
					self._handle.close()
				except Exception:
					pass
			self._handle = None

	def getNext(self):
		"""
		Retrieves the next line for printing.
		"""
		with self._handle_mutex:
			if self._handle is None:
				self._logger.warning("File {} is not open for reading".format(self._filename))
				return None, None, None

			try:
				offsets = self._offsets_callback() if self._offsets_callback is not None else None
				current_tool = self._current_tool_callback() if self._current_tool_callback is not None else None

				processed = None
				while processed is None:
					if self._handle is None:
						# file got closed just now
						self._pos = self._size
						self._done = True
						self._report_stats()
						return None, None, None

					# we need to manually keep track of our pos here since
					# codecs' readline will make our handle's tell not
					# return the actual number of bytes read, but also the
					# already buffered bytes (for detecting the newlines)
					line = self._handle.readline()
					self._pos += len(line.encode("utf-8"))

					if not line:
						self.close()
					processed = self._process(line, offsets, current_tool)
				self._read_lines += 1
				return processed, self._pos, self._read_lines
			except Exception as e:
				self.close()
				self._logger.exception("Exception while processing line")
				raise e

	def _process(self, line, offsets, current_tool):
		return process_gcode_line(line, offsets=offsets, current_tool=current_tool)

	def _report_stats(self):
		duration = monotonic_time() - self._start_time
		self._logger.info("Finished in {:.3f} s.".format(duration))
		pass

class StreamingGcodeFileInformation(PrintingGcodeFileInformation):
	def __init__(self, path, localFilename, remoteFilename, user=None):
		PrintingGcodeFileInformation.__init__(self, path, user=user)
		self._localFilename = localFilename
		self._remoteFilename = remoteFilename

	def start(self):
		PrintingGcodeFileInformation.start(self)
		self._start_time = monotonic_time()

	def getLocalFilename(self):
		return self._localFilename

	def getRemoteFilename(self):
		return self._remoteFilename

	def _process(self, line, offsets, current_tool):
		return process_gcode_line(line)

	def _report_stats(self):
		duration = monotonic_time() - self._start_time
		read_lines = self._read_lines
		if duration > 0 and read_lines > 0:
			stats = dict(lines=read_lines,
			             rate=float(read_lines) / duration,
			             time_per_line=duration * 1000.0 / float(read_lines),
			             duration=duration)
			self._logger.info("Finished in {duration:.3f} s. Approx. transfer rate of {rate:.3f} lines/s or {time_per_line:.3f} ms per line".format(**stats))


class SpecialStreamingGcodeFileInformation(StreamingGcodeFileInformation):
	"""
	For streaming files to the printer that aren't GCODE.

	Difference to regular StreamingGcodeFileInformation: no checksum requirement, only rudimentary line processing
	(stripping of whitespace from the end and ignoring of empty lines)
	"""

	checksum = False

	def _process(self, line, offsets, current_tool):
		line = line.rstrip()
		if not len(line):
			return None
		return line

class JobQueue(PrependableQueue):
	pass

class CommandQueue(TypedQueue):
	def __init__(self, *args, **kwargs):
		TypedQueue.__init__(self, *args, **kwargs)
		self._unblocked = threading.Event()
		self._unblocked.set()

	def block(self):
		self._unblocked.clear()

	def unblock(self):
		self._unblocked.set()

	@contextlib.contextmanager
	def blocked(self):
		self.block()
		try:
			yield
		finally:
			self.unblock()

	def get(self, *args, **kwargs):
		self._unblocked.wait()
		return TypedQueue.get(self, *args, **kwargs)

	def put(self, *args, **kwargs):
		self._unblocked.wait()
		return TypedQueue.put(self, *args, **kwargs)

	def clear(self):
		cleared = []
		while True:
			try:
				cleared.append(TypedQueue.get(self, False))
				TypedQueue.task_done(self)
			except queue.Empty:
				break
		return cleared

class SendQueue(PrependableQueue):

	def __init__(self, maxsize=0):
		PrependableQueue.__init__(self, maxsize=maxsize)

		self._unblocked = threading.Event()
		self._unblocked.set()

		self._resend_queue = PrependableQueue()
		self._send_queue = PrependableQueue()
		self._lookup = set()

		self._resend_active = False

	@property
	def resend_active(self):
		return self._resend_active

	@resend_active.setter
	def resend_active(self, resend_active):
		with self.mutex:
			self._resend_active = resend_active

	def block(self):
		self._unblocked.clear()

	def unblock(self):
		self._unblocked.set()

	@contextlib.contextmanager
	def blocked(self):
		self.block()
		try:
			yield
		finally:
			self.unblock()

	def prepend(self, item, item_type=None, target=None, block=True, timeout=None):
		self._unblocked.wait()
		PrependableQueue.prepend(self, (item, item_type, target), block=block, timeout=timeout)

	def put(self, item, item_type=None, target=None, block=True, timeout=None):
		self._unblocked.wait()
		PrependableQueue.put(self, (item, item_type, target), block=block, timeout=timeout)

	def get(self, block=True, timeout=None):
		self._unblocked.wait()
		item, _, _ = PrependableQueue.get(self, block=block, timeout=timeout)
		return item

	def clear(self):
		cleared = []
		while True:
			try:
				cleared.append(PrependableQueue.get(self, False))
				PrependableQueue.task_done(self)
			except queue.Empty:
				break
		return cleared

	def _put(self, item):
		_, item_type, target = item
		if item_type is not None:
			if item_type in self._lookup:
				raise TypeAlreadyInQueue(item_type, "Type {} is already in queue".format(item_type))
			else:
				self._lookup.add(item_type)

		if target == "resend":
			self._resend_queue.put(item)
		else:
			self._send_queue.put(item)

		pass

	def _prepend(self, item):
		_, item_type, target = item
		if item_type is not None:
			if item_type in self._lookup:
				raise TypeAlreadyInQueue(item_type, "Type {} is already in queue".format(item_type))
			else:
				self._lookup.add(item_type)

		if target == "resend":
			self._resend_queue.prepend(item)
		else:
			self._send_queue.prepend(item)

	def _get(self):
		if self.resend_active:
			item = self._resend_queue.get(block=False)
		else:
			try:
				item = self._resend_queue.get(block=False)
			except queue.Empty:
				item = self._send_queue.get(block=False)

		_, item_type, _ = item
		if item_type is not None:
			if item_type in self._lookup:
				self._lookup.remove(item_type)

		return item

	def _qsize(self):
		if self.resend_active:
			return self._resend_queue.qsize()
		else:
			return self._resend_queue.qsize() + self._send_queue.qsize()


_temp_command_regex = re.compile(r"^M(?P<command>104|109|140|190)(\s+T(?P<tool>\d+)|\s+S(?P<temperature>[-+]?\d*\.?\d*))+")

def apply_temperature_offsets(line, offsets, current_tool=None):
	if offsets is None:
		return line

	match = _temp_command_regex.match(line)
	if match is None:
		return line

	groups = match.groupdict()
	if not "temperature" in groups or groups["temperature"] is None:
		return line

	offset = 0
	if current_tool is not None and (groups["command"] == "104" or groups["command"] == "109"):
		# extruder temperature, determine which one and retrieve corresponding offset
		tool_num = current_tool
		if "tool" in groups and groups["tool"] is not None:
			tool_num = int(groups["tool"])

		tool_key = "tool%d" % tool_num
		offset = offsets[tool_key] if tool_key in offsets and offsets[tool_key] else 0

	elif groups["command"] == "140" or groups["command"] == "190":
		# bed temperature
		offset = offsets["bed"] if "bed" in offsets else 0

	if offset == 0:
		return line

	temperature = float(groups["temperature"])
	if temperature == 0:
		return line

	return line[:match.start("temperature")] + "%f" % (temperature + offset) + line[match.end("temperature"):]

def strip_comment(line):
	if not ";" in line:
		# shortcut
		return line

	escaped = False
	result = []
	for c in line:
		if c == ";" and not escaped:
			break
		result += c
		escaped = (c == "\\") and not escaped
	return "".join(result)

def process_gcode_line(line, offsets=None, current_tool=None):
	line = strip_comment(line).strip()
	if not len(line):
		return None

	if offsets is not None:
		line = apply_temperature_offsets(line, offsets, current_tool=current_tool)

	return line

def convert_pause_triggers(configured_triggers):
	if not configured_triggers:
		return dict()

	triggers = {
		"enable": [],
		"disable": [],
		"toggle": []
	}
	for trigger in configured_triggers:
		if not "regex" in trigger or not "type" in trigger:
			continue

		try:
			regex = trigger["regex"]
			t = trigger["type"]
			if t in triggers:
				# make sure regex is valid
				re.compile(regex)
				# add to type list
				triggers[t].append(regex)
		except Exception as exc:
			# invalid regex or something like this
			_logger.debug("Problem with trigger %r: %s", trigger, str(exc))

	result = dict()
	for t in triggers.keys():
		if len(triggers[t]) > 0:
			result[t] = re.compile("|".join(map(lambda pattern: "({pattern})".format(pattern=pattern), triggers[t])))
	return result


def convert_feedback_controls(configured_controls):
	if not configured_controls:
		return dict(), None

	def preprocess_feedback_control(control, result):
		if "key" in control and "regex" in control and "template" in control:
			# key is always the md5sum of the regex
			key = control["key"]

			if result[key]["pattern"] is None or result[key]["matcher"] is None:
				# regex has not been registered
				try:
					result[key]["matcher"] = re.compile(control["regex"])
					result[key]["pattern"] = control["regex"]
				except Exception as exc:
					_logger.warn("Invalid regex {regex} for custom control: {exc}".format(regex=control["regex"], exc=str(exc)))

			result[key]["templates"][control["template_key"]] = control["template"]

		elif "children" in control:
			for c in control["children"]:
				preprocess_feedback_control(c, result)

	def prepare_result_entry():
		return dict(pattern=None, matcher=None, templates=dict())

	from collections import defaultdict
	feedback_controls = defaultdict(prepare_result_entry)

	for control in configured_controls:
		preprocess_feedback_control(control, feedback_controls)

	feedback_pattern = []
	for match_key, entry in feedback_controls.items():
		if entry["matcher"] is None or entry["pattern"] is None:
			continue
		feedback_pattern.append("(?P<group{key}>{pattern})".format(key=match_key, pattern=entry["pattern"]))
	feedback_matcher = re.compile("|".join(feedback_pattern))

	return feedback_controls, feedback_matcher

def canonicalize_temperatures(parsed, current):
	"""
	Canonicalizes the temperatures provided in parsed.

	Will make sure that returned result only contains extruder keys
	like Tn, so always qualified with a tool number.

	The algorithm for cleaning up the parsed keys is the following:

	  * If ``T`` is not included with the reported extruders, return
	  * If more than just ``T`` is reported:
	    * If both ``T`` and ``T0`` are reported, remove ``T`` from
	      the result.
	    * Else set ``T0`` to ``T`` and delete ``T`` (Smoothie extra).
	  * If only ``T`` is reported, set ``Tc`` to ``T`` and delete ``T``
	  * return

	Arguments:
	    parsed (dict): the parsed temperatures (mapping tool => (actual, target))
	      to canonicalize
	    current (int): the current active extruder
	Returns:
	    dict: the canonicalized version of ``parsed``
	"""

	reported_extruders = list(filter(lambda x: x.startswith("T"), parsed.keys()))
	if not "T" in reported_extruders:
		# Our reported_extruders are either empty or consist purely
		# of Tn keys, no need for any action
		return parsed

	current_tool_key = "T%d" % current
	result = dict(parsed)

	if len(reported_extruders) > 1:
		if "T0" in reported_extruders:
			# Both T and T0 are present, let's check if Tc is too.
			# If it is, we just throw away T (it's redundant). It
			# it isn't, we first copy T to Tc, then throw T away.
			#
			# The easier construct would be to always overwrite Tc
			# with T and throw away T, but that assumes that if
			# both are present, T has the same value as Tc. That
			# might not necessarily be the case (weird firmware)
			# so we err on the side of caution here and trust Tc
			# over T.
			if current_tool_key not in reported_extruders:
				# T and T0 are present, but Tc is missing - copy
				# T to Tc
				result[current_tool_key] = result["T"]
			# throw away T, it's redundant (now)
			del result["T"]
		else:
			# So T is there, but T0 isn't. That looks like Smoothieware which
			# always reports the first extruder T0 as T:
			#
			#     T:<T0> T1:<T1> T2:<T2> ... B:<B>
			#
			# becomes
			#
			#     T0:<T0> T1:<T1> T2:<T2> ... B:<B>
			result["T0"] = result["T"]
			del result["T"]

	else:
		# We only have T. That can mean two things:
		#
		#   * we only have one extruder at all, or
		#   * we are currently parsing a response to M109/M190, which on
		#     some firmwares doesn't report the full M105 output while
		#     waiting for the target temperature to be reached but only
		#     reports the current tool and bed
		#
		# In both cases it is however safe to just move our T over
		# to Tc in the parsed data, current should always stay
		# 0 for single extruder printers. E.g. for current_tool == 1:
		#
		#     T:<T1>
		#
		# becomes
		#
		#     T1:<T1>

		result[current_tool_key] = result["T"]
		del result["T"]

	return result

def parse_temperature_line(line, current):
	"""
	Parses the provided temperature line.

	The result will be a dictionary mapping from the extruder or bed key to
	a tuple with current and target temperature. The result will be canonicalized
	with :func:`canonicalize_temperatures` before returning.

	Arguments:
	    line (str): the temperature line to parse
	    current (int): the current active extruder

	Returns:
	    tuple: a 2-tuple with the maximum tool number and a dict mapping from
	      key to (actual, target) tuples, with key either matching ``Tn`` for ``n >= 0`` or ``B``
	"""

	result = {}
	maxToolNum = 0
	for match in re.finditer(regex_temp, line):
		values = match.groupdict()
		tool = values["tool"]
		toolnum = values.get("toolnum", None)
		toolNumber = int(toolnum) if toolnum is not None and len(toolnum) else None
		if toolNumber and toolNumber > maxToolNum:
			maxToolNum = toolNumber

		try:
			actual = float(match.group(3))
			target = None
			if match.group(4) and match.group(5):
				target = float(match.group(5))

			result[tool] = (actual, target)
		except ValueError:
			# catch conversion issues, we'll rather just not get the temperature update instead of killing the connection
			pass

	return max(maxToolNum, current), canonicalize_temperatures(result, current)

def parse_firmware_line(line):
	"""
	Parses the provided firmware info line.

	The result will be a dictionary mapping from the contained keys to the contained
	values.

	Arguments:
	    line (str): the line to parse

	Returns:
	    dict: a dictionary with the parsed data
	"""

	if line.startswith("NAME."):
		# Good job Malyan. Why use a : when you can also just use a ., right? Let's revert that.
		line = list(line)
		line[4] = ":"
		line = "".join(line)

	result = dict()
	split_line = regex_firmware_splitter.split(line.strip())[1:] # first entry is empty start of trimmed string
	for key, value in chunks(split_line, 2):
		result[key] = value.strip()
	return result

def parse_capability_line(line):
	"""
	Parses the provided firmware capability line.

	Lines are expected to be of the format

	    Cap:<capability name in caps>:<0 or 1>

	e.g.

	    Cap:AUTOREPORT_TEMP:1
	    Cap:TOGGLE_LIGHTS:0

	Args:
		line (str): the line to parse

	Returns:
		tuple: a 2-tuple of the parsed capability name and whether it's on (true) or off (false), or None if the line
		    could not be parsed
	"""

	line = line.lower()
	if line.startswith("cap:"):
		line = line[len("cap:"):]

	parts = line.split(":")
	if len(parts) != 2:
		# wrong format, can't parse this
		return None

	capability, flag = parts
	if not flag in ("0", "1"):
		# wrong format, can't parse this
		return None

	return capability.upper(), flag == "1"

def parse_resend_line(line):
	"""
	Parses the provided resend line and returns requested line number.

	Args:
		line (str): the line to parse

	Returns:
		int or None: the extracted line number to resend, or None if no number could be extracted
	"""

	match = regex_resend_linenumber.search(line)
	if match is not None:
		return int(match.group("n"))

	return None


def parse_position_line(line):
	"""
	Parses the provided M114 response line and returns the parsed coordinates.

	Args:
		line (str): the line to parse

	Returns:
		dict or None: the parsed coordinates, or None if no coordinates could be parsed
	"""

	match = regex_position.search(line)
	if match is not None:
		result = dict(x=float(match.group("x")),
		              y=float(match.group("y")),
		              z=float(match.group("z")))
		if match.group("e") is not None:
			# report contains only one E
			result["e"] = float(match.group("e"))

		elif match.group("es") is not None:
			# report contains individual entries for multiple extruders ("E0:... E1:... E2:...")
			es = match.group("es")
			for m in regex_e_positions.finditer(es):
				result["e{}".format(m.group("id"))] = float(m.group("value"))

		else:
			# apparently no E at all, should never happen but let's still handle this
			return None

		return result

	return None


def gcode_command_for_cmd(cmd):
	"""
	Tries to parse the provided ``cmd`` and extract the GCODE command identifier from it (e.g. "G0" for "G0 X10.0").

	Arguments:
	    cmd (str): The command to try to parse.

	Returns:
	    str or None: The GCODE command identifier if it could be parsed, or None if not.
	"""

	gcode, _ = gcode_and_subcode_for_cmd(cmd)
	return gcode


def gcode_and_subcode_for_cmd(cmd):
	if not cmd:
		return None, None

	match = regex_command.search(cmd)
	if not match:
		return None, None

	values = match.groupdict()
	if "codeGM" in values and values["codeGM"]:
		gcode = values["codeGM"]
	elif "codeT" in values and values["codeT"]:
		gcode = values["codeT"]
	elif settings().getBoolean(["serial", "supportFAsCommand"]) and "codeF" in values and values["codeF"]:
		gcode = values["codeF"]
	else:
		# this should never happen
		return None, None

	return gcode, values.get("subcode", None)


def _normalize_command_handler_result(command, command_type, gcode, subcode, tags, handler_results, tags_to_add=None):
	"""
	Normalizes a command handler result.

	Handler results can be either ``None``, a single result entry or a list of result
	entries.

	``None`` results are ignored, the provided ``command``, ``command_type``,
	``gcode``, ``subcode`` and ``tags`` are returned in that case (as single-entry list with
	one 5-tuple as entry).

	Single result entries are either:

	  * a single string defining a replacement ``command``
	  * a 1-tuple defining a replacement ``command``
	  * a 2-tuple defining a replacement ``command`` and ``command_type``
	  * a 3-tuple defining a replacement ``command`` and ``command_type`` and additional ``tags`` to set

	A ``command`` that is ``None`` will lead to the entry being ignored for
	the normalized result.

	The method returns a list of normalized result entries. Normalized result
	entries always are a 4-tuple consisting of ``command``, ``command_type``,
	``gcode`` and ``subcode``, the latter three being allowed to be ``None``. The list may
	be empty in which case the command is to be suppressed.

	Examples:
	    >>> _normalize_command_handler_result("M105", None, "M105", None, None, None) # doctest: +ALLOW_UNICODE
	    [('M105', None, 'M105', None, None)]
	    >>> _normalize_command_handler_result("M105", None, "M105", None, None, "M110") # doctest: +ALLOW_UNICODE
	    [('M110', None, 'M110', None, None)]
	    >>> _normalize_command_handler_result("M105", None, "M105", None, None, ["M110"]) # doctest: +ALLOW_UNICODE
	    [('M110', None, 'M110', None, None)]
	    >>> _normalize_command_handler_result("M105", None, "M105", None, None, ["M110", "M117 Foobar"]) # doctest: +ALLOW_UNICODE
	    [('M110', None, 'M110', None, None), ('M117 Foobar', None, 'M117', None, None)]
	    >>> _normalize_command_handler_result("M105", None, "M105", None, None, [("M110",), "M117 Foobar"]) # doctest: +ALLOW_UNICODE
	    [('M110', None, 'M110', None, None), ('M117 Foobar', None, 'M117', None, None)]
	    >>> _normalize_command_handler_result("M105", None, "M105", None, None, [("M110", "lineno_reset"), "M117 Foobar"]) # doctest: +ALLOW_UNICODE
	    [('M110', 'lineno_reset', 'M110', None, None), ('M117 Foobar', None, 'M117', None, None)]
	    >>> _normalize_command_handler_result("M105", None, "M105", None, None, []) # doctest: +ALLOW_UNICODE
	    []
	    >>> _normalize_command_handler_result("M105", None, "M105", None, None, ["M110", None]) # doctest: +ALLOW_UNICODE
	    [('M110', None, 'M110', None, None)]
	    >>> _normalize_command_handler_result("M105", None, "M105", None, None, [("M110",), (None, "ignored")]) # doctest: +ALLOW_UNICODE
	    [('M110', None, 'M110', None, None)]
	    >>> _normalize_command_handler_result("M105", None, "M105", None, None, [("M110",), ("M117 Foobar", "display_message"), ("tuple", "of", "unexpected", "length"), ("M110", "lineno_reset")]) # doctest: +ALLOW_UNICODE
	    [('M110', None, 'M110', None, None), ('M117 Foobar', 'display_message', 'M117', None, None), ('M110', 'lineno_reset', 'M110', None, None)]
	    >>> _normalize_command_handler_result("M105", None, "M105", None, {"tag1", "tag2"}, ["M110", "M117 Foobar"]) # doctest: +ALLOW_UNICODE
	    [('M110', None, 'M110', None, {'tag1', 'tag2'}), ('M117 Foobar', None, 'M117', None, {'tag1', 'tag2'})]
	    >>> _normalize_command_handler_result("M105", None, "M105", None, {"tag1", "tag2"}, ["M110", "M105", "M117 Foobar"], tags_to_add={"tag3"}) # doctest: +ALLOW_UNICODE
	    [('M110', None, 'M110', None, {'tag1', 'tag2', 'tag3'}), ('M105', None, 'M105', None, {'tag1', 'tag2'}), ('M117 Foobar', None, 'M117', None, {'tag1', 'tag2', 'tag3'})]
	    >>> _normalize_command_handler_result("M105", None, "M105", None, {"tag1", "tag2"}, ["M110", ("M105", "temperature_poll"), "M117 Foobar"], tags_to_add={"tag3"}) # doctest: +ALLOW_UNICODE
	    [('M110', None, 'M110', None, {'tag1', 'tag2', 'tag3'}), ('M105', 'temperature_poll', 'M105', None, {'tag1', 'tag2', 'tag3'}), ('M117 Foobar', None, 'M117', None, {'tag1', 'tag2', 'tag3'})]

	Arguments:
	    command (str or None): The command for which the handler result was
	        generated
	    command_type (str or None): The command type for which the handler
	        result was generated
	    gcode (str or None): The GCODE for which the handler result was
	        generated
	    subcode (str or None): The GCODE subcode for which the handler result
	        was generated
	    tags (set of str or None): The tags associated with the GCODE for which
	        the handler result was generated
	    handler_results: The handler result(s) to normalized. Can be either
	        a single result entry or a list of result entries.
	    tags_to_add (set of str or None): List of tags to add to expanded result
	        entries

	Returns:
	    (list) - A list of normalized handler result entries, which are
	        5-tuples consisting of ``command``, ``command_type``, ``gcode``
	        ``subcode`` and ``tags``, the latter three of which may be ``None``.
	"""

	original = (command, command_type, gcode, subcode, tags)

	if handler_results is None:
		# handler didn't return anything, we'll just continue
		return [original]

	if not isinstance(handler_results, list):
		handler_results = [handler_results,]

	result = []
	for handler_result in handler_results:
		# we iterate over all handler result entries and process each one
		# individually here

		if handler_result is None:
			# entry is None, we'll ignore that entry and continue
			continue

		if tags:
			# copy the tags
			tags = set(tags)

		if isinstance(handler_result, basestring):
			# entry is just a string, replace command with it
			command = handler_result

			if command != original[0]:
				# command changed, re-extract gcode and subcode and add tags if necessary
				gcode, subcode = gcode_and_subcode_for_cmd(command)

				if tags_to_add and isinstance(tags_to_add, set) and command != original[0]:
					if tags is None:
						tags = set()
					tags |= tags_to_add

			result.append((command, command_type, gcode, subcode, tags))

		elif isinstance(handler_result, tuple):
			# entry is a tuple, extract command and command_type
			hook_result_length = len(handler_result)
			handler_tags = None

			if hook_result_length == 1:
				# handler returned just the command
				command, = handler_result
			elif hook_result_length == 2:
				# handler returned command and command_type
				command, command_type = handler_result
			elif hook_result_length == 3:
				# handler returned command, command type and additional tags
				command, command_type, handler_tags = handler_result
			else:
				# handler returned a tuple of an unexpected length, ignore
				# and continue
				continue

			if command is None:
				# command is None, ignore it and continue
				continue

			if command != original[0] or command_type != original[2]:
				# command or command_type changed, re-extract gcode and subcode and add tags if necessary
				gcode, subcode = gcode_and_subcode_for_cmd(command)

				if tags_to_add and isinstance(tags_to_add, set):
					if tags is None:
						tags = set()
					tags |= tags_to_add

			if handler_tags and isinstance(handler_tags, set):
				# handler provided additional tags, add them
				if tags is None:
					tags = set()
				tags |= handler_tags

			result.append((command, command_type, gcode, subcode, tags))

		# reset to original
		command, command_type, gcode, subcode, tags = original

	return result


class QueueMarker(object):

	def __init__(self, callback):
		self.callback = callback

	def run(self):
		if callable(self.callback):
			try:
				self.callback()
			except Exception:
				_logger.exception("Error while running callback of QueueMarker")

class SendQueueMarker(QueueMarker):
	pass


class BufferedReadlineWrapper(wrapt.ObjectProxy):
	def __init__(self, obj):
		wrapt.ObjectProxy.__init__(self, obj)
		self._buffered = bytearray()

	def readline(self, terminator=serial.LF):
		termlen = len(terminator)
		data = self._buffered
		timeout = serial.Timeout(self._timeout)

		while True:
			# make sure we always read everything that is waiting
			data += bytearray(self.read(self.in_waiting))

			# check for terminator, if it's there we have found our line
			termpos = data.find(terminator)
			if termpos >= 0:
				# line: everything up to and incl. the terminator
				line = data[:termpos + termlen]
				# buffered: everything after the terminator
				self._buffered = data[termpos + termlen:]
				return bytes(line)

			# check if timeout expired
			if timeout.expired():
				break

			# if we arrive here we so far couldn't read a full line, wait for more data
			c = self.read(1)
			if not c:
				# EOF
				break

			# add to data and loop
			data += bytearray(c)

		self._buffered = data
		return b""


# --- Test code for speed testing the comm layer via command line follows


def upload_cli():
	"""
	Usage: python -m octoprint.util.comm <port> <baudrate> <local path> <remote path>

	Uploads <local path> to <remote path> on SD card of printer on port <port>, using baudrate <baudrate>.
	"""

	import sys
	from octoprint.util import Object

	logging.basicConfig(level=logging.INFO, format="%(asctime)s - %(name)s - %(levelname)s - %(message)s")

	# fetch port, baudrate, filename and target from commandline
	if len(sys.argv) < 5:
		print("Usage: comm.py <port> <baudrate> <local path> <target path>")
		sys.exit(-1)

	port = sys.argv[1]
	baudrate = sys.argv[2]
	path = sys.argv[3]
	target = sys.argv[4]

	# init settings & plugin manager
	settings(init=True)
	octoprint.plugin.plugin_manager(init=True)

	# create dummy callback
	class MyMachineComCallback(MachineComPrintCallback):
		progress_interval = 1

		def __init__(self, path, target):
			self.finished = threading.Event()
			self.finished.clear()

			self.comm = None
			self.error = False
			self.started = False

			self._path = path
			self._target = target
			self._state = None

		def on_comm_file_transfer_started(self, filename, filesize, user=None):
			# transfer started, report
			_logger.info("Started file transfer of {}, size {}B".format(filename, filesize))
			self.started = True

		def on_comm_file_transfer_done(self, filename):
			# transfer done, report, print stats and finish
			_logger.info("Finished file transfer of {}".format(filename))
			self.finished.set()

		def on_comm_state_change(self, state):
			self._state = state

			if state in (MachineCom.STATE_ERROR, MachineCom.STATE_CLOSED_WITH_ERROR):
				# report and exit on errors
				_logger.error("Error/closed with error, exiting.")
				self.error = True
				self.finished.set()

			elif state in (MachineCom.STATE_OPERATIONAL,) and not self.started:
				def run():
					_logger.info("Looks like we are operational, waiting a bit for everything to settle")
					time.sleep(15)
					if self._state in (MachineCom.STATE_OPERATIONAL,) and not self.started:
						# start transfer once we are operational
						self.comm.startFileTransfer(self._path, os.path.basename(self._path), self._target)

				thread = threading.Thread(target=run)
				thread.daemon = True
				thread.start()

	callback = MyMachineComCallback(path, target)

	# mock printer profile manager
	profile = dict(heatedBed=False,
	               extruder=dict(count=1, sharedNozzle=False))
	printer_profile_manager = Object()
	printer_profile_manager.get_current_or_default = lambda: profile

	# initialize serial
	comm = MachineCom(port=port, baudrate=baudrate, callbackObject=callback, printerProfileManager=printer_profile_manager)
	callback.comm = comm

	# wait for file transfer to finish
	callback.finished.wait()

	# close connection
	comm.close()

	_logger.info("Done, exiting...")

if __name__ == "__main__":
	upload_cli()<|MERGE_RESOLUTION|>--- conflicted
+++ resolved
@@ -3223,12 +3223,8 @@
 					if linenumber is not None:
 						# line number predetermined - this only happens for resends, so we'll use the number and
 						# send directly without any processing (since that already took place on the first sending!)
-<<<<<<< HEAD
+						self._use_up_clear(gcode)
 						self._do_send_with_checksum(command.encode("ascii"), linenumber)
-=======
-						self._use_up_clear(gcode)
-						self._do_send_with_checksum(command, linenumber)
->>>>>>> 8173f8d0
 
 					else:
 						if not processed:
