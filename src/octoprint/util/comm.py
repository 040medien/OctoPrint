# coding=utf-8
from __future__ import absolute_import, division, print_function
__author__ = "Gina Häußge <osd@foosel.net> based on work by David Braam"
__license__ = "GNU Affero General Public License http://www.gnu.org/licenses/agpl.html"
__copyright__ = "Copyright (C) 2013 David Braam - Released under terms of the AGPLv3 License"


import os
import glob
import time
import re
import threading
import contextlib

try:
	import queue
except ImportError:
	import Queue as queue
from past.builtins import basestring

import logging

import serial

import wrapt

import octoprint.plugin

from collections import deque

from octoprint.util.avr_isp import stk500v2
from octoprint.util.avr_isp import ispBase

from octoprint.settings import settings, default_settings
from octoprint.events import eventManager, Events
from octoprint.filemanager import valid_file_type
from octoprint.filemanager.destinations import FileDestinations
from octoprint.util import get_exception_string, sanitize_ascii, filter_non_ascii, CountedEvent, RepeatedTimer, \
	to_unicode, bom_aware_open, TypedQueue, PrependableQueue, TypeAlreadyInQueue, chunks, ResettableTimer

try:
	import _winreg
except:
	pass

_logger = logging.getLogger(__name__)

# a bunch of regexes we'll need for the communication parsing...

regex_float_pattern = "[-+]?[0-9]*\.?[0-9]+"
regex_positive_float_pattern = "[+]?[0-9]*\.?[0-9]+"
regex_int_pattern = "\d+"

regex_command = re.compile("^\s*((?P<codeGM>[GM]\d+)(\\.(?P<subcode>\d+))?|(?P<codeT>T)\d+|(?P<codeF>F)\d+)")
"""Regex for a GCODE command."""

regex_float = re.compile(regex_float_pattern)
"""Regex for a float value."""

regexes_parameters = dict(
	floatE=re.compile("(^|[^A-Za-z])[Ee](?P<value>%s)" % regex_float_pattern),
	floatF=re.compile("(^|[^A-Za-z])[Ff](?P<value>%s)" % regex_float_pattern),
	floatP=re.compile("(^|[^A-Za-z])[Pp](?P<value>%s)" % regex_float_pattern),
	floatR=re.compile("(^|[^A-Za-z])[Rr](?P<value>%s)" % regex_float_pattern),
	floatS=re.compile("(^|[^A-Za-z])[Ss](?P<value>%s)" % regex_float_pattern),
	floatX=re.compile("(^|[^A-Za-z])[Xx](?P<value>%s)" % regex_float_pattern),
	floatY=re.compile("(^|[^A-Za-z])[Yy](?P<value>%s)" % regex_float_pattern),
	floatZ=re.compile("(^|[^A-Za-z])[Zz](?P<value>%s)" % regex_float_pattern),
	intN=re.compile("(^|[^A-Za-z])[Nn](?P<value>%s)" % regex_int_pattern),
	intS=re.compile("(^|[^A-Za-z])[Ss](?P<value>%s)" % regex_int_pattern),
	intT=re.compile("(^|[^A-Za-z])[Tt](?P<value>%s)" % regex_int_pattern)
)
"""Regexes for parsing various GCODE command parameters."""

regex_minMaxError = re.compile("Error:[0-9]\n")
"""Regex matching first line of min/max errors from the firmware."""

regex_sdPrintingByte = re.compile("(?P<current>[0-9]*)/(?P<total>[0-9]*)")
"""Regex matching SD printing status reports.

Groups will be as follows:

  * ``current``: current byte position in file being printed
  * ``total``: total size of file being printed
"""

regex_sdFileOpened = re.compile("File opened:\s*(?P<name>.*?)\s+Size:\s*(?P<size>%s)" % regex_int_pattern)
"""Regex matching "File opened" messages from the firmware.

Groups will be as follows:

  * ``name``: name of the file reported as having been opened (str)
  * ``size``: size of the file in bytes (int)
"""

regex_temp = re.compile("(?P<tool>B|T(?P<toolnum>\d*)):\s*(?P<actual>%s)(\s*\/?\s*(?P<target>%s))?" % (regex_float_pattern, regex_float_pattern))
"""Regex matching temperature entries in line.

Groups will be as follows:

  * ``tool``: whole tool designator, incl. optional ``toolnum`` (str)
  * ``toolnum``: tool number, if provided (int)
  * ``actual``: actual temperature (float)
  * ``target``: target temperature, if provided (float)
"""

regex_repetierTempExtr = re.compile("TargetExtr(?P<toolnum>\d+):(?P<target>%s)" % regex_float_pattern)
"""Regex for matching target temp reporting from Repetier.

Groups will be as follows:

  * ``toolnum``: number of the extruder to which the target temperature
    report belongs (int)
  * ``target``: new target temperature (float)
"""

regex_repetierTempBed = re.compile("TargetBed:(?P<target>%s)" % regex_float_pattern)
"""Regex for matching target temp reporting from Repetier for beds.

Groups will be as follows:

  * ``target``: new target temperature (float)
"""

regex_position = re.compile("X:(?P<x>{float})\s*Y:(?P<y>{float})\s*Z:(?P<z>{float})\s*((E:(?P<e>{float}))|(?P<es>(E\d+:{float}\s*)+))".format(float=regex_float_pattern))
"""Regex for matching position reporting.

Groups will be as follows:

  * ``x``: X coordinate
  * ``y``: Y coordinate
  * ``z``: Z coordinate
  * ``e``: E coordinate if present, or
  * ``es``: multiple E coordinates if present, to be parsed further with regex_e_positions
"""

regex_e_positions = re.compile("E(?P<id>\d+):(?P<value>{float})".format(float=regex_float_pattern))
"""Regex for matching multiple E coordinates in a position report.

Groups will be as follows:

  * ``id``: id of the extruder or which the position is reported
  * ``value``: reported position value
"""

regex_firmware_splitter = re.compile("\s*([A-Z0-9_]+):\s*")
"""Regex to use for splitting M115 responses."""

regex_resend_linenumber = re.compile("(N|N:)?(?P<n>%s)" % regex_int_pattern)
"""Regex to use for request line numbers in resend requests"""

def serialList():
	baselist=[]
	if os.name=="nt":
		try:
			key=_winreg.OpenKey(_winreg.HKEY_LOCAL_MACHINE,"HARDWARE\\DEVICEMAP\\SERIALCOMM")
			i=0
			while(1):
				baselist+=[_winreg.EnumValue(key,i)[1]]
				i+=1
		except:
			pass
	baselist = baselist \
			   + glob.glob("/dev/ttyUSB*") \
			   + glob.glob("/dev/ttyACM*") \
			   + glob.glob("/dev/tty.usb*") \
			   + glob.glob("/dev/cu.*") \
			   + glob.glob("/dev/cuaU*") \
			   + glob.glob("/dev/rfcomm*")

	additionalPorts = settings().get(["serial", "additionalPorts"])
	for additional in additionalPorts:
		baselist += glob.glob(additional)

	prev = settings().get(["serial", "port"])
	if prev in baselist:
		baselist.remove(prev)
		baselist.insert(0, prev)
	if settings().getBoolean(["devel", "virtualPrinter", "enabled"]):
		baselist.append("VIRTUAL")
	return baselist

def baudrateList():
	# sorted by likelihood
	candidates = [115200, 250000, 230400, 57600, 38400, 19200, 9600]

	# additional baudrates prepended, sorted descending
	additionalBaudrates = settings().get(["serial", "additionalBaudrates"])
	for additional in sorted(additionalBaudrates, reverse=True):
		try:
			candidates.insert(0, int(additional))
		except:
			_logger.warn("{} is not a valid additional baudrate, ignoring it".format(additional))

	# last used baudrate = first to try, move to start
	prev = settings().getInt(["serial", "baudrate"])
	if prev in candidates:
		candidates.remove(prev)
		candidates.insert(0, prev)

	return candidates

gcodeToEvent = {
	# pause for user input
	"M226": Events.WAITING,
	"M0": Events.WAITING,
	"M1": Events.WAITING,
	# dwell command
	"G4": Events.DWELL,

	# part cooler
	"M245": Events.COOLING,

	# part conveyor
	"M240": Events.CONVEYOR,

	# part ejector
	"M40": Events.EJECT,

	# user alert
	"M300": Events.ALERT,

	# home print head
	"G28": Events.HOME,

	# emergency stop
	"M112": Events.E_STOP,

	# motors on/off
	"M80": Events.POWER_ON,
	"M81": Events.POWER_OFF,
}

class PositionRecord(object):
	_standard_attrs = {"x", "y", "z", "e", "f", "t"}

	@classmethod
	def valid_e(cls, attr):
		if not attr.startswith("e"):
			return False

		try:
			int(attr[1:])
		except:
			return False

		return True

	def __init__(self, *args, **kwargs):
		attrs = self._standard_attrs | set([key for key in kwargs if self.valid_e(key)])
		for attr in attrs:
			setattr(self, attr, kwargs.get(attr))

	def copy_from(self, other):
		# make sure all standard attrs and attrs from other are set
		attrs = self._standard_attrs | set([key for key in dir(other) if self.valid_e(key)])
		for attr in attrs:
			setattr(self, attr, getattr(other, attr))

		# delete attrs other doesn't have
		attrs = set([key for key in dir(self) if self.valid_e(key)]) - attrs
		for attr in attrs:
			delattr(self, attr)

	def as_dict(self):
		attrs = self._standard_attrs | set([key for key in dir(self) if self.valid_e(key)])
		return dict((attr, getattr(self, attr)) for attr in attrs)

class TemperatureRecord(object):
	def __init__(self):
		self._tools = dict()
		self._bed = (None, None)

	def copy_from(self, other):
		self._tools = other.tools
		self._bed = other.bed

	def set_tool(self, tool, actual=None, target=None):
		current = self._tools.get(tool, (None, None))
		self._tools[tool] = self._to_new_tuple(current, actual, target)

	def set_bed(self, actual=None, target=None):
		current = self._bed
		self._bed = self._to_new_tuple(current, actual, target)

	@property
	def tools(self):
		return dict(self._tools)

	@property
	def bed(self):
		return self._bed

	def as_script_dict(self):
		result = dict()

		tools = self.tools
		for tool, data in tools.items():
			result[tool] = dict(actual=data[0],
			                    target=data[1])

		bed = self.bed
		result["b"] = dict(actual=bed[0],
		                   target=bed[1])

		return result

	@classmethod
	def _to_new_tuple(cls, current, actual, target):
		if current is None or not isinstance(current, tuple) or len(current) != 2:
			current = (None, None)

		if actual is None and target is None:
			return current

		old_actual, old_target = current

		if actual is None:
			return old_actual, target
		elif target is None:
			return actual, old_target
		else:
			return actual, target

class MachineCom(object):
	STATE_NONE = 0
	STATE_OPEN_SERIAL = 1
	STATE_DETECT_SERIAL = 2
	STATE_DETECT_BAUDRATE = 3
	STATE_CONNECTING = 4
	STATE_OPERATIONAL = 5
	STATE_PRINTING = 6
	STATE_PAUSED = 7
	STATE_CLOSED = 8
	STATE_ERROR = 9
	STATE_CLOSED_WITH_ERROR = 10
	STATE_TRANSFERING_FILE = 11
	STATE_CANCELLING = 12
	STATE_PAUSING = 13

	CAPABILITY_AUTOREPORT_TEMP = "AUTOREPORT_TEMP"
	CAPABILITY_AUTOREPORT_SD_STATUS = "AUTOREPORT_SD_STATUS"
	CAPABILITY_BUSY_PROTOCOL = "BUSY_PROTOCOL"

	CAPABILITY_SUPPORT_ENABLED = "enabled"
	CAPABILITY_SUPPORT_DETECTED = "detected"
	CAPABILITY_SUPPORT_DISABLED = "disabled"

	def __init__(self, port = None, baudrate=None, callbackObject=None, printerProfileManager=None):
		self._logger = logging.getLogger(__name__)
		self._serialLogger = logging.getLogger("SERIAL")
		self._phaseLogger = logging.getLogger(__name__ + ".command_phases")

		if port == None:
			port = settings().get(["serial", "port"])
		if baudrate == None:
			settingsBaudrate = settings().getInt(["serial", "baudrate"])
			if settingsBaudrate is None:
				baudrate = 0
			else:
				baudrate = settingsBaudrate
		if callbackObject == None:
			callbackObject = MachineComPrintCallback()

		self._port = port
		self._baudrate = baudrate
		self._callback = callbackObject
		self._printerProfileManager = printerProfileManager
		self._state = self.STATE_NONE
		self._serial = None
		self._baudrateDetectList = []
		self._baudrateDetectRetry = 0
		self._temperatureTargetSetThreshold = 25
		self._tempOffsets = dict()
		self._command_queue = TypedQueue()
		self._currentZ = None
		self._currentF = None
		self._heatupWaitStartTime = None
		self._heatupWaitTimeLost = 0.0
		self._pauseWaitStartTime = None
		self._pauseWaitTimeLost = 0.0
		self._currentTool = 0
		self._toolBeforeChange = None
		self._toolBeforeHeatup = None
		self._knownInvalidTools = set()

		self._long_running_command = False
		self._heating = False
		self._dwelling_until = False
		self._connection_closing = False

		self._timeout = None
		self._ok_timeout = None
		self._timeout_intervals = dict()
		for key, value in settings().get(["serial", "timeout"], merged=True, asdict=True).items():
			try:
				self._timeout_intervals[key] = float(value)
			except:
				pass

		self._consecutive_timeouts = 0
		self._consecutive_timeout_maximums = dict()
		for key, value in settings().get(["serial", "maxCommunicationTimeouts"], merged=True, asdict=True).items():
			try:
				self._consecutive_timeout_maximums[key] = int(value)
			except:
				pass

		self._max_write_passes = settings().getInt(["serial", "maxWritePasses"])

		self._hello_command = settings().get(["serial", "helloCommand"])
		self._trigger_ok_for_m29 = settings().getBoolean(["serial", "triggerOkForM29"])

		self._hello_command = settings().get(["serial", "helloCommand"])

		self._alwaysSendChecksum = settings().getBoolean(["serial", "alwaysSendChecksum"])
		self._neverSendChecksum = settings().getBoolean(["serial", "neverSendChecksum"])
		self._sendChecksumWithUnknownCommands = settings().getBoolean(["serial", "sendChecksumWithUnknownCommands"])
		self._unknownCommandsNeedAck = settings().getBoolean(["serial", "unknownCommandsNeedAck"])
		self._sdAlwaysAvailable = settings().getBoolean(["serial", "sdAlwaysAvailable"])
		self._sdRelativePath = settings().getBoolean(["serial", "sdRelativePath"])
		self._blockWhileDwelling = settings().getBoolean(["serial", "blockWhileDwelling"])
		self._currentLine = 1
		self._line_mutex = threading.RLock()
		self._resendDelta = None

		self._capability_support = {
			self.CAPABILITY_AUTOREPORT_TEMP: settings().getBoolean(["serial", "capabilities", "autoreport_temp"]),
			self.CAPABILITY_AUTOREPORT_SD_STATUS: settings().getBoolean(["serial", "capabilities", "autoreport_sdstatus"]),
			self.CAPABILITY_BUSY_PROTOCOL: settings().getBoolean(["serial", "capabilities", "busy_protocol"])
		}

		self._lastLines = deque([], 50)
		self._lastCommError = None
		self._lastResendNumber = None
		self._currentResendCount = 0
		self._resendSwallowRepetitions = settings().getBoolean(["serial", "ignoreIdenticalResends"])
		self._resendSwallowRepetitionsCounter = 0

		self._firmware_detection = settings().getBoolean(["serial", "firmwareDetection"])
		self._firmware_info_received = not self._firmware_detection
		self._firmware_info = dict()
		self._firmware_capabilities = dict()

		self._temperature_autoreporting = False
		self._sdstatus_autoreporting = False
		self._busy_protocol_detected = False

		self._trigger_ok_after_resend = settings().get(["serial", "supportResendsWithoutOk"])
		self._resend_ok_timer = None

		self._resendActive = False

		self._terminal_log = deque([], 20)

		self._disconnect_on_errors = settings().getBoolean(["serial", "disconnectOnErrors"])
		self._ignore_errors = settings().getBoolean(["serial", "ignoreErrorsFromFirmware"])

		self._log_resends = settings().getBoolean(["serial", "logResends"])

		# don't log more resends than 5 / 60s
		self._log_resends_rate_start = None
		self._log_resends_rate_count = 0
		self._log_resends_max = 5
		self._log_resends_rate_frame = 60

		self._long_running_commands = settings().get(["serial", "longRunningCommands"])
		self._checksum_requiring_commands = settings().get(["serial", "checksumRequiringCommands"])

		self._clear_to_send = CountedEvent(max=10, name="comm.clear_to_send")
		self._send_queue = SendQueue()
		self._temperature_timer = None
		self._sd_status_timer = None

		# hooks
		self._pluginManager = octoprint.plugin.plugin_manager()

		self._gcode_hooks = dict(
			queuing=self._pluginManager.get_hooks("octoprint.comm.protocol.gcode.queuing"),
			queued=self._pluginManager.get_hooks("octoprint.comm.protocol.gcode.queued"),
			sending=self._pluginManager.get_hooks("octoprint.comm.protocol.gcode.sending"),
			sent=self._pluginManager.get_hooks("octoprint.comm.protocol.gcode.sent")
		)
		self._received_message_hooks = self._pluginManager.get_hooks("octoprint.comm.protocol.gcode.received")
		self._error_message_hooks = self._pluginManager.get_hooks("octoprint.comm.protocol.gcode.error")
		self._atcommand_hooks = dict(
			queuing=self._pluginManager.get_hooks("octoprint.comm.protocol.atcommand.queuing"),
			sending=self._pluginManager.get_hooks("octoprint.comm.protocol.atcommand.sending")
		)

		self._printer_action_hooks = self._pluginManager.get_hooks("octoprint.comm.protocol.action")
		self._gcodescript_hooks = self._pluginManager.get_hooks("octoprint.comm.protocol.scripts")
		self._serial_factory_hooks = self._pluginManager.get_hooks("octoprint.comm.transport.serial.factory")

		self._temperature_hooks = self._pluginManager.get_hooks("octoprint.comm.protocol.temperatures.received")

		# SD status data
		self._sdEnabled = settings().getBoolean(["feature", "sdSupport"])
		self._sdAvailable = False
		self._sdFileList = False
		self._sdFiles = []
		self._sdFileToSelect = None
		self._ignore_select = False
		self._manualStreaming = False

		self.last_temperature = TemperatureRecord()
		self.pause_temperature = TemperatureRecord()
		self.cancel_temperature = TemperatureRecord()

		self.last_position = PositionRecord()
		self.pause_position = PositionRecord()
		self.cancel_position = PositionRecord()

		self._record_pause_data = False
		self._record_cancel_data = False

		self._pause_position_timer = None
		self._pause_mutex = threading.RLock()
		self._cancel_position_timer = None
		self._cancel_mutex = threading.RLock()

		self._log_position_on_pause = settings().getBoolean(["serial", "logPositionOnPause"])
		self._log_position_on_cancel = settings().getBoolean(["serial", "logPositionOnCancel"])

		# print job
		self._currentFile = None
		self._job_on_hold = CountedEvent()

		# multithreading locks
		self._jobLock = threading.RLock()
		self._sendingLock = threading.RLock()

		# monitoring thread
		self._monitoring_active = True
		self.monitoring_thread = threading.Thread(target=self._monitor, name="comm._monitor")
		self.monitoring_thread.daemon = True
		self.monitoring_thread.start()

		# sending thread
		self._send_queue_active = True
		self.sending_thread = threading.Thread(target=self._send_loop, name="comm.sending_thread")
		self.sending_thread.daemon = True
		self.sending_thread.start()

	def __del__(self):
		self.close()

	@property
	def _active(self):
		return self._monitoring_active and self._send_queue_active

	##~~ internal state management

	def _changeState(self, newState):
		if self._state == newState:
			return

		if newState == self.STATE_CLOSED or newState == self.STATE_CLOSED_WITH_ERROR:
			if settings().getBoolean(["feature", "sdSupport"]):
				self._sdFileList = False
				self._sdFiles = []
				self._callback.on_comm_sd_files([])

			if self._currentFile is not None:
				if self.isBusy():
					self._recordFilePosition()
				self._currentFile.close()

		oldState = self.getStateString()
		self._state = newState

		text = "Changing monitoring state from \"{}\" to \"{}\"".format(oldState, self.getStateString())
		self._log(text)
		self._logger.info(text)
		self._callback.on_comm_state_change(newState)

	def _dual_log(self, message, level=logging.ERROR):
		self._logger.log(level, message)
		self._log(message)

	def _log(self, message):
		self._terminal_log.append(message)
		self._callback.on_comm_log(message)
		self._serialLogger.debug(message)

	def _to_logfile_with_terminal(self, message=None, level=logging.INFO):
		log = u"Last lines in terminal:\n" + u"\n".join(map(lambda x: u"| {}".format(x), list(self._terminal_log)))
		if message is not None:
			log = message + u"\n| " + log
		self._logger.log(level, log)

	def _addToLastLines(self, cmd):
		self._lastLines.append(cmd)

	##~~ getters

	def getState(self):
		return self._state

	def getStateId(self, state=None):
		if state is None:
			state = self._state

		possible_states = filter(lambda x: x.startswith("STATE_"), self.__class__.__dict__.keys())
		for possible_state in possible_states:
			if getattr(self, possible_state) == state:
				return possible_state[len("STATE_"):]

		return "UNKNOWN"

	def getStateString(self, state=None):
		if state is None:
			state = self._state

		if state == self.STATE_NONE:
			return "Offline"
		elif state == self.STATE_OPEN_SERIAL:
			return "Opening serial port"
		elif state == self.STATE_DETECT_SERIAL:
			return "Detecting serial port"
		elif state == self.STATE_DETECT_BAUDRATE:
			return "Detecting baudrate"
		elif state == self.STATE_CONNECTING:
			return "Connecting"
		elif state == self.STATE_OPERATIONAL:
			return "Operational"
		elif state == self.STATE_PRINTING:
			if self.isSdFileSelected():
				return "Printing from SD"
			elif self.isStreaming():
				return "Sending file to SD"
			else:
				return "Printing"
		elif state == self.STATE_CANCELLING:
			return "Cancelling"
		elif state == self.STATE_PAUSING:
			return "Pausing"
		elif state == self.STATE_PAUSED:
			return "Paused"
		elif state == self.STATE_CLOSED:
			return "Offline"
		elif state == self.STATE_ERROR:
			return "Error: {}".format(self.getErrorString())
		elif state == self.STATE_CLOSED_WITH_ERROR:
			return "Offline (Error: {})".format(self.getErrorString())
		elif state == self.STATE_TRANSFERING_FILE:
			return "Transferring file to SD"
		return "Unknown State ({})".format(self._state)

	def getErrorString(self):
		return self._errorValue

	def isClosedOrError(self):
		return self._state in (self.STATE_ERROR, self.STATE_CLOSED, self.STATE_CLOSED_WITH_ERROR)

	def isError(self):
		return self._state in (self.STATE_ERROR, self.STATE_CLOSED_WITH_ERROR)

	def isOperational(self):
		return self._state in (self.STATE_OPERATIONAL, self.STATE_PRINTING, self.STATE_CANCELLING, self.STATE_PAUSING,
		                       self.STATE_PAUSED, self.STATE_TRANSFERING_FILE)

	def isPrinting(self):
		return self._state in (self.STATE_PRINTING, self.STATE_CANCELLING, self.STATE_PAUSING)

	def isCancelling(self):
		return self._state == self.STATE_CANCELLING

	def isPausing(self):
		return self._state == self.STATE_PAUSING

	def isSdPrinting(self):
		return self.isSdFileSelected() and self.isPrinting()

	def isSdFileSelected(self):
		return self._currentFile is not None and isinstance(self._currentFile, PrintingSdFileInformation)

	def isStreaming(self):
		return self._currentFile is not None and isinstance(self._currentFile, StreamingGcodeFileInformation) and not self._currentFile.done

	def isPaused(self):
		return self._state == self.STATE_PAUSED

	def isBusy(self):
		return self.isPrinting() or self.isPaused() or self._state in (self.STATE_CANCELLING, self.STATE_PAUSING)

	def isSdReady(self):
		return self._sdAvailable

	def getPrintProgress(self):
		if self._currentFile is None:
			return None
		return self._currentFile.getProgress()

	def getPrintFilepos(self):
		if self._currentFile is None:
			return None
		return self._currentFile.getFilepos()

	def getPrintTime(self):
		if self._currentFile is None or self._currentFile.getStartTime() is None:
			return None
		else:
			return time.time() - self._currentFile.getStartTime() - self._pauseWaitTimeLost

	def getCleanedPrintTime(self):
		printTime = self.getPrintTime()
		if printTime is None:
			return None

		cleanedPrintTime = printTime - self._heatupWaitTimeLost
		if cleanedPrintTime < 0:
			cleanedPrintTime = 0.0
		return cleanedPrintTime

	def getTemp(self):
		return self.last_temperature.tools

	def getBedTemp(self):
		return self.last_temperature.bed

	def getOffsets(self):
		return dict(self._tempOffsets)

	def getCurrentTool(self):
		return self._currentTool

	def getConnection(self):
		return self._port, self._baudrate

	def getTransport(self):
		return self._serial

	##~~ external interface

	@contextlib.contextmanager
	def job_put_on_hold(self, blocking=True):
		if not self._job_on_hold.acquire(blocking=blocking):
			raise RuntimeError("Could not acquire job_on_hold lock")

		self._job_on_hold.set()
		try:
			yield
		finally:
			self._job_on_hold.clear()
			if self._job_on_hold.counter == 0:
				self._continue_sending()
			self._job_on_hold.release()

	@property
	def job_on_hold(self):
		return self._job_on_hold.counter > 0

	def set_job_on_hold(self, value, blocking=True):
		if not self._job_on_hold.acquire(blocking=blocking):
			return False

		try:
			if value:
				self._job_on_hold.set()
			else:
				self._job_on_hold.clear()
				if self._job_on_hold.counter == 0:
					self._continue_sending()
		finally:
			self._job_on_hold.release()

		return True

	def close(self, is_error=False, wait=True, timeout=10.0, *args, **kwargs):
		"""
		Closes the connection to the printer.

		If ``is_error`` is False, will attempt to send the ``beforePrinterDisconnected``
		gcode script. If ``is_error`` is False and ``wait`` is True, will wait
		until all messages in the send queue (including the ``beforePrinterDisconnected``
		gcode script) have been sent to the printer.

		Arguments:
		   is_error (bool): Whether the closing takes place due to an error (True)
		      or not (False, default)
		   wait (bool): Whether to wait for all messages in the send
		      queue to be processed before closing (True, default) or not (False)
		"""

		# legacy parameters
		is_error = kwargs.get("isError", is_error)

		if self._connection_closing:
			return
		self._connection_closing = True

		if self._temperature_timer is not None:
			try:
				self._temperature_timer.cancel()
			except:
				pass

		if self._sd_status_timer is not None:
			try:
				self._sd_status_timer.cancel()
			except:
				pass

		def deactivate_monitoring_and_send_queue():
			self._monitoring_active = False
			self._send_queue_active = False

		if self._serial is not None:
			if not is_error:
				self.sendGcodeScript("beforePrinterDisconnected")
				if wait:
					if timeout is not None:
						stop = time.time() + timeout
						while (self._command_queue.unfinished_tasks or self._send_queue.unfinished_tasks) and time.time() < stop:
							time.sleep(0.1)
					else:
						self._command_queue.join()
						self._send_queue.join()

			deactivate_monitoring_and_send_queue()

			try:
				if hasattr(self._serial, "cancel_read") and callable(self._serial.cancel_read):
					self._serial.cancel_read()
			except:
				self._logger.exception("Error while cancelling pending reads from the serial port")

			try:
				if hasattr(self._serial, "cancel_write") and callable(self._serial.cancel_write):
					self._serial.cancel_write()
			except:
				self._logger.exception("Error while cancelling pending writes to the serial port")

			try:
				self._serial.close()
			except:
				self._logger.exception("Error while trying to close serial port")
				is_error = True

			# if we are printing, this will also make sure of firing PRINT_FAILED
			if is_error:
				self._changeState(self.STATE_CLOSED_WITH_ERROR)
			else:
				self._changeState(self.STATE_CLOSED)
		else:
			deactivate_monitoring_and_send_queue()
		self._serial = None

		if settings().getBoolean(["feature", "sdSupport"]):
			self._sdFileList = []

	def setTemperatureOffset(self, offsets):
		self._tempOffsets.update(offsets)

	def fakeOk(self):
		self._handle_ok()

	def sendCommand(self, cmd, cmd_type=None, processed=False, force=False, on_sent=None, tags=None):
		if not isinstance(cmd, QueueMarker):
			cmd = to_unicode(cmd, errors="replace")
			if not processed:
				cmd = process_gcode_line(cmd)
				if not cmd:
					return False

		if self.isPrinting() and not self.isSdFileSelected() and not self.job_on_hold and not force:
			try:
				self._command_queue.put((cmd, cmd_type, on_sent, tags), item_type=cmd_type)
				return True
			except TypeAlreadyInQueue as e:
				self._logger.debug("Type already in command queue: " + e.type)
				return False
		elif self.isOperational() or force:
			return self._sendCommand(cmd, cmd_type=cmd_type, on_sent=on_sent, tags=tags)

	def _getGcodeScript(self, scriptName, replacements=None):
		context = dict()
		if replacements is not None and isinstance(replacements, dict):
			context.update(replacements)

		context.update(dict(
			printer_profile=self._printerProfileManager.get_current_or_default(),
			last_position=self.last_position,
			last_temperature=self.last_temperature.as_script_dict()
		))

		if scriptName == "afterPrintPaused" or scriptName == "beforePrintResumed":
			context.update(dict(pause_position=self.pause_position,
			                    pause_temperature=self.pause_temperature.as_script_dict()))
		elif scriptName == "afterPrintCancelled":
			context.update(dict(cancel_position=self.cancel_position,
			                    cancel_temperature=self.cancel_temperature.as_script_dict()))

		scriptLinesPrefix = []
		scriptLinesSuffix = []

		for name, hook in self._gcodescript_hooks.items():
			try:
				retval = hook(self, "gcode", scriptName)
			except:
				self._logger.exception("Error while processing hook {name}.".format(**locals()))
			else:
				if retval is None:
					continue
				if not isinstance(retval, (list, tuple)) or not len(retval) in [2, 3]:
					continue

				def to_list(data):
					if isinstance(data, str):
						data = map(str.strip, data.split("\n"))
					elif isinstance(data, unicode):
						data = map(unicode.strip, data.split("\n"))

					if isinstance(data, (list, tuple)):
						return list(data)
					else:
						return None

				prefix, suffix = map(to_list, retval[0:2])
				if prefix:
					scriptLinesPrefix = list(prefix) + scriptLinesPrefix
				if suffix:
					scriptLinesSuffix += list(suffix)

				if len(retval) == 3:
					variables = retval[2]
					context.update(dict(plugins={name:variables}))

		template = settings().loadScript("gcode", scriptName, context=context)
		if template is None:
			scriptLines = []
		else:
			scriptLines = template.split("\n")

		scriptLines = scriptLinesPrefix + scriptLines + scriptLinesSuffix

		return filter(lambda x: x is not None and x.strip() != "",
		              map(lambda x: process_gcode_line(x, offsets=self._tempOffsets, current_tool=self._currentTool),
		                  scriptLines))


	def sendGcodeScript(self, scriptName, replacements=None, tags=None):
		if tags is None:
			tags = set()

		scriptLines = self._getGcodeScript(scriptName, replacements=replacements)
		for line in scriptLines:
			self.sendCommand(line, tags=tags | {"trigger:comm.send_gcode_script", "source:script", "script:{}".format(scriptName)})
		return "\n".join(scriptLines)

	def startPrint(self, pos=None, tags=None, external_sd=False):
		if not self.isOperational() or self.isPrinting():
			return

		if self._currentFile is None:
			raise ValueError("No file selected for printing")

		self._heatupWaitStartTime = None if not self._heating else time.time()
		self._heatupWaitTimeLost = 0.0
		self._pauseWaitStartTime = 0
		self._pauseWaitTimeLost = 0.0

		if tags is None:
			tags = set()

		try:
			with self._jobLock:
				self._currentFile.start()

				self._changeState(self.STATE_PRINTING)

				if not self.isSdFileSelected():
					self.resetLineNumbers(tags={"trigger:comm.start_print"})

				self._callback.on_comm_print_job_started()

				if self.isSdFileSelected():
					if not external_sd:
						# make sure to ignore the "file selected" later on, otherwise we'll reset our progress data
						self._ignore_select = True
						self.sendCommand("M23 {filename}".format(filename=self._currentFile.getFilename()),
						                 tags=tags | {"trigger:comm.start_print",})
						if pos is not None and isinstance(pos, int) and pos > 0:
							self._currentFile.pos = pos
							self.sendCommand("M26 S{}".format(pos), tags=tags | {"trigger:comm.start_print",})
						else:
							self._currentFile.pos = 0

						self.sendCommand("M24", tags=tags | {"trigger:comm.start_print",})

					self._sd_status_timer = RepeatedTimer(self._timeout_intervals.get("sdStatus", 1.0), self._poll_sd_status, run_first=True)
					self._sd_status_timer.start()
				else:
					if pos is not None and isinstance(pos, int) and pos > 0:
						self._currentFile.seek(pos)

					line, pos, lineno = self._getNext()
					if line is not None:
						self.sendCommand(line, tags=tags | {"trigger:comm.start_print",
						                                    "source:file",
						                                    "filepos:{}".format(pos),
						                                    "fileline:{}".format(lineno)})

				# now make sure we actually do something, up until now we only filled up the queue
				self._sendFromQueue()
		except:
			self._logger.exception("Error while trying to start printing")
			self._trigger_error(get_exception_string(), "start_print")

	def startFileTransfer(self, filename, localFilename, remoteFilename, special=False, tags=None):
		if not self.isOperational() or self.isBusy():
			self._logger.info("Printer is not operational or busy")
			return

		if tags is None:
			tags = set()

		with self._jobLock:
			self.resetLineNumbers(tags={"trigger:comm.start_file_transfer"})

			if special:
				self._currentFile = SpecialStreamingGcodeFileInformation(filename, localFilename, remoteFilename)
			else:
				self._currentFile = StreamingGcodeFileInformation(filename, localFilename, remoteFilename)
			self._currentFile.start()

			self.sendCommand("M28 %s" % remoteFilename, tags=tags | {"trigger:comm.start_file_transfer",})
			eventManager().fire(Events.TRANSFER_STARTED, {"local": localFilename, "remote": remoteFilename})
			self._callback.on_comm_file_transfer_started(remoteFilename, self._currentFile.getFilesize())

	def cancelFileTransfer(self, tags=None):
		if not self.isOperational() or not self.isStreaming():
			self._logger.info("Printer is not operational or not streaming")
			return

		self._finishFileTransfer(failed=True, tags=tags)

	def _finishFileTransfer(self, failed=False, tags=None):
		if tags is None:
			tags = set()

		with self._jobLock:
			remote = self._currentFile.getRemoteFilename()

			self._sendCommand("M29", tags=tags | {"trigger:comm.finish_file_transfer",})
			if failed:
				self.deleteSdFile(remote)

			payload = {
				"local": self._currentFile.getLocalFilename(),
				"remote": remote,
				"time": self.getPrintTime()
			}

			def finalize():
				self._currentFile = None
				self._changeState(self.STATE_OPERATIONAL)

				if failed:
					self._callback.on_comm_file_transfer_failed(remote)
					eventManager().fire(Events.TRANSFER_FAILED, payload)
				else:
					self._callback.on_comm_file_transfer_done(remote)
					eventManager().fire(Events.TRANSFER_DONE, payload)

				self.refreshSdFiles(tags={"trigger:comm.finish_file_transfer",})
			self._sendCommand(SendQueueMarker(finalize))

	def selectFile(self, filename, sd, tags=None):
		if self.isBusy():
			return

		if tags is None:
			tags = set()

		if sd:
			if not self.isOperational():
				# printer is not connected, can't use SD
				return

			if filename.startswith("/") and self._sdRelativePath:
				filename = filename[1:]

			self._sdFileToSelect = filename
			self.sendCommand("M23 %s" % filename, tags=tags | {"trigger:comm.select_file",})
		else:
			self._currentFile = PrintingGcodeFileInformation(filename, offsets_callback=self.getOffsets, current_tool_callback=self.getCurrentTool)
			self._callback.on_comm_file_selected(filename, self._currentFile.getFilesize(), False)

	def unselectFile(self):
		if self.isBusy():
			return

		self._currentFile = None
		self._callback.on_comm_file_selected(None, None, False)

	def _cancel_preparation_failed(self):
		timeout = self._timeout_intervals.get("positionLogWait", 10.0)
		self._log("Did not receive parseable position data from printer within {}s, continuing without it".format(timeout))
		self._cancel_preparation_done()

	def _cancel_preparation_done(self, check_timer=True):
		with self._cancel_mutex:
			if self._cancel_position_timer is not None:
				self._cancel_position_timer.cancel()
				self._cancel_position_timer = None
			elif check_timer:
				return

			self._recordFilePosition()
			self._callback.on_comm_print_job_cancelled()

			def finalize():
				self._changeState(self.STATE_OPERATIONAL)
			self.sendCommand(SendQueueMarker(finalize))
			self._continue_sending()

	def cancelPrint(self, firmware_error=None, disable_log_position=False, tags=None, external_sd=False):
		if not self.isOperational():
			return

		if not self.isBusy() or self._currentFile is None:
			# we aren't even printing, nothing to cancel...
			return

		if self.isStreaming():
			# we are streaming, we handle cancelling that differently...
			self.cancelFileTransfer()
			return

		if tags is None:
			tags = set()

		def _on_M400_sent():
			# we don't call on_print_job_cancelled on our callback here
			# because we do this only after our M114 has been answered
			# by the firmware
			self._record_cancel_data = True

			with self._cancel_mutex:
				if self._cancel_position_timer is not None:
					self._cancel_position_timer.cancel()
				self._cancel_position_timer = ResettableTimer(self._timeout_intervals.get("positionLogWait", 10.0),
				                                              self._cancel_preparation_done)
				self._cancel_position_timer.daemon = True
				self._cancel_position_timer.start()
			self.sendCommand("M114", tags=tags | {"trigger:comm.cancel",
												  "trigger:record_position"})

		self._callback.on_comm_print_job_cancelling(firmware_error=firmware_error)

		with self._jobLock:
			self._changeState(self.STATE_CANCELLING)

			if self.isSdFileSelected():
				if not external_sd:
					self.sendCommand("M25", tags=tags | {"trigger:comm.cancel",})    # pause print
					self.sendCommand("M27", tags=tags | {"trigger:comm.cancel",})    # get current byte position in file
					self.sendCommand("M26 S0", tags=tags | {"trigger:comm.cancel",}) # reset position in file to byte 0
				if self._sd_status_timer is not None:
					try:
						self._sd_status_timer.cancel()
					except:
						pass

			if self._log_position_on_cancel and not disable_log_position:
<<<<<<< HEAD
				self.sendCommand("M400", on_sent=_on_M400_sent, tags=tags | {"trigger:comm.cancel", "trigger:record_position"})
=======
				self.sendCommand("M400",
								 on_sent=_on_M400_sent,
								 tags=tags | {"trigger:comm.cancel",
											  "trigger:record_position"})
>>>>>>> 09781613
				self._continue_sending()
			else:
				self._cancel_preparation_done(check_timer=False)

	def _pause_preparation_failed(self):
		timeout = self._timeout_intervals.get("positionLogWait", 10.0)
		self._log("Did not receive parseable position data from printer within {}s, continuing without it".format(timeout))
		self._pause_preparation_done()

	def _pause_preparation_done(self, check_timer=True):
		with self._pause_mutex:
			if self._pause_position_timer is not None:
				self._pause_position_timer.cancel()
				self._pause_position_timer = None
			elif check_timer:
				return

			self._callback.on_comm_print_job_paused()

			def finalize():
				self._changeState(self.STATE_PAUSED)
			self.sendCommand(SendQueueMarker(finalize))
			self._continue_sending()

	def setPause(self, pause, tags=None):
		if self.isStreaming():
			return

		if not self._currentFile:
			return

		if tags is None:
			tags = set()

		with self._jobLock:
			if not pause and self.isPaused():
				if self._pauseWaitStartTime:
					self._pauseWaitTimeLost = self._pauseWaitTimeLost + (time.time() - self._pauseWaitStartTime)
					self._pauseWaitStartTime = None

				self._changeState(self.STATE_PRINTING)
				self._callback.on_comm_print_job_resumed()

				if self.isSdFileSelected():
					self.sendCommand("M24", tags=tags | {"trigger:comm.set_pause","trigger:resume"})
					self.sendCommand("M27", tags=tags | {"trigger:comm.set_pause", "trigger:resume"})
				else:
					line, pos, lineno = self._getNext()
					if line is not None:
						if not tags:
							tags = set()
						tags_to_use = tags | {"trigger:comm.set_pause",
						                      "trigger:resume",
						                      "source:file",
						                      "filepos:{}".format(pos),
						                      "fileline:{}".format(lineno)}
						self.sendCommand(line, tags=tags_to_use)

				# now make sure we actually do something, up until now we only filled up the queue
				self._sendFromQueue()

			elif pause and self.isPrinting():
				if not self._pauseWaitStartTime:
					self._pauseWaitStartTime = time.time()

				self._changeState(self.STATE_PAUSING)
				if self.isSdFileSelected():
					self.sendCommand("M25", tags=tags | {"trigger:comm.set_pause", "trigger:pause"}) # pause print

				def _on_M400_sent():
					# we don't call on_print_job_paused on our callback here
					# because we do this only after our M114 has been answered
					# by the firmware
					self._record_pause_data = True

					with self._pause_mutex:
						if self._pause_position_timer is not None:
							self._pause_position_timer.cancel()
							self._pause_position_timer = None
						self._pause_position_timer = ResettableTimer(self._timeout_intervals.get("positionLogWait", 10.0),
						                                             self._pause_preparation_failed)
						self._pause_position_timer.daemon = True
						self._pause_position_timer.start()
					self.sendCommand("M114", tags=tags | {"trigger:comm.set_pause",
														  "trigger:pause",
														  "trigger:record_position"})

				if self._log_position_on_pause:
<<<<<<< HEAD
					self.sendCommand("M400", on_sent=_on_M400_sent, tags=tags | {"trigger:comm.set_pause", "trigger:pause", "trigger:record_position"})
=======
					self.sendCommand("M400",
									 on_sent=_on_M400_sent,
									 tags=tags | {"trigger:comm.set_pause",
												  "trigger:pause",
												  "trigger:record_position"})
>>>>>>> 09781613
					self._continue_sending()
				else:
					self._pause_preparation_done(check_timer=False)

	def getSdFiles(self):
		return self._sdFiles

	def deleteSdFile(self, filename, tags=None):
		if not self._sdEnabled:
			return

		if tags is None:
			tags = set()

		if not self.isOperational() or (self.isBusy() and
				isinstance(self._currentFile, PrintingSdFileInformation) and
				self._currentFile.getFilename() == filename):
			# do not delete a file from sd we are currently printing from
			return

		self.sendCommand("M30 %s" % filename.lower(), tags=tags | {"trigger:comm.delete_sd_file",})
		self.refreshSdFiles()

	def refreshSdFiles(self, tags=None):
		if not self._sdEnabled:
			return

		if not self.isOperational() or self.isBusy():
			return

		if tags is None:
			tags = set()

		self.sendCommand("M20", tags=tags | {"trigger:comm.refresh_sd_files",})

	def initSdCard(self, tags=None):
		if not self._sdEnabled:
			return

		if not self.isOperational():
			return

		if tags is None:
			tags = set()

		self.sendCommand("M21", tags=tags | {"trigger:comm.init_sd_card"})
		if self._sdAlwaysAvailable:
			self._sdAvailable = True
			self.refreshSdFiles()
			self._callback.on_comm_sd_state_change(self._sdAvailable)

	def releaseSdCard(self, tags=None):
		if not self._sdEnabled:
			return

		if not self.isOperational() or (self.isBusy() and self.isSdFileSelected()):
			# do not release the sd card if we are currently printing from it
			return

		if tags is None:
			tags = set()

		self.sendCommand("M22", tags=tags | {"trigger:comm.release_sd_card",})
		self._sdAvailable = False
		self._sdFiles = []

		self._callback.on_comm_sd_state_change(self._sdAvailable)
		self._callback.on_comm_sd_files(self._sdFiles)

	def sayHello(self, tags=None):
		if tags is None:
			tags = set()

		self.sendCommand(self._hello_command, force=True, tags=tags | {"trigger:comm.say_hello",})
		self._clear_to_send.set()

	def resetLineNumbers(self, number=0, tags=None):
		if not self.isOperational():
			return

		if tags is None:
			tags = set()

		self.sendCommand("M110 N%d" % number, tags=tags | {"trigger:comm.reset_line_numbers",})

	##~~ record aborted file positions

	def getFilePosition(self):
		if self._currentFile is None:
			return None

		origin = self._currentFile.getFileLocation()
		filename = self._currentFile.getFilename()
		pos = self._currentFile.getFilepos()

		return dict(origin=origin,
		            filename=filename,
		            pos=pos)

	def _recordFilePosition(self):
		if self._currentFile is None:
			return
		data = self.getFilePosition()
		self._callback.on_comm_record_fileposition(data["origin"], data["filename"], data["pos"])

	##~~ communication monitoring and handling

	def _processTemperatures(self, line):
		current_tool = self._currentTool if self._currentTool is not None else 0
		current_tool_key = "T%d" % current_tool
		maxToolNum, parsedTemps = parse_temperature_line(line, current_tool)

		for name, hook in self._temperature_hooks.items():
			try:
				parsedTemps = hook(self, parsedTemps)
				if parsedTemps is None or not parsedTemps:
					return
			except:
				self._logger.exception("Error while processing temperatures in {}, skipping".format(name))

		if current_tool_key in parsedTemps.keys():
			shared_nozzle = self._printerProfileManager.get_current_or_default()["extruder"]["sharedNozzle"]
			for n in range(maxToolNum + 1):
				tool = "T%d" % n
				if not tool in parsedTemps:
					if shared_nozzle:
						actual, target = parsedTemps[current_tool_key]
					else:
						continue
				else:
					actual, target = parsedTemps[tool]
				self.last_temperature.set_tool(n, actual=actual, target=target)

		# bed temperature
		if "B" in parsedTemps.keys():
			actual, target = parsedTemps["B"]
			self.last_temperature.set_bed(actual=actual, target=target)

	##~~ Serial monitor processing received messages

	def _monitor(self):
		feedback_controls, feedback_matcher = convert_feedback_controls(settings().get(["controls"]))
		feedback_errors = []
		pause_triggers = convert_pause_triggers(settings().get(["printerParameters", "pauseTriggers"]))

		disable_external_heatup_detection = not settings().getBoolean(["serial", "externalHeatupDetection"])

		self._consecutive_timeouts = 0

		#Open the serial port.
		if not self._openSerial():
			return

		try_hello = not settings().getBoolean(["serial", "waitForStartOnConnect"])

		self._log("Connected to: %s, starting monitor" % self._serial)
		if self._baudrate == 0:
			try_hello = False
			self._log("Starting baud rate detection...")
			self._changeState(self.STATE_DETECT_BAUDRATE)

			# Some controllers (e.g. Original Prusa) don't appear to like too fast serial interaction after
			# open, so let's wait a bit before the first baudrate detection step
			time.sleep(settings().getFloat(["serial", "timeout", "baudrateDetectionPause"]))

			self._perform_baudrate_detection_step(init=True)
		else:
			self._changeState(self.STATE_CONNECTING)

		#Start monitoring the serial port.
		self._timeout = get_new_timeout("communicationBusy" if self._busy_protocol_detected else "communication", self._timeout_intervals)
		self._ok_timeout = get_new_timeout("communicationBusy" if self._busy_protocol_detected else "communication", self._timeout_intervals)

		startSeen = False
		supportRepetierTargetTemp = settings().getBoolean(["serial", "repetierTargetTemp"])
		supportWait = settings().getBoolean(["serial", "supportWait"])

		# enqueue the "hello command" first thing
		if try_hello:
			self.sayHello()

		while self._monitoring_active:
			now = time.time()
			try:
				line = self._readline()
				if line is None:
					break
				if line.strip() is not "":
					self._consecutive_timeouts = 0
					self._timeout = get_new_timeout("communicationBusy" if self._busy_protocol_detected else "communication", self._timeout_intervals)

					if self._dwelling_until and now > self._dwelling_until:
						self._dwelling_until = False

				##~~ busy protocol handling
				if line.startswith("echo:busy:") or line.startswith("busy:"):
					# reset the ok timeout, the regular comm timeout has already been reset
					self._ok_timeout = get_new_timeout("communicationBusy" if self._busy_protocol_detected else "communication", self._timeout_intervals)

					# make sure the printer sends busy in a small enough interval to match our timeout
					if not self._busy_protocol_detected and self._capability_support.get(self.CAPABILITY_BUSY_PROTOCOL,
					                                                                     False):
						self._log("Printer seems to support the busy protocol, adjusting timeouts and setting busy "
						          "interval accordingly")
						self._busy_protocol_detected = True

						new_communication_timeout = self._timeout_intervals.get("communicationBusy", 2)
						self._serial.timeout = new_communication_timeout
						busy_interval = max(int(new_communication_timeout) - 1, 1)

						self._logger.info("Printer seems to support the busy protocol, telling it to set the busy "
						                  "interval to our \"communicationBusy\" timeout - 1s = {}s".format(busy_interval))

						self._set_busy_protocol_interval(interval=busy_interval)

					if self._state not in (self.STATE_CONNECTING, self.STATE_DETECT_BAUDRATE):
						continue

				##~~ debugging output handling
				elif line.startswith("//"):
					debugging_output = line[2:].strip()
					if debugging_output.startswith("action:"):
						action_command = debugging_output[len("action:"):].strip()

						if action_command == "cancel":
							self._log("Cancelling on request of the printer...")
							self.cancelPrint()
						elif action_command == "pause":
							self._log("Pausing on request of the printer...")
							self.setPause(True)
						elif action_command == "resume":
							self._log("Resuming on request of the printer...")
							self.setPause(False)
						elif action_command == "disconnect":
							self._log("Disconnecting on request of the printer...")
							self._callback.on_comm_force_disconnect()
						else:
							for hook in self._printer_action_hooks:
								try:
									self._printer_action_hooks[hook](self, line, action_command)
								except:
									self._logger.exception("Error while calling hook {} with action command {}".format(self._printer_action_hooks[hook], action_command))
									continue

					if self._state not in (self.STATE_CONNECTING, self.STATE_DETECT_BAUDRATE):
						continue

				def convert_line(line):
					if line is None:
						return None, None
					stripped_line = line.strip().strip("\0")
					return stripped_line, stripped_line.lower()

				##~~ Error handling
				line = self._handle_errors(line)
				line, lower_line = convert_line(line)

				##~~ SD file list
				# if we are currently receiving an sd file list, each line is just a filename, so just read it and abort processing
				if self._sdFileList and not "End file list" in line:
					preprocessed_line = lower_line
					fileinfo = preprocessed_line.rsplit(None, 1)
					if len(fileinfo) > 1:
						# we might have extended file information here, so let's split filename and size and try to make them a bit nicer
						filename, size = fileinfo
						try:
							size = int(size)
						except ValueError:
							# whatever that was, it was not an integer, so we'll just use the whole line as filename and set size to None
							filename = preprocessed_line
							size = None
					else:
						# no extended file information, so only the filename is there and we set size to None
						filename = preprocessed_line
						size = None

					if valid_file_type(filename, "machinecode"):
						if filter_non_ascii(filename):
							self._logger.warn("Got a file from printer's SD that has a non-ascii filename (%s), that shouldn't happen according to the protocol" % filename)
						else:
							if not filename.startswith("/"):
								# file from the root of the sd -- we'll prepend a /
								filename = "/" + filename
							self._sdFiles.append((filename, size))
						continue

				handled = False

				# process oks
				if line.startswith("ok") or (self.isPrinting() and not self.job_on_hold and supportWait and line == "wait"):
					# ok only considered handled if it's alone on the line, might be
					# a response to an M105 or an M114
					self._handle_ok()
					needs_further_handling = "T:" in line or "T0:" in line or "B:" in line or "C:" in line or \
					                         "X:" in line or "NAME:" in line
					handled = (line == "wait" or line == "ok" or not needs_further_handling)

				# process resends
				elif lower_line.startswith("resend") or lower_line.startswith("rs"):
					self._handleResendRequest(line)
					handled = True

				# process timeouts
				elif ((line == "" and now > self._timeout) or (self.isPrinting()
				                                               and not self.isSdPrinting()
				                                               and not self.job_on_hold
				                                               and not self._long_running_command
				                                               and not self._heating and now > self._ok_timeout)) \
						and (not self._blockWhileDwelling or not self._dwelling_until or now > self._dwelling_until):
					# We have two timeout variants:
					#
					# Variant 1: No line at all received within the communication timeout. This can always happen.
					#
					# Variant 2: No ok received while printing within the communication timeout. This can happen if
					#            temperatures are auto reported, because then we'll continue to receive data from the
					#            firmware in fairly regular intervals, even if an ok got lost somewhere and the firmware
					#            is running dry but not sending a wait.
					#
					# Both variants can only happen if we are not currently blocked by a dwelling command

					self._handle_timeout()
					self._ok_timeout = get_new_timeout("communicationBusy" if self._busy_protocol_detected else "communication", self._timeout_intervals)

					# timeout only considered handled if the printer is printing and it was a comm timeout, not an ok
					# timeout
					handled = self.isPrinting() and line == ""

				# we don't have to process the rest if the line has already been handled fully
				if handled and self._state not in (self.STATE_CONNECTING, self.STATE_DETECT_BAUDRATE):
					continue

				##~~ position report processing
				if 'X:' in line and 'Y:' in line and 'Z:' in line:
					parsed = parse_position_line(line)
					if parsed:
						# we don't know T or F when printing from SD since
						# there's no way to query it from the firmware and
						# no way to track it ourselves when not streaming
						# the file - this all sucks sooo much
						self.last_position.valid = True
						self.last_position.x = parsed.get("x")
						self.last_position.y = parsed.get("y")
						self.last_position.z = parsed.get("z")

						if "e" in parsed:
							self.last_position.e = parsed.get("e")
						else:
							# multiple extruder coordinates provided, find current one
							self.last_position.e = parsed.get("e{}".format(self._currentTool)) if not self.isSdFileSelected() else None

						for key in [key for key in parsed if key.startswith("e") and len(key) > 1]:
							setattr(self.last_position, key, parsed.get(key))

						self.last_position.t = self._currentTool if not self.isSdFileSelected() else None
						self.last_position.f = self._currentF if not self.isSdFileSelected() else None

						reason = None

						if self._record_pause_data:
							reason = "pause"
							self._record_pause_data = False
							self.pause_position.copy_from(self.last_position)
							self.pause_temperature.copy_from(self.last_temperature)
							self._pause_preparation_done()

						if self._record_cancel_data:
							reason = "cancel"
							self._record_cancel_data = False
							self.cancel_position.copy_from(self.last_position)
							self.cancel_temperature.copy_from(self.last_temperature)
							self._cancel_preparation_done()

						self._callback.on_comm_position_update(self.last_position.as_dict(), reason=reason)

				##~~ temperature processing
				elif ' T:' in line or line.startswith('T:') or ' T0:' in line or line.startswith('T0:') \
						or ((' B:' in line or line.startswith('B:')) and not 'A:' in line):

					if not disable_external_heatup_detection and not self._temperature_autoreporting \
							and not line.strip().startswith("ok") and not self._heating \
							and self._firmware_info_received:
						self._logger.info("Externally triggered heatup detected")
						self._heating = True
						self._heatupWaitStartTime = time.time()

					self._processTemperatures(line)
					self._callback.on_comm_temperature_update(self.last_temperature.tools, self.last_temperature.bed)

				elif supportRepetierTargetTemp and ('TargetExtr' in line or 'TargetBed' in line):
					matchExtr = regex_repetierTempExtr.match(line)
					matchBed = regex_repetierTempBed.match(line)

					if matchExtr is not None:
						toolNum = int(matchExtr.group(1))
						try:
							target = float(matchExtr.group(2))
							self.last_temperature.set_tool(toolNum, target=target)
							self._callback.on_comm_temperature_update(self.last_temperature.tools, self.last_temperature.bed)
						except ValueError:
							pass
					elif matchBed is not None:
						try:
							target = float(matchBed.group(1))
							self.last_temperature.set_bed(target=target)
							self._callback.on_comm_temperature_update(self.last_temperature.tools, self.last_temperature.bed)
						except ValueError:
							pass

				##~~ firmware name & version
				elif "NAME:" in line or line.startswith("NAME."):
					# looks like a response to M115
					data = parse_firmware_line(line)
					firmware_name = data.get("FIRMWARE_NAME")

					if firmware_name is None:
						# Malyan's "Marlin compatible firmware" isn't actually Marlin compatible and doesn't even
						# report its firmware name properly in response to M115. Wonderful - why stick to established
						# protocol when you can do your own thing, right?
						#
						# Examples:
						#
						#     NAME: Malyan VER: 2.9 MODEL: M200 HW: HA02
						#     NAME. Malyan	VER: 3.8	MODEL: M100	HW: HB02
						#     NAME. Malyan VER: 3.7 MODEL: M300 HW: HG01
						#
						# We do a bit of manual fiddling around here to circumvent that issue and get ourselves a
						# reliable firmware name (NAME + VER) out of the Malyan M115 response.
						name = data.get("NAME")
						ver = data.get("VER")
						if name and "malyan" in name.lower() and ver:
							firmware_name = name.strip() + " " + ver.strip()

					eventManager().fire(Events.FIRMWARE_DATA, dict(name=firmware_name, data=data))

					if not self._firmware_info_received and firmware_name:
						firmware_name = firmware_name.strip()
						self._logger.info("Printer reports firmware name \"{}\"".format(firmware_name))

						if "repetier" in firmware_name.lower() or "anet_a8" in firmware_name.lower():
							self._logger.info("Detected Repetier firmware, enabling relevant features for issue free communication")

							self._alwaysSendChecksum = True
							self._resendSwallowRepetitions = True
							self._blockWhileDwelling = True
							supportRepetierTargetTemp = True
							disable_external_heatup_detection = True

							sd_always_available = self._sdAlwaysAvailable
							self._sdAlwaysAvailable = True
							if not sd_always_available and not self._sdAvailable:
								self.initSdCard()

						elif "reprapfirmware" in firmware_name.lower():
							self._logger.info("Detected RepRapFirmware, enabling relevant features for issue free communication")
							self._sdRelativePath = True

						elif "malyan" in firmware_name.lower():
							self._logger.info("Detected Malyan firmware, enabling relevant features for issue free communication")

							self._alwaysSendChecksum = True
							self._blockWhileDwelling = True

							sd_always_available = self._sdAlwaysAvailable
							self._sdAlwaysAvailable = True
							if not sd_always_available and not self._sdAvailable:
								self.initSdCard()

						self._firmware_info_received = True
						self._firmware_info = data
						self._firmware_name = firmware_name

				##~~ Firmware capability report triggered by M115
				elif lower_line.startswith("cap:"):
					parsed = parse_capability_line(lower_line)
					if parsed is not None:
						capability, enabled = parsed
						self._firmware_capabilities[capability] = enabled

						if self._capability_support.get(capability, False):
							if capability == self.CAPABILITY_AUTOREPORT_TEMP and enabled:
								self._logger.info("Firmware states that it supports temperature autoreporting")
								self._set_autoreport_temperature_interval()
							elif capability == self.CAPABILITY_AUTOREPORT_SD_STATUS and enabled:
								self._logger.info("Firmware states that it supports sd status autoreporting")
								self._set_autoreport_sdstatus_interval()

				##~~ invalid extruder
				elif 'invalid extruder' in lower_line:
					tool = None

					match = regexes_parameters["intT"].search(line)
					if match:
						try:
							tool = int(match.group("value"))
						except ValueError:
							pass # should never happen

					if tool is None or tool == self._currentTool:
						if self._toolBeforeChange is not None:
							fallback_tool = self._toolBeforeChange
						else:
							fallback_tool = 0

						invalid_tool = self._currentTool

						# log to terminal and remember as invalid
						self._log("T{} reported as invalid, reverting to T{}".format(invalid_tool, fallback_tool))
						self._knownInvalidTools.add(invalid_tool)

						# we actually do send a T command here instead of just settings self._currentTool just in case
						# we had any scripts or plugins modify stuff due to the prior tool change
						self.sendCommand("T{}".format(fallback_tool), tags={"trigger:revert_invalid_tool",})

				##~~ SD Card handling
				elif 'SD init fail' in line or 'volume.init failed' in line or 'openRoot failed' in line:
					self._sdAvailable = False
					self._sdFiles = []
					self._callback.on_comm_sd_state_change(self._sdAvailable)
				elif 'SD card ok' in line and not self._sdAvailable:
					self._sdAvailable = True
					self.refreshSdFiles()
					self._callback.on_comm_sd_state_change(self._sdAvailable)
				elif 'Begin file list' in line:
					self._sdFiles = []
					self._sdFileList = True
				elif 'End file list' in line:
					self._sdFileList = False
					self._callback.on_comm_sd_files(self._sdFiles)
				elif 'SD printing byte' in line:
					# answer to M27, at least on Marlin, Repetier and Sprinter: "SD printing byte %d/%d"
					match = regex_sdPrintingByte.search(line)
					if match:
						current = int(match.group("current"))
						total = int(match.group("total"))

						if self.isSdPrinting() and current == total == 0:
							# apparently not SD printing - newer Marlin reports it like that for some reason
							self.cancelPrint(external_sd=True)

						elif self.isSdFileSelected():
							if not self.isSdPrinting() and current != total:
								self.startPrint(external_sd=True)

							self._currentFile.pos = current
							if self._currentFile.size == 0:
								self._currentFile.size = total
							self._callback.on_comm_progress()

				elif 'Not SD printing' in line and self.isSdFileSelected() and self.isPrinting():
					# something went wrong, printer is reporting that we actually are not printing right now...
					self.cancelPrint(external_sd=True)
				elif 'File opened' in line and not self._ignore_select:
					# answer to M23, at least on Marlin, Repetier and Sprinter: "File opened:%s Size:%d"
					match = regex_sdFileOpened.search(line)
					if match:
						name = match.group("name")
						size = int(match.group("size"))
					else:
						name = "Unknown"
						size = 0

					expected = False
					if self._sdFileToSelect:
						expected = True
						name = self._sdFileToSelect
						self._sdFileToSelect = None

					self._currentFile = PrintingSdFileInformation(name, size)

					if not expected:
						# It doesn't look like we expected this, so it might be that someone just started a print
						# job from SD via the printer's controller. Let's query the printing status and see if that's
						# indeed the case and if so switch states accordingly
						self.sendCommand("M27", tags={"trigger:unexpected_file_open"})
				elif 'File selected' in line:
					if self._ignore_select:
						self._ignore_select = False
					elif self._currentFile is not None and self.isSdFileSelected():
						# final answer to M23, at least on Marlin, Repetier and Sprinter: "File selected"
						self._callback.on_comm_file_selected(self._currentFile.getFilename(), self._currentFile.getFilesize(), True)
				elif 'Writing to file' in line and self.isStreaming():
					self._changeState(self.STATE_PRINTING)
				elif 'Done printing file' in line and self.isSdPrinting():
					# printer is reporting file finished printing
					self._currentFile.done = True
					self._currentFile.pos = 0
					self._callback.on_comm_print_job_done()
					self._changeState(self.STATE_OPERATIONAL)
					if self._sd_status_timer is not None:
						try:
							self._sd_status_timer.cancel()
						except:
							pass
				elif 'Done saving file' in line:
					if self._trigger_ok_for_m29:
						# workaround for most versions of Marlin out in the wild
						# not sending an ok after saving a file
						self._handle_ok()
				elif 'File deleted' in line and line.strip().endswith("ok"):
					# buggy Marlin version that doesn't send a proper line break after the "File deleted" statement, fixed in
					# current versions
					self._handle_ok()

				##~~ Message handling
				self._callback.on_comm_message(line)

				##~~ Parsing for feedback commands
				if feedback_controls and feedback_matcher and not "_all" in feedback_errors:
					try:
						self._process_registered_message(line, feedback_matcher, feedback_controls, feedback_errors)
					except:
						# something went wrong while feedback matching
						self._logger.exception("Error while trying to apply feedback control matching, disabling it")
						feedback_errors.append("_all")

				##~~ Parsing for pause triggers
				if pause_triggers and not self.isStreaming():
					if "enable" in pause_triggers.keys() and pause_triggers["enable"].search(line) is not None:
						self.setPause(True)
					elif "disable" in pause_triggers.keys() and pause_triggers["disable"].search(line) is not None:
						self.setPause(False)
					elif "toggle" in pause_triggers.keys() and pause_triggers["toggle"].search(line) is not None:
						self.setPause(not self.isPaused())

				### Baudrate detection
				if self._state == self.STATE_DETECT_BAUDRATE:
					if line == '' or time.time() > self._timeout:
						self._perform_baudrate_detection_step()
					elif 'start' in line or line.startswith('ok'):
						self._onConnected()
						if 'start' in line:
							self._clear_to_send.set()

				### Connection attempt
				elif self._state == self.STATE_CONNECTING:
					if "start" in line and not startSeen:
						startSeen = True
						self.sayHello()
					elif line.startswith("ok") or (supportWait and line == "wait"):
						if line == "wait":
							# if it was a wait we probably missed an ok, so let's simulate that now
							self._handle_ok()
						self._onConnected()
					elif time.time() > self._timeout:
						self._log("There was a timeout while trying to connect to the printer")
						self.close(wait=False)

				### Operational (idle or busy)
				elif self._state in (self.STATE_OPERATIONAL,
				                     self.STATE_PRINTING,
				                     self.STATE_PAUSED,
				                     self.STATE_TRANSFERING_FILE):
					if line == "start": # exact match, to be on the safe side
						if self._state in (self.STATE_OPERATIONAL,):
							message = "Printer sent 'start' while already operational. External reset? " \
							          "Resetting line numbers to be on the safe side"
							self._log(message)
							self._logger.warn(message)
							self._onExternalReset()

						else:
							verb = "streaming to SD" if self.isStreaming() else "printing"
							message = "Printer sent 'start' while {}. External reset? " \
							          "Aborting job since printer lost state.".format(verb)
							self._log(message)
							self._logger.warn(message)
							self.cancelPrint(disable_log_position=True)
							self._onExternalReset()

						eventManager().fire(Events.PRINTER_RESET)

			except:
				self._logger.exception("Something crashed inside the serial connection loop, please report this in OctoPrint's bug tracker:")

				errorMsg = "See octoprint.log for details"
				self._log(errorMsg)
				self._errorValue = errorMsg
				eventManager().fire(Events.ERROR, {"error": self.getErrorString(), "reason": "crash"})
				self.close(is_error=True)
		self._log("Connection closed, closing down monitor")

	def _handle_ok(self):
		if self._resend_ok_timer:
			self._resend_ok_timer.cancel()
			self._resend_ok_timer = None

		self._ok_timeout = get_new_timeout("communicationBusy" if self._busy_protocol_detected else "communication", self._timeout_intervals)
		self._clear_to_send.set()

		# reset long running commands, persisted current tools and heatup counters on ok

		self._long_running_command = False

		if self._toolBeforeHeatup is not None:
			self._currentTool = self._toolBeforeHeatup
			self._toolBeforeHeatup = None

		self._finish_heatup()

		if not self._state in (self.STATE_PRINTING, self.STATE_OPERATIONAL, self.STATE_PAUSED, self.STATE_CANCELLING, self.STATE_PAUSING):
			return

		# process queues ongoing resend requests and queues if we are operational

		if self._resendDelta is not None:
			self._resendNextCommand()
		else:
			self._resendActive = False
			self._continue_sending()

		return

	def _handle_timeout(self):
		if self._state not in (self.STATE_PRINTING,
		                       self.STATE_PAUSED,
		                       self.STATE_OPERATIONAL):
			return

		general_message = "Configure long running commands or increase communication timeout if that happens regularly on specific commands or long moves."

		# figure out which consecutive timeout maximum we have to use
		if self._long_running_command:
			consecutive_max = self._consecutive_timeout_maximums.get("long", 0)
		elif self._state in (self.STATE_PRINTING,):
			consecutive_max = self._consecutive_timeout_maximums.get("printing", 0)
		else:
			consecutive_max = self._consecutive_timeout_maximums.get("idle", 0)

		# now increment the timeout counter
		self._consecutive_timeouts += 1
		self._logger.debug("Now at {} consecutive timeouts".format(self._consecutive_timeouts))

		if 0 < consecutive_max < self._consecutive_timeouts:
			# too many consecutive timeouts, we give up
			message = "No response from printer after {} consecutive communication timeouts, considering it dead.".format(consecutive_max + 1)
			self._logger.info(message)
			self._log(message + " " + general_message)
			self._errorValue = "Too many consecutive timeouts, printer still connected and alive?"
			eventManager().fire(Events.ERROR, {"error": self._errorValue, "reason": "timeout"})
			self.close(is_error=True)

		elif self._resendActive:
			# resend active, resend same command instead of triggering a new one
			message = "Communication timeout during an active resend, resending same line again to trigger response from printer."
			self._logger.info(message)
			self._log(message + " " + general_message)
			if self._resendSameCommand():
				self._clear_to_send.set()

		elif self._heating:
			# blocking heatup active, consider that finished
			message = "Timeout while in an active heatup, considering heatup to be over."
			self._logger.info(message)
			self._finish_heatup()

		elif self._long_running_command:
			# long running command active, ignore timeout
			self._logger.debug("Ran into a communication timeout, but a command known to be a long runner is currently active")

		elif self._state in (self.STATE_PRINTING, self.STATE_PAUSED):
			# printing, try to tickle the printer
			message = "Communication timeout while printing, trying to trigger response from printer."
			self._logger.info(message)
			self._log(message + " " + general_message)
			if self._sendCommand("M105", cmd_type="temperature", tags={"trigger:comm.handle_timeout"}):
				self._clear_to_send.set()

		elif self._clear_to_send.blocked():
			# timeout while idle and no oks left, let's try to tickle the printer
			message = "Communication timeout while idle, trying to trigger response from printer."
			self._logger.info(message)
			self._log(message + " " + general_message)
			self._clear_to_send.set()

	def _perform_baudrate_detection_step(self, init=False):
		if init:
			timeout = settings().getFloat(["serial", "timeout", "connection"])
			self._baudrateDetectList = baudrateList()
		else:
			timeout = settings().getFloat(["serial", "timeout", "detection"])

		if self._baudrateDetectRetry > 0:
			if self._serial.timeout != timeout:
				self._serial.timeout = timeout
			self._timeout = time.time() + timeout

			self._log("Baudrate test retry #{}".format(5 - self._baudrateDetectRetry))
			self._baudrateDetectRetry -= 1
			self._do_send_without_checksum("", log=False) # new line to reset things
			self.sayHello(tags={"trigger:baudrate_detection", })

		elif len(self._baudrateDetectList) > 0:
			baudrate = self._baudrateDetectList.pop(0)
			try:
				self._serial.baudrate = baudrate
				if self._serial.timeout != timeout:
					self._serial.timeout = timeout
				self._timeout = time.time() + timeout

				self._log("Trying baudrate: {}".format(baudrate))
				self._baudrateDetectRetry = 4
				self._do_send_without_checksum("", log=False) # new line to reset things
				self.sayHello(tags={"trigger:baudrate_detection", })
			except:
				self._log("Unexpected error while setting baudrate {}: {}".format(baudrate, get_exception_string()))
				self._logger.exception("Unexpected error while setting baudrate {}".format(baudrate))

		else:
			error_text = "No more baudrates to test, and no suitable baudrate found."
			self._trigger_error(error_text, "autodetect_baudrate")

	def _finish_heatup(self):
		if self._heating:
			if self._heatupWaitStartTime:
				self._heatupWaitTimeLost = self._heatupWaitTimeLost + (time.time() - self._heatupWaitStartTime)
				self._heatupWaitStartTime = None
			self._heating = False

	def _continue_sending(self):
		while self._active:

			if self._state == self.STATE_PRINTING and not (self._currentFile is None or self._currentFile.done or self.isSdPrinting()):
				# we are printing, we really want to send either something from the command
				# queue or the next line from our file, so we only return here if we actually DO
				# send something
				if self._sendFromQueue():
					# we found something in the queue to send
					return True

				elif self.job_on_hold:
					return False

				elif self._sendNext():
					# we sent the next line from the file
					return True

				self._logger.debug("No command sent on ok while printing, doing another iteration")
			else:
				# just send stuff from the command queue and be done with it
				return self._sendFromQueue()

	def _process_registered_message(self, line, feedback_matcher, feedback_controls, feedback_errors):
		feedback_match = feedback_matcher.search(line)
		if feedback_match is None:
			return

		for match_key in feedback_match.groupdict():
			try:
				feedback_key = match_key[len("group"):]
				if not feedback_key in feedback_controls or feedback_key in feedback_errors or feedback_match.group(match_key) is None:
					continue
				matched_part = feedback_match.group(match_key)

				if feedback_controls[feedback_key]["matcher"] is None:
					continue

				match = feedback_controls[feedback_key]["matcher"].search(matched_part)
				if match is None:
					continue

				outputs = dict()
				for template_key, template in feedback_controls[feedback_key]["templates"].items():
					try:
						output = template.format(*match.groups())
					except KeyError:
						output = template.format(**match.groupdict())
					except:
						output = None

					if output is not None:
						outputs[template_key] = output
				eventManager().fire(Events.REGISTERED_MESSAGE_RECEIVED, dict(key=feedback_key, matched=matched_part, outputs=outputs))
			except:
				self._logger.exception("Error while trying to match feedback control output, disabling key {key}".format(key=match_key))
				feedback_errors.append(match_key)

	def _poll_temperature(self):
		"""
		Polls the temperature after the temperature timeout, re-enqueues itself.

		If the printer is not operational, capable of auto-reporting temperatures, closing the connection, not printing
		from sd, busy with a long running command or heating, no poll will be done.
		"""

		if self.isOperational() and not self._temperature_autoreporting and not self._connection_closing and not self.isStreaming() and not self._long_running_command and not self._heating and not self._dwelling_until and not self._manualStreaming:
			self.sendCommand("M105", cmd_type="temperature_poll", tags={"trigger:comm.poll_temperature"})

	def _poll_sd_status(self):
		"""
		Polls the sd printing status after the sd status timeout, re-enqueues itself.

		If the printer is not operational, closing the connection, not printing from sd, busy with a long running
		command or heating, no poll will be done.
		"""

		if self.isOperational() and not self._sdstatus_autoreporting and not self._connection_closing and self.isSdPrinting() and not self._long_running_command and not self._dwelling_until and not self._heating:
			self.sendCommand("M27", cmd_type="sd_status_poll", tags={"trigger:comm.poll_sd_status"})

	def _set_autoreport_temperature_interval(self, interval=None):
		if interval is None:
			try:
				interval = int(self._timeout_intervals.get("temperatureAutoreport", 2))
			except:
				interval = 2
		self.sendCommand("M155 S{}".format(interval), tags={"trigger:comm.set_autoreport_temperature_interval"})

	def _set_autoreport_sdstatus_interval(self, interval=None):
		if interval is None:
			try:
				interval = int(self._timeout_intervals.get("sdStatusAutoreport", 1))
			except:
				interval = 1
		self.sendCommand("M27 S{}".format(interval), tags={"trigger:comm.set_autoreport_sdstatus_interval"})

	def _set_busy_protocol_interval(self, interval=None):
		if interval is None:
			try:
				interval = max(int(self._timeout_intervals.get("communicationBusy", 3)) - 1, 1)
			except:
				interval = 2
		self.sendCommand("M113 S{}".format(interval), tags={"trigger:comm.set_busy_protocol_interval"})

	def _onConnected(self):
		self._serial.timeout = settings().getFloat(["serial", "timeout", "communication"])
		self._temperature_timer = RepeatedTimer(self._getTemperatureTimerInterval, self._poll_temperature, run_first=True)
		self._temperature_timer.start()

		self._changeState(self.STATE_OPERATIONAL)

		self.resetLineNumbers(tags={"trigger:comm.on_connected",})
		self.sendCommand("M115", tags={"trigger:comm.on_connected",})

		if self._sdAvailable:
			self.refreshSdFiles(tags={"trigger:comm.on_connected",})
		else:
			self.initSdCard(tags={"trigger:comm.on_connected"})

		payload = dict(port=self._port, baudrate=self._baudrate)
		eventManager().fire(Events.CONNECTED, payload)
		self.sendGcodeScript("afterPrinterConnected", replacements=dict(event=payload))

	def _onExternalReset(self):
		self.resetLineNumbers(tags={"trigger:comm.on_external_reset"})

		if self._temperature_autoreporting:
			self._set_autoreport_temperature_interval()
		if self._sdstatus_autoreporting:
			self._set_autoreport_sdstatus_interval()
		if self._busy_protocol_detected:
			self._set_busy_protocol_interval()

	def _getTemperatureTimerInterval(self):
		busy_default = 4.0
		target_default = 2.0

		if self.isBusy():
			return self._timeout_intervals.get("temperature", busy_default)

		tools = self.last_temperature.tools
		for temp in [tools[k][1] for k in tools.keys()]:
			if temp > self._temperatureTargetSetThreshold:
				return self._timeout_intervals.get("temperatureTargetSet", target_default)

		bed = self.last_temperature.bed
		if bed and len(bed) > 0 and bed[1] > self._temperatureTargetSetThreshold:
			return self._timeout_intervals.get("temperatureTargetSet", target_default)

		return self._timeout_intervals.get("temperature", busy_default)

	def _sendFromQueue(self):
		# We loop here to make sure that if we do NOT send the first command
		# from the queue, we'll send the second (if there is one). We do not
		# want to get stuck here by throwing away commands.
		while True:
			if self.isStreaming():
				# command queue irrelevant
				return False

			try:
				entry = self._command_queue.get(block=False)
			except queue.Empty:
				# nothing in command queue
				return False

			try:
				if isinstance(entry, tuple):
					if not len(entry) == 4:
						# something with that entry is broken, ignore it and fetch
						# the next one
						continue
					cmd, cmd_type, callback, tags = entry
				else:
					cmd = entry
					cmd_type = None
					callback = None
					tags = None

				if self._sendCommand(cmd, cmd_type=cmd_type, on_sent=callback, tags=tags):
					# we actually did add this cmd to the send queue, so let's
					# return, we are done here
					return True
			finally:
				self._command_queue.task_done()

	def _detect_port(self):
		potentials = serialList()
		self._log("Serial port list: %s" % (str(potentials)))

		if len(potentials) == 1:
			# short cut: only one port, let's try that
			return potentials[0]

		elif len(potentials) > 1:
			programmer = stk500v2.Stk500v2()

			for p in potentials:
				serial_obj = None

				try:
					self._log("Trying {}".format(p))
					programmer.connect(p)
					serial_obj = programmer.leaveISP()
				except ispBase.IspError as e:
					self._log("Could not enter programming mode on {}, might not be a printer or just not allow programming mode".format(p))
					self._logger.info("Could not enter programming mode on {}: {}".format(p, e))
				except:
					self._log("Could not connect to {}: {}".format(p, get_exception_string()))
					self._logger.exception("Could not connect to {}".format(p))

				found = serial_obj is not None
				programmer.close()

				if found:
					return p

		return None

	def _openSerial(self):
		def default(_, port, baudrate, read_timeout):
			if port is None or port == 'AUTO':
				# no known port, try auto detection
				self._changeState(self.STATE_DETECT_SERIAL)
				port = self._detect_port()
				if port is None:
					error_text = "Failed to autodetect serial port, please set it manually."
					self._trigger_error(error_text, "autodetect_port")
					self._log(error_text)
					return None

			# connect to regular serial port
			self._log("Connecting to: %s" % port)
			if baudrate == 0:
				baudrates = baudrateList()
				serial_obj = serial.Serial(str(port),
				                           baudrates[0],
				                           timeout=read_timeout,
				                           write_timeout=10000,
				                           parity=serial.PARITY_ODD)
			else:
				serial_obj = serial.Serial(str(port),
				                           baudrate,
				                           timeout=read_timeout,
				                           write_timeout=10000,
				                           parity=serial.PARITY_ODD)
			serial_obj.close()
			serial_obj.parity = serial.PARITY_NONE
			serial_obj.open()

			return BufferedReadlineWrapper(serial_obj)

		serial_factories = self._serial_factory_hooks.items() + [("default", default)]
		for name, factory in serial_factories:
			try:
				serial_obj = factory(self, self._port, self._baudrate, settings().getFloat(["serial", "timeout", "connection"]))
			except:
				exception_string = get_exception_string()
				self._trigger_error("Connection error, see Terminal tab", "connection")

				error_message = "Unexpected error while connecting to serial port: %s %s (hook %s)" % (self._port, exception_string, name)
				self._log(error_message)
				self._logger.exception(error_message)

				if "failed to set custom baud rate" in exception_string.lower():
					self._log("Your installation does not support custom baudrates (e.g. 250000) for connecting to your printer. This is a problem of the pyserial library that OctoPrint depends on. Please update to a pyserial version that supports your baudrate or switch your printer's firmware to a standard baudrate (e.g. 115200). See https://github.com/foosel/OctoPrint/wiki/OctoPrint-support-for-250000-baud-rate-on-Raspbian")

				return False

			if serial_obj is not None:
				# first hook to succeed wins, but any can pass on to the next
				self._changeState(self.STATE_OPEN_SERIAL)
				self._serial = serial_obj
				self._clear_to_send.clear()
				return True

		return False

	_recoverable_communication_errors    = ("no line number with checksum",)
	_resend_request_communication_errors = ("line number", # since this error class get's checked after recoverable
	                                                       # communication errors, we can use this broad term here
	                                        "checksum",    # since this error class get's checked after recoverable
	                                                       # communication errors, we can use this broad term here
	                                        "format error",
	                                        "expected line")
	_sd_card_errors                      = ("volume.init",
	                                        "openroot",
	                                        "workdir",
	                                        "error writing to file",
	                                        "cannot open",
	                                        "open failed",
	                                        "cannot enter")
	def _handle_errors(self, line):
		if line is None:
			return

		lower_line = line.lower()

		if lower_line.startswith('error:') or line.startswith('!!'):
			if regex_minMaxError.match(line):
				# special delivery for firmware that goes "Error:x\n: Extruder switched off. MAXTEMP triggered !\n"
				line = line.rstrip() + self._readline()
				lower_line = line.lower()

			stripped_error = (line[6:] if lower_line.startswith("error:") else line[2:]).strip()

			if any(map(lambda x: x in lower_line, self._recoverable_communication_errors)):
				# manually trigger an ack for comm errors the printer doesn't send a resend request for but
				# from which we can recover from by just pushing on (because that then WILL trigger a fitting
				# resend request)
				self._handle_ok()

			elif any(map(lambda x: x in lower_line, self._resend_request_communication_errors)):
				# skip comm errors that the printer sends a resend request for anyhow
				self._lastCommError = stripped_error

			elif any(map(lambda x: x in lower_line, self._sd_card_errors)):
				# skip errors with the SD card
				pass

			elif 'unknown command' in lower_line:
				# ignore unknown command errors, it could be a typo or some missing feature
				pass

			elif not self.isError():
				# handle everything else
				for name, hook in self._error_message_hooks.items():
					try:
						ret = hook(self, stripped_error)
					except:
						self._logger.exception("Error while processing hook {name}:".format(**locals()))
					else:
						if ret:
							return line

				self._to_logfile_with_terminal(u"Received an error from the printer's firmware: {}".format(stripped_error),
				                               level=logging.WARN)

				if not self._ignore_errors:
					if self._disconnect_on_errors:
						self._trigger_error(stripped_error, "firmware")
					elif self.isPrinting():
						self.cancelPrint(firmware_error=stripped_error)
						self._clear_to_send.set()
				else:
					self._log("WARNING! Received an error from the printer's firmware, ignoring that as configured "
					          "but you might want to investigate what happened here! Error: {}".format(stripped_error))
					self._clear_to_send.set()

		# finally return the line
		return line

	def _trigger_error(self, text, reason, close=True):
		self._errorValue = text
		self._changeState(self.STATE_ERROR)
		eventManager().fire(Events.ERROR, {"error": self.getErrorString(), "reason": reason})
		if close:
			self.close(is_error=True)

	def _readline(self):
		if self._serial is None:
			return None

		try:
			ret = self._serial.readline()
		except Exception as ex:
			if not self._connection_closing:
				self._logger.exception("Unexpected error while reading from serial port")
				self._log("Unexpected error while reading serial port, please consult octoprint.log for details: %s" % (get_exception_string()))
				if isinstance(ex, serial.SerialException):
					self._dual_log("Please see https://faq.octoprint.org/serialerror for possible reasons of this.",
					               level=logging.ERROR)
				self._errorValue = get_exception_string()
				self.close(is_error=True)
			return None

		if ret != "":
			try:
				self._log("Recv: " + sanitize_ascii(ret))
			except ValueError as e:
				self._log("WARN: While reading last line: %s" % e)
				self._log("Recv: " + repr(ret))

		for name, hook in self._received_message_hooks.items():
			try:
				ret = hook(self, ret)
			except:
				self._logger.exception("Error while processing hook {name}:".format(**locals()))
			else:
				if ret is None:
					return ""

		return ret

	def _getNext(self):
		if self._currentFile is None:
			return None

		line, pos, lineno = self._currentFile.getNext()
		if line is None:
			if isinstance(self._currentFile, StreamingGcodeFileInformation):
				self._finishFileTransfer()
			else:
				self._callback.on_comm_print_job_done()
				def finalize():
					self._changeState(self.STATE_OPERATIONAL)
				return SendQueueMarker(finalize), None, None
		return line, pos, lineno

	def _sendNext(self):
		with self._jobLock:
			while self._active:
				# we loop until we've actually enqueued a line for sending
				if self._state != self.STATE_PRINTING:
					# we are no longer printing, return false
					return False

				elif self.job_on_hold:
					# job is on hold, return false
					return False

				line, pos, lineno = self._getNext()
				if isinstance(line, QueueMarker):
					self.sendCommand(line)
					self._callback.on_comm_progress()

					# end of file, return false so that the next round in continue_sending will process
					# what we just enqueued (any scripts + marker)
					return False

				elif line is None:
					# end of file, return false
					return False

				result = self._sendCommand(line, tags={"source:file", "filepos:{}".format(pos), "fileline:{}".format(lineno)})
				self._callback.on_comm_progress()
				if result:
					# line sent, return true
					return True

				self._logger.debug("Command \"{}\" from file not enqueued, doing another iteration".format(line))

	def _handleResendRequest(self, line):
		try:
			lineToResend = parse_resend_line(line)
			if lineToResend is None:
				return False

			if self._resendDelta is None and lineToResend == self._currentLine:
				# We don't expect to have an active resend request and the printer is requesting a resend of
				# a line we haven't yet sent.
				#
				# This means the printer got a line from us with N = self._currentLine - 1 but had already
				# acknowledged that. This can happen if the last line was resent due to a timeout during
				# an active (prior) resend request.
				#
				# We will ignore this resend request and just continue normally.
				self._logger.info("Ignoring resend request for line %d == current line, we haven't sent that yet so "
				                   "the printer got N-1 twice from us, probably due to a timeout" % lineToResend)
				return False

			lastCommError = self._lastCommError
			self._lastCommError = None

			resendDelta = self._currentLine - lineToResend

			if lastCommError is not None \
					and ("line number" in lastCommError.lower() or "expected line" in lastCommError.lower()) \
					and lineToResend == self._lastResendNumber \
					and self._resendDelta is not None and self._currentResendCount < self._resendDelta:
				self._logger.info("Ignoring resend request for line %d, that still originates from lines we sent "
				                   "before we got the first resend request" % lineToResend)
				self._currentResendCount += 1
				return True

			# If we ignore resend repetitions (Repetier firmware...), check if we
			# need to do this now. If the same line number has been requested we
			# already saw and resent, we'll ignore it up to <counter> times.
			if self._resendSwallowRepetitions and lineToResend == self._lastResendNumber and self._resendSwallowRepetitionsCounter > 0:
				self._logger.info("Ignoring resend request for line %d, that is probably a repetition sent by the "
				                   "firmware to ensure it arrives, not a real request" % lineToResend)
				self._resendSwallowRepetitionsCounter -= 1
				return True

			self._resendActive = True
			self._resendDelta = resendDelta
			self._lastResendNumber = lineToResend
			self._currentResendCount = 0
			self._resendSwallowRepetitionsCounter = settings().getInt(["serial", "identicalResendsCountdown"])

			if self._resendDelta > len(self._lastLines) or len(self._lastLines) == 0 or self._resendDelta < 0:
				error_text = "Printer requested line %d but no sufficient history is available, can't resend" % lineToResend
				self._log(error_text)
				self._logger.warn(error_text + ". Printer requested line {}, current line is {}, line history has {} entries.".format(lineToResend, self._currentLine, len(self._lastLines)))
				if self.isPrinting():
					# abort the print & disconnect, there's nothing we can do to rescue it
					self._trigger_error(error_text, "resend")
				else:
					# reset resend delta, we can't do anything about it
					self._resendDelta = None

			# if we log resends, make sure we don't log more resends than the set rate within a window
			#
			# this it to prevent the log from getting flooded for extremely bad communication issues
			if self._log_resends:
				now = time.time()
				new_rate_window = self._log_resends_rate_start is None or self._log_resends_rate_start + self._log_resends_rate_frame < now
				in_rate = self._log_resends_rate_count < self._log_resends_max

				if new_rate_window or in_rate:
					if new_rate_window:
						self._log_resends_rate_start = now
						self._log_resends_rate_count = 0

					self._to_logfile_with_terminal(u"Got a resend request from the printer: requested line = {}, "
					                               u"current line = {}".format(lineToResend, self._currentLine))
					self._log_resends_rate_count += 1

			self._send_queue.resend_active = True

			return True
		finally:
			if self._trigger_ok_after_resend == "always":
				self._handle_ok()
			elif self._trigger_ok_after_resend == "detect":
				def process():
					self._resend_ok_timer = None
					self._handle_ok()
					self._logger.info("Firmware didn't send an 'ok' with their resend request. That's a known bug with some firmware variants out there. Simulating an ok to continue...")
				self._resend_ok_timer = threading.Timer(self._timeout_intervals.get("resendOk", 1.0), process)
				self._resend_ok_timer.start()

	def _resendSameCommand(self):
		return self._resendNextCommand(again=True)

	def _resendNextCommand(self, again=False):
		self._lastCommError = None

		# Make sure we are only handling one sending job at a time
		with self._sendingLock:
			if again:
				# If we are about to send the last line from the active resend request
				# again, we first need to increment resend delta. It might already
				# be set to None if the last resend line was already sent, so
				# if that's the case we set it to 0. It will then be incremented,
				# the last line will be sent again, and then the delta will be
				# decremented and set to None again, completing the cycle.
				if self._resendDelta is None:
					self._resendDelta = 0
				self._resendDelta += 1

			cmd = self._lastLines[-self._resendDelta]
			lineNumber = self._currentLine - self._resendDelta

			result = self._enqueue_for_sending(cmd, linenumber=lineNumber, resend=True)

			self._resendDelta -= 1
			if self._resendDelta <= 0:
				self._resendDelta = None
				self._lastResendNumber = None
				self._currentResendCount = 0

				self._send_queue.resend_active = False

			return result

	def _sendCommand(self, cmd, cmd_type=None, on_sent=None, tags=None):
		# Make sure we are only handling one sending job at a time
		with self._sendingLock:
			if self._serial is None:
				return False

			if isinstance(cmd, QueueMarker):
				if isinstance(cmd, SendQueueMarker):
					self._enqueue_for_sending(cmd)
					return True
				else:
					return False

			gcode, subcode = gcode_and_subcode_for_cmd(cmd)

			if not self.isStreaming():
				# trigger the "queuing" phase only if we are not streaming to sd right now
				results = self._process_command_phase("queuing", cmd, command_type=cmd_type, gcode=gcode, subcode=subcode, tags=tags)

				if not results:
					# command is no more, return
					return False
			else:
				results = [(cmd, cmd_type, gcode, subcode, tags)]

			# process helper
			def process(cmd, cmd_type, gcode, subcode, on_sent=None, tags=None):
				if cmd is None:
					# no command, next entry
					return False

				if gcode and gcode in gcodeToEvent:
					# if this is a gcode bound to an event, trigger that now
					eventManager().fire(gcodeToEvent[gcode])

				# process @ commands
				if gcode is None and cmd.startswith("@"):
					self._process_atcommand_phase("queuing", cmd, tags=tags)

				# actually enqueue the command for sending
				if self._enqueue_for_sending(cmd, command_type=cmd_type, on_sent=on_sent, tags=tags):
					if not self.isStreaming():
						# trigger the "queued" phase only if we are not streaming to sd right now
						self._process_command_phase("queued", cmd, cmd_type, gcode=gcode, subcode=subcode, tags=tags)
					return True
				else:
					return False

			# split off the final command, because that needs special treatment
			if len(results) > 1:
				last_command = results[-1]
				results = results[:-1]
			else:
				last_command = results[0]
				results = []

			# track if we enqueued anything at all
			enqueued_something = False

			# process all but the last ...
			for (cmd, cmd_type, gcode, subcode, tags) in results:
				enqueued_something = process(cmd, cmd_type, gcode, subcode, tags=tags) or enqueued_something

			# ... and then process the last one with the on_sent callback attached
			cmd, cmd_type, gcode, subcode, tags = last_command
			enqueued_something = process(cmd, cmd_type, gcode, subcode, on_sent=on_sent, tags=tags) or enqueued_something

			return enqueued_something

	##~~ send loop handling

	def _enqueue_for_sending(self, command, linenumber=None, command_type=None, on_sent=None, resend=False, tags=None):
		"""
		Enqueues a command and optional linenumber to use for it in the send queue.

		Arguments:
		    command (str or SendQueueMarker): The command to send.
		    linenumber (int): The line number with which to send the command. May be ``None`` in which case the command
		        will be sent without a line number and checksum.
		    command_type (str): Optional command type, if set and command type is already in the queue the
		        command won't be enqueued
		    on_sent (callable): Optional callable to call after command has been sent to printer.
		    resend (bool): Whether this is a resent command
		    tags (set of str or None): Tags to attach to this command
		"""

		try:
			target = "send"
			if resend:
				target = "resend"

			self._send_queue.put((command, linenumber, command_type, on_sent, False, tags), item_type=command_type, target=target)
			return True
		except TypeAlreadyInQueue as e:
			self._logger.debug("Type already in send queue: " + e.type)
			return False

	def _send_loop(self):
		"""
		The send loop is responsible of sending commands in ``self._send_queue`` over the line, if it is cleared for
		sending (through received ``ok`` responses from the printer's firmware.
		"""

		self._clear_to_send.wait()

		while self._send_queue_active:
			try:
				# wait until we have something in the queue
				entry = self._send_queue.get()

				try:
					# make sure we are still active
					if not self._send_queue_active:
						break

					# sleep if we are dwelling
					now = time.time()
					if self._blockWhileDwelling and self._dwelling_until and now < self._dwelling_until:
						time.sleep(self._dwelling_until - now)
						self._dwelling_until = False

					# fetch command, command type and optional linenumber and sent callback from queue
					command, linenumber, command_type, on_sent, processed, tags = entry

					if isinstance(command, SendQueueMarker):
						command.run()
						self._continue_sending()
						continue

					# some firmwares (e.g. Smoothie) might support additional in-band communication that will not
					# stick to the acknowledgement behaviour of GCODE, so we check here if we have a GCODE command
					# at hand here and only clear our clear_to_send flag later if that's the case
					gcode, subcode = gcode_and_subcode_for_cmd(command)

					if linenumber is not None:
						# line number predetermined - this only happens for resends, so we'll use the number and
						# send directly without any processing (since that already took place on the first sending!)
						self._do_send_with_checksum(command, linenumber)

					else:
						if not processed:
							# trigger "sending" phase if we didn't so far
							results = self._process_command_phase("sending", command, command_type,
							                                      gcode=gcode,
							                                      subcode=subcode,
							                                      tags=tags)

							if not results:
								# No, we are not going to send this, that was a last-minute bail.
								# However, since we already are in the send queue, our _monitor
								# loop won't be triggered with the reply from this unsent command
								# now, so we try to tickle the processing of any active
								# command queues manually
								self._continue_sending()

								# and now let's fetch the next item from the queue
								continue

							# we explicitly throw away plugin hook results that try
							# to perform command expansion in the sending/sent phase,
							# so "results" really should only have more than one entry
							# at this point if our core code contains a bug
							assert len(results) == 1

							# we only use the first (and only!) entry here
							command, _, gcode, subcode, tags = results[0]

						if command.strip() == "":
							self._logger.info("Refusing to send an empty line to the printer")

							# same here, tickle the queues manually
							self._continue_sending()

							# and fetch the next item
							continue

						# handle @ commands
						if gcode is None and command.startswith("@"):
							self._process_atcommand_phase("sending", command, tags=tags)

							# tickle...
							self._continue_sending()

							# ... and fetch the next item
							continue

						# now comes the part where we increase line numbers and send stuff - no turning back now
						command_requiring_checksum = gcode is not None and gcode in self._checksum_requiring_commands
						command_allowing_checksum = gcode is not None or self._sendChecksumWithUnknownCommands
						checksum_enabled = not self._neverSendChecksum and ((self.isPrinting() and self._currentFile and self._currentFile.checksum) or
						                                                    self._alwaysSendChecksum or
						                                                    not self._firmware_info_received)

						command_to_send = command.encode("ascii", errors="replace")
						if command_requiring_checksum or (command_allowing_checksum and checksum_enabled):
							self._do_increment_and_send_with_checksum(command_to_send)
						else:
							self._do_send_without_checksum(command_to_send)

					# trigger "sent" phase and use up one "ok"
					if on_sent is not None and callable(on_sent):
						# we have a sent callback for this specific command, let's execute it now
						on_sent()
					self._process_command_phase("sent", command, command_type, gcode=gcode, subcode=subcode, tags=tags)

					# we only need to use up a clear if the command we just sent was either a gcode command or if we also
					# require ack's for unknown commands
					use_up_clear = self._unknownCommandsNeedAck
					if gcode is not None:
						use_up_clear = True

					if use_up_clear:
						# if we need to use up a clear, do that now
						self._clear_to_send.clear()
					else:
						# Otherwise we need to tickle the read queue - there might not be a reply
						# to this command, so our _monitor loop will stay waiting until timeout. We
						# definitely do not want that, so we tickle the queue manually here
						self._continue_sending()

				finally:
					# no matter _how_ we exit this block, we signal that we
					# are done processing the last fetched queue entry
					self._send_queue.task_done()

				# now we just wait for the next clear and then start again
				self._clear_to_send.wait()
			except:
				self._logger.exception("Caught an exception in the send loop")
		self._log("Closing down send loop")

	def _log_command_phase(self, phase, command, *args, **kwargs):
		if self._phaseLogger.isEnabledFor(logging.DEBUG):
			output_parts = [u"phase: {}".format(phase),
			                u"command: {}".format(command)]

			if kwargs.get("command_type"):
				output_parts.append(u"command_type: {}".format(kwargs["command_type"]))
			if kwargs.get("gcode"):
				output_parts.append(u"gcode: {}".format(kwargs["gcode"]))
			if kwargs.get("subcode"):
				output_parts.append(u"subcode: {}".format(kwargs["subcode"]))
			if kwargs.get("tags"):
				output_parts.append(u"tags: [ {} ]".format(", ".join(sorted(kwargs["tags"]))))

			self._phaseLogger.debug(" | ".join(output_parts))

	def _process_command_phase(self, phase, command, command_type=None, gcode=None, subcode=None, tags=None):
		if gcode is None:
			gcode, subcode = gcode_and_subcode_for_cmd(command)
		results = [(command, command_type, gcode, subcode, tags)]

		self._log_command_phase(phase, command, command_type=command_type, gcode=gcode, subcode=subcode, tags=tags)

		if (self.isStreaming() and self.isPrinting()) or phase not in ("queuing", "queued", "sending", "sent"):
			return results

		# send it through the phase specific handlers provided by plugins
		for name, hook in self._gcode_hooks[phase].items():
			new_results = []
			for command, command_type, gcode, subcode, tags in results:
				try:
					hook_results = hook(self, phase, command, command_type, gcode, subcode=subcode, tags=tags)
				except:
					self._logger.exception("Error while processing hook {name} for phase {phase} and command {command}:".format(**locals()))
				else:
					normalized = _normalize_command_handler_result(command, command_type, gcode, subcode, tags,
					                                               hook_results,
					                                               tags_to_add={"source:rewrite",
					                                                            "phase:{}".format(phase),
					                                                            "plugin:{}".format(name)})

					# make sure we don't allow multi entry results in anything but the queuing phase
					if not phase in ("queuing",) and len(normalized) > 1:
						self._logger.error("Error while processing hook {name} for phase {phase} and command {command}: Hook returned multi-entry result for phase {phase} and command {command}. That's not supported, if you need to do multi expansion of commands you need to do this in the queuing phase. Ignoring hook result and sending command as-is.".format(**locals()))
						new_results.append((command, command_type, gcode, subcode, tags))
					else:
						new_results += normalized
			if not new_results:
				# hook handler returned None or empty list for all commands, so we'll stop here and return a full out empty result
				return []
			results = new_results

		# if it's a gcode command send it through the specific handler if it exists
		new_results = []
		modified = False
		for command, command_type, gcode, subcode, tags in results:
			if gcode is not None:
				gcode_handler = "_gcode_" + gcode + "_" + phase
				if hasattr(self, gcode_handler):
					handler_results = getattr(self, gcode_handler)(command,
					                                               cmd_type=command_type,
					                                               subcode=subcode,
					                                               tags=tags)
					new_results += _normalize_command_handler_result(command, command_type, gcode, subcode, tags,
					                                                 handler_results)
					modified = True
				else:
					new_results.append((command, command_type, gcode, subcode, tags))
			else:
				new_results.append((command, command_type, gcode, subcode, tags))

		if modified:
			if not new_results:
				# gcode handler returned None or empty list for all commands, so we'll stop here and return a full out empty result
				return []
			else:
				results = new_results

		# send it through the phase specific command handler if it exists
		command_phase_handler = "_command_phase_" + phase
		if hasattr(self, command_phase_handler):
			new_results = []
			for command, command_type, gcode, subcode, tags in results:
				handler_results = getattr(self, command_phase_handler)(command,
				                                                       cmd_type=command_type,
				                                                       gcode=gcode,
				                                                       subcode=subcode,
				                                                       tags=tags)
				new_results += _normalize_command_handler_result(command, command_type, gcode, subcode, tags,
				                                                 handler_results)
			results = new_results

		# finally return whatever we resulted on
		return results

	def _process_atcommand_phase(self, phase, command, tags=None):
		if (self.isStreaming() and self.isPrinting()) or phase not in ("queuing", "sending"):
			return

		split = command.split(None, 1)
		if len(split) == 2:
			atcommand = split[0]
			parameters = split[1]
		else:
			atcommand = split[0]
			parameters = ""

		atcommand = atcommand[1:]

		# send it through the phase specific handlers provided by plugins
		for name, hook in self._atcommand_hooks[phase].items():
			try:
				hook(self, phase, atcommand, parameters, tags=tags)
			except:
				self._logger.exception("Error while processing hook {} for phase {} and command {}:".format(name, phase, atcommand))

		# trigger built-in handler if available
		handler = getattr(self, "_atcommand_{}_{}".format(atcommand, phase), None)
		if callable(handler):
			try:
				handler(atcommand, parameters, tags=tags)
			except:
				self._logger.exception("Error in handler for phase {} and command {}".format(phase, atcommand))

	##~~ actual sending via serial

	def _do_increment_and_send_with_checksum(self, cmd):
		with self._line_mutex:
			linenumber = self._currentLine
			self._addToLastLines(cmd)
			self._currentLine += 1
			self._do_send_with_checksum(cmd, linenumber)

	def _do_send_with_checksum(self, command, linenumber):
		command_to_send = "N" + str(linenumber) + " " + command
		checksum = 0
		for c in bytearray(command_to_send):
			checksum ^= c
		command_to_send = command_to_send + "*" + str(checksum)
		self._do_send_without_checksum(command_to_send)

	def _do_send_without_checksum(self, cmd, log=True):
		if self._serial is None:
			return

		if log:
			self._log("Send: " + str(cmd))

		cmd += "\n"
		written = 0
		passes = 0
		while written < len(cmd):
			to_send = cmd[written:]
			old_written = written

			try:
				result = self._serial.write(to_send)
				if result is None or not isinstance(result, int):
					# probably some plugin not returning the written bytes, assuming all of them
					written += len(cmd)
				else:
					written += result
			except serial.SerialTimeoutException:
				self._log("Serial timeout while writing to serial port, trying again.")
				try:
					result = self._serial.write(to_send)
					if result is None or not isinstance(result, int):
						# probably some plugin not returning the written bytes, assuming all of them
						written += len(cmd)
					else:
						written += result
				except Exception as ex:
					if not self._connection_closing:
						self._logger.exception("Unexpected error while writing to serial port")
						self._log("Unexpected error while writing to serial port: %s" % (get_exception_string()))
						if isinstance(ex, serial.SerialException):
							self._dual_log("Please see https://faq.octoprint.org/serialerror for possible reasons of this.",
							               level=logging.ERROR)
						self._errorValue = get_exception_string()
						self.close(is_error=True)
					break
			except Exception as ex:
				if not self._connection_closing:
					self._logger.exception("Unexpected error while writing to serial port")
					self._log("Unexpected error while writing to serial port: %s" % (get_exception_string()))
					if isinstance(ex, serial.SerialException):
						self._dual_log("Please see https://faq.octoprint.org/serialerror for possible reasons of this.",
						               level=logging.ERROR)
					self._errorValue = get_exception_string()
					self.close(is_error=True)
				break

			if old_written == written:
				# nothing written this pass
				passes += 1
				if passes > self._max_write_passes:
					# nothing written in max consecutive passes, we give up
					message = "Could not write anything to the serial port in {} tries, something appears to be wrong with the printer communication".format(self._max_write_passes)
					self._dual_log(message, level=logging.ERROR)
					self._errorValue = "Could not write to serial port"
					self.close(is_error=True)
					break

	##~~ command handlers

	## gcode

	def _gcode_T_queuing(self, cmd, cmd_type=None, gcode=None, subcode=None, *args, **kwargs):
		toolMatch = regexes_parameters["intT"].search(cmd)
		if toolMatch:
			current_tool = self._currentTool
			new_tool = int(toolMatch.group("value"))

			if not self._validate_tool(new_tool):
				self._log("Not queuing T{}, that tool doesn't exist according to the printer profile or "
				          "was reported as invalid by the firmware".format(new_tool))
				return None

			before = self._getGcodeScript("beforeToolChange", replacements=dict(tool=dict(old=current_tool, new=new_tool)))
			after = self._getGcodeScript("afterToolChange", replacements=dict(tool=dict(old=current_tool, new=new_tool)))

			return before + [cmd] + after

	def _gcode_T_sent(self, cmd, cmd_type=None, gcode=None, subcode=None, *args, **kwargs):
		toolMatch = regexes_parameters["intT"].search(cmd)
		if toolMatch:
			new_tool = int(toolMatch.group("value"))
			if not self._validate_tool(new_tool):
				self._log("Not sending T{}, that tool doesn't exist according to the printer profile or "
				          "was reported as invalid by the firmware".format(new_tool))
				return None

			self._toolBeforeChange = self._currentTool
			self._currentTool = new_tool
			eventManager().fire(Events.TOOL_CHANGE, dict(old=self._toolBeforeChange, new=self._currentTool))

	def _gcode_G0_sent(self, cmd, cmd_type=None, gcode=None, subcode=None, *args, **kwargs):
		if "Z" in cmd or "F" in cmd:
			# track Z
			match = regexes_parameters["floatZ"].search(cmd)
			if match:
				try:
					z = float(match.group("value"))
					if self._currentZ != z:
						self._currentZ = z
						self._callback.on_comm_z_change(z)
				except ValueError:
					pass

			# track F
			match = regexes_parameters["floatF"].search(cmd)
			if match:
				try:
					f = float(match.group("value"))
					self._currentF = f
				except ValueError:
					pass
	_gcode_G1_sent = _gcode_G0_sent

	def _gcode_G28_sent(self, cmd, cmd_type=None, gcode=None, subcode=None, *args, **kwargs):
		if "F" in cmd:
			match = regexes_parameters["floatF"].search(cmd)
			if match:
				try:
					f = float(match.group("value"))
					self._currentF = f
				except ValueError:
					pass

	def _gcode_M0_queuing(self, cmd, cmd_type=None, gcode=None, subcode=None, *args, **kwargs):
		self.setPause(True)
		return None, # Don't send the M0 or M1 to the machine, as M0 and M1 are handled as an LCD menu pause.
	_gcode_M1_queuing = _gcode_M0_queuing

	def _gcode_M25_queuing(self, cmd, cmd_type=None, gcode=None, subcode=None, *args, **kwargs):
		# M25 while not printing from SD will be handled as pause. This way it can be used as another marker
		# for GCODE induced pausing. Send it to the printer anyway though.
		if self.isPrinting() and not self.isSdPrinting():
			self.setPause(True)

	def _gcode_M28_sent(self, cmd, cmd_type=None, gcode=None, subcode=None, *args, **kwargs):
		if not self.isStreaming():
			self._log("Detected manual streaming. Disabling temperature polling. Finish writing with M29. Do NOT attempt to print while manually streaming!")
			self._manualStreaming = True

	def _gcode_M29_sent(self, cmd, cmd_type=None, gcode=None, subcode=None, *args, **kwargs):
		if self._manualStreaming:
			self._log("Manual streaming done. Re-enabling temperature polling. All is well.")
			self._manualStreaming = False

	def _gcode_M140_queuing(self, cmd, cmd_type=None, gcode=None, subcode=None, *args, **kwargs):
		if not self._printerProfileManager.get_current_or_default()["heatedBed"]:
			self._log("Warn: Not sending \"{}\", printer profile has no heated bed".format(cmd))
			return None, # Don't send bed commands if we don't have a heated bed
	_gcode_M190_queuing = _gcode_M140_queuing

	def _gcode_M104_sent(self, cmd, cmd_type=None, gcode=None, subcode=None, wait=False, support_r=False, *args, **kwargs):
		toolNum = self._currentTool
		toolMatch = regexes_parameters["intT"].search(cmd)

		if toolMatch:
			toolNum = int(toolMatch.group("value"))

			if wait:
				self._toolBeforeHeatup = self._currentTool
				self._currentTool = toolNum

		match = regexes_parameters["floatS"].search(cmd)
		if not match and support_r:
			match = regexes_parameters["floatR"].search(cmd)

		if match and self.last_temperature.tools.get(toolNum) is not None:
			try:
				target = float(match.group("value"))
				self.last_temperature.set_tool(toolNum, target=target)
				self._callback.on_comm_temperature_update(self.last_temperature.tools, self.last_temperature.bed)
			except ValueError:
				pass

	def _gcode_M140_sent(self, cmd, cmd_type=None, gcode=None, subcode=None, wait=False, support_r=False, *args, **kwargs):
		match = regexes_parameters["floatS"].search(cmd)
		if not match and support_r:
			match = regexes_parameters["floatR"].search(cmd)

		if match:
			try:
				target = float(match.group("value"))
				self.last_temperature.set_bed(target=target)
				self._callback.on_comm_temperature_update(self.last_temperature.tools, self.last_temperature.bed)
			except ValueError:
				pass

	def _gcode_M109_sent(self, cmd, cmd_type=None, gcode=None, subcode=None, *args, **kwargs):
		self._heatupWaitStartTime = time.time()
		self._long_running_command = True
		self._heating = True
		self._gcode_M104_sent(cmd, cmd_type, wait=True, support_r=True)

	def _gcode_M190_sent(self, cmd, cmd_type=None, gcode=None, subcode=None, *args, **kwargs):
		self._heatupWaitStartTime = time.time()
		self._long_running_command = True
		self._heating = True
		self._gcode_M140_sent(cmd, cmd_type, wait=True, support_r=True)

	def _gcode_M116_sent(self, cmd, cmd_type=None, gcode=None, subcode=None, *args, **kwargs):
		self._heatupWaitStartTime = time.time()
		self._long_running_command = True
		self._heating = True

	def _gcode_M155_sending(self, cmd, cmd_type=None, gcode=None, subcode=None, *args, **kwargs):
		match = regexes_parameters["intS"].search(cmd)
		if match:
			try:
				interval = int(match.group("value"))
				self._temperature_autoreporting = self._firmware_capabilities.get(self.CAPABILITY_AUTOREPORT_TEMP, False) \
				                                  and (interval > 0)
			except:
				pass

	def _gcode_M27_sending(self, cmd, cmd_type=None, gcode=None, subcode=None, *args, **kwargs):
		match = regexes_parameters["intS"].search(cmd)
		if match:
			try:
				interval = int(match.group("value"))
				self._sdstatus_autoreporting = self._firmware_capabilities.get(self.CAPABILITY_AUTOREPORT_SD_STATUS, False) \
				                               and (interval > 0)
			except:
				pass

	def _gcode_M110_sending(self, cmd, cmd_type=None, gcode=None, subcode=None, *args, **kwargs):
		newLineNumber = 0
		match = regexes_parameters["intN"].search(cmd)
		if match:
			try:
				newLineNumber = int(match.group("value"))
			except:
				pass

		with self._line_mutex:
			self._logger.info("M110 detected, setting current line number to {}".format(newLineNumber))

			# send M110 command with new line number
			self._currentLine = newLineNumber

			# after a reset of the line number we have no way to determine what line exactly the printer now wants
			self._lastLines.clear()
		self._resendDelta = None

	def _gcode_M112_queuing(self, cmd, cmd_type=None, gcode=None, subcode=None, *args, **kwargs):
		# emergency stop, jump the queue with the M112
		self._do_send_without_checksum("M112")
		self._do_increment_and_send_with_checksum("M112")

		# No idea if the printer is still listening or if M112 won. Just in case
		# we'll now try to also manually make sure all heaters are shut off - better
		# safe than sorry. We do this ignoring the queue since at this point it
		# is irrelevant whether the printer has sent enough ack's or not, we
		# are going to shutdown the connection in a second anyhow.
		for tool in range(self._printerProfileManager.get_current_or_default()["extruder"]["count"]):
			self._do_increment_and_send_with_checksum("M104 T{tool} S0".format(tool=tool))
		if self._printerProfileManager.get_current_or_default()["heatedBed"]:
			self._do_increment_and_send_with_checksum("M140 S0")

		# close to reset host state
		self._errorValue = "Closing serial port due to emergency stop M112."
		self._log(self._errorValue)
		self.close(is_error=True)

		# fire the M112 event since we sent it and we're going to prevent the caller from seeing it
		gcode = "M112"
		if gcode in gcodeToEvent:
			eventManager().fire(gcodeToEvent[gcode])

		# return None 1-tuple to eat the one that is queuing because we don't want to send it twice
		# I hope it got it the first time because as far as I can tell, there is no way to know
		return None,

	def _gcode_M114_queued(self, *args, **kwargs):
		self._reset_position_timers()
	_gcode_M114_sent = _gcode_M114_queued

	def _gcode_G4_sent(self, cmd, cmd_type=None, gcode=None, subcode=None, *args, **kwargs):
		# we are intending to dwell for a period of time, increase the timeout to match
		p_match = regexes_parameters["floatP"].search(cmd)
		s_match = regexes_parameters["floatS"].search(cmd)

		_timeout = 0
		if p_match:
			_timeout = float(p_match.group("value")) / 1000.0
		elif s_match:
			_timeout = float(s_match.group("value"))

		self._timeout = get_new_timeout("communicationBusy" if self._busy_protocol_detected else "communication", self._timeout_intervals) + _timeout
		self._dwelling_until = time.time() + _timeout

	def _validate_tool(self, tool):
		return tool < self._printerProfileManager.get_current_or_default()["extruder"]["count"] and not tool in self._knownInvalidTools

	def _reset_position_timers(self):
		if self._cancel_position_timer:
			self._cancel_position_timer.reset()
		if self._pause_position_timer:
			self._pause_position_timer.reset()

	## atcommands

	def _atcommand_pause_queuing(self, command, parameters, tags=None, *args, **kwargs):
		if tags is None:
			tags = set()
		if not "script:afterPrintPaused" in tags:
			self.setPause(True, tags={"trigger:atcommand_pause"})

	def _atcommand_cancel_queuing(self, command, parameters, tags=None, *args, **kwargs):
		if tags is None:
			tags = set()
		if not "script:afterPrintCancelled" in tags:
			self.cancelPrint(tags={"trigger:atcommand_cancel"})
	_atcommand_abort_queuing = _atcommand_cancel_queuing

	def _atcommand_resume_queuing(self, command, parameters, tags=None, *args, **kwargs):
		if tags is None:
			tags = set()
		if not "script:beforePrintResumed" in tags:
			self.setPause(False, tags={"trigger:atcommand_resume"})

	##~~ command phase handlers

	def _command_phase_sending(self, cmd, cmd_type=None, gcode=None, subcode=None, *args, **kwargs):
		if gcode is not None and gcode in self._long_running_commands:
			self._long_running_command = True

### MachineCom callback ################################################################################################

class MachineComPrintCallback(object):
	def on_comm_log(self, message):
		pass

	def on_comm_temperature_update(self, temp, bedTemp):
		pass

	def on_comm_position_update(self, position, reason=None):
		pass

	def on_comm_state_change(self, state):
		pass

	def on_comm_message(self, message):
		pass

	def on_comm_progress(self):
		pass

	def on_comm_print_job_started(self):
		pass

	def on_comm_print_job_failed(self):
		pass

	def on_comm_print_job_done(self):
		pass

	def on_comm_print_job_cancelling(self, firmware_error=None):
		pass

	def on_comm_print_job_cancelled(self):
		pass

	def on_comm_print_job_paused(self):
		pass

	def on_comm_print_job_resumed(self):
		pass

	def on_comm_z_change(self, newZ):
		pass

	def on_comm_file_selected(self, filename, filesize, sd):
		pass

	def on_comm_sd_state_change(self, sdReady):
		pass

	def on_comm_sd_files(self, files):
		pass

	def on_comm_file_transfer_started(self, filename, filesize):
		pass

	def on_comm_file_transfer_done(self, filename):
		pass

	def on_comm_file_transfer_failed(self, filename):
		pass

	def on_comm_force_disconnect(self):
		pass

	def on_comm_record_fileposition(self, origin, name, pos):
		pass

### Printing file information classes ##################################################################################

class PrintingFileInformation(object):
	"""
	Encapsulates information regarding the current file being printed: file name, current position, total size and
	time the print started.
	Allows to reset the current file position to 0 and to calculate the current progress as a floating point
	value between 0 and 1.
	"""

	checksum = True

	def __init__(self, filename):
		self._logger = logging.getLogger(__name__)
		self._filename = filename
		self._pos = 0
		self._size = None
		self._start_time = None
		self._done = False

	def getStartTime(self):
		return self._start_time

	def getFilename(self):
		return self._filename

	def getFilesize(self):
		return self._size

	def getFilepos(self):
		return self._pos

	def getFileLocation(self):
		return FileDestinations.LOCAL

	def getProgress(self):
		"""
		The current progress of the file, calculated as relation between file position and absolute size. Returns -1
		if file size is None or < 1.
		"""
		if self._size is None or not self._size > 0:
			return -1
		return float(self._pos) / float(self._size)

	def reset(self):
		"""
		Resets the current file position to 0.
		"""
		self._pos = 0

	def start(self):
		"""
		Marks the print job as started and remembers the start time.
		"""
		self._start_time = time.time()
		self._done = False

	def close(self):
		"""
		Closes the print job.
		"""
		pass

	@property
	def done(self):
		return self._done

class PrintingSdFileInformation(PrintingFileInformation):
	"""
	Encapsulates information regarding an ongoing print from SD.
	"""

	checksum = False

	def __init__(self, filename, size):
		PrintingFileInformation.__init__(self, filename)
		self._size = size

	def getFileLocation(self):
		return FileDestinations.SDCARD

	@property
	def done(self):
		return self._done

	@done.setter
	def done(self, value):
		self._done = value

	@property
	def size(self):
		return self._size

	@size.setter
	def size(self, value):
		self._size = value

	@property
	def pos(self):
		return self._pos

	@pos.setter
	def pos(self, value):
		self._pos = value

class PrintingGcodeFileInformation(PrintingFileInformation):
	"""
	Encapsulates information regarding an ongoing direct print. Takes care of the needed file handle and ensures
	that the file is closed in case of an error.
	"""

	def __init__(self, filename, offsets_callback=None, current_tool_callback=None):
		PrintingFileInformation.__init__(self, filename)

		self._handle = None
		self._handle_mutex = threading.RLock()

		self._offsets_callback = offsets_callback
		self._current_tool_callback = current_tool_callback

		if not os.path.exists(self._filename) or not os.path.isfile(self._filename):
			raise IOError("File %s does not exist" % self._filename)
		self._size = os.stat(self._filename).st_size
		self._pos = 0
		self._read_lines = 0

	def seek(self, offset):
		with self._handle_mutex:
			if self._handle is None:
				return

			self._handle.seek(offset)
			self._pos = self._handle.tell()
			self._read_lines = 0

	def start(self):
		"""
		Opens the file for reading and determines the file size.
		"""
		PrintingFileInformation.start(self)
		with self._handle_mutex:
			self._handle = bom_aware_open(self._filename, encoding="utf-8", errors="replace")
			self._pos = self._handle.tell()
			if self._handle.encoding.endswith("-sig"):
				# Apparently we found an utf-8 bom in the file.
				# We need to add its length to our pos because it will
				# be stripped transparently and we'll have no chance
				# catching that.
				import codecs
				self._pos += len(codecs.BOM_UTF8)
			self._read_lines = 0

	def close(self):
		"""
		Closes the file if it's still open.
		"""
		PrintingFileInformation.close(self)
		with self._handle_mutex:
			if self._handle is not None:
				try:
					self._handle.close()
				except:
					pass
			self._handle = None

	def getNext(self):
		"""
		Retrieves the next line for printing.
		"""
		with self._handle_mutex:
			if self._handle is None:
				self._logger.warn(u"File {} is not open for reading".format(self._filename))
				return None, None, None

			try:
				offsets = self._offsets_callback() if self._offsets_callback is not None else None
				current_tool = self._current_tool_callback() if self._current_tool_callback is not None else None

				processed = None
				while processed is None:
					if self._handle is None:
						# file got closed just now
						self._pos = self._size
						self._done = True
						self._report_stats()
						return None, None, None

					# we need to manually keep track of our pos here since
					# codecs' readline will make our handle's tell not
					# return the actual number of bytes read, but also the
					# already buffered bytes (for detecting the newlines)
					line = self._handle.readline()
					self._pos += len(line.encode("utf-8"))

					if not line:
						self.close()
					processed = self._process(line, offsets, current_tool)
				self._read_lines += 1
				return processed, self._pos, self._read_lines
			except Exception as e:
				self.close()
				self._logger.exception("Exception while processing line")
				raise e

	def _process(self, line, offsets, current_tool):
		return process_gcode_line(line, offsets=offsets, current_tool=current_tool)

	def _report_stats(self):
		duration = time.time() - self._start_time
		self._logger.info("Finished in {:.3f} s.".format(duration))
		pass

class StreamingGcodeFileInformation(PrintingGcodeFileInformation):
	def __init__(self, path, localFilename, remoteFilename):
		PrintingGcodeFileInformation.__init__(self, path)
		self._localFilename = localFilename
		self._remoteFilename = remoteFilename

	def start(self):
		PrintingGcodeFileInformation.start(self)
		self._start_time = time.time()

	def getLocalFilename(self):
		return self._localFilename

	def getRemoteFilename(self):
		return self._remoteFilename

	def _process(self, line, offsets, current_tool):
		return process_gcode_line(line)

	def _report_stats(self):
		duration = time.time() - self._start_time
		stats = dict(lines=self._read_lines,
		             rate=float(self._read_lines) / duration,
		             time_per_line=duration * 1000.0 / float(self._read_lines),
		             duration=duration)
		self._logger.info("Finished in {duration:.3f} s. Approx. transfer rate of {rate:.3f} lines/s or {time_per_line:.3f} ms per line".format(**stats))


class SpecialStreamingGcodeFileInformation(StreamingGcodeFileInformation):
	"""
	For streaming files to the printer that aren't GCODE.

	Difference to regular StreamingGcodeFileInformation: no checksum requirement, only rudimentary line processing
	(stripping of whitespace from the end and ignoring of empty lines)
	"""

	checksum = False

	def _process(self, line, offsets, current_tool):
		line = line.rstrip()
		if not len(line):
			return None
		return line


class SendQueue(PrependableQueue):

	def __init__(self, maxsize=0):
		PrependableQueue.__init__(self, maxsize=maxsize)

		self._resend_queue = PrependableQueue()
		self._send_queue = PrependableQueue()
		self._lookup = set()

		self._resend_active = False

	@property
	def resend_active(self):
		return self._resend_active

	@resend_active.setter
	def resend_active(self, resend_active):
		with self.mutex:
			self._resend_active = resend_active

	def prepend(self, item, item_type=None, target=None, block=True, timeout=None):
		PrependableQueue.prepend(self, (item, item_type, target), block=block, timeout=timeout)

	def put(self, item, item_type=None, target=None, block=True, timeout=None):
		PrependableQueue.put(self, (item, item_type, target), block=block, timeout=timeout)

	def get(self, block=True, timeout=None):
		item, _, _ = PrependableQueue.get(self, block=block, timeout=timeout)
		return item

	def _put(self, item):
		_, item_type, target = item
		if item_type is not None:
			if item_type in self._lookup:
				raise TypeAlreadyInQueue(item_type, "Type {} is already in queue".format(item_type))
			else:
				self._lookup.add(item_type)

		if target == "resend":
			self._resend_queue.put(item)
		else:
			self._send_queue.put(item)

		pass

	def _prepend(self, item):
		_, item_type, target = item
		if item_type is not None:
			if item_type in self._lookup:
				raise TypeAlreadyInQueue(item_type, "Type {} is already in queue".format(item_type))
			else:
				self._lookup.add(item_type)

		if target == "resend":
			self._resend_queue.prepend(item)
		else:
			self._send_queue.prepend(item)

	def _get(self):
		if self.resend_active:
			item = self._resend_queue.get(block=False)
		else:
			try:
				item = self._resend_queue.get(block=False)
			except queue.Empty:
				item = self._send_queue.get(block=False)

		_, item_type, _ = item
		if item_type is not None:
			if item_type in self._lookup:
				self._lookup.remove(item_type)

		return item

	def _qsize(self):
		if self.resend_active:
			return self._resend_queue.qsize()
		else:
			return self._resend_queue.qsize() + self._send_queue.qsize()


def get_new_timeout(type, intervals):
	now = time.time()
	return now + intervals.get(type, 0.0)


_temp_command_regex = re.compile("^M(?P<command>104|109|140|190)(\s+T(?P<tool>\d+)|\s+S(?P<temperature>[-+]?\d*\.?\d*))+")

def apply_temperature_offsets(line, offsets, current_tool=None):
	if offsets is None:
		return line

	match = _temp_command_regex.match(line)
	if match is None:
		return line

	groups = match.groupdict()
	if not "temperature" in groups or groups["temperature"] is None:
		return line

	offset = 0
	if current_tool is not None and (groups["command"] == "104" or groups["command"] == "109"):
		# extruder temperature, determine which one and retrieve corresponding offset
		tool_num = current_tool
		if "tool" in groups and groups["tool"] is not None:
			tool_num = int(groups["tool"])

		tool_key = "tool%d" % tool_num
		offset = offsets[tool_key] if tool_key in offsets and offsets[tool_key] else 0

	elif groups["command"] == "140" or groups["command"] == "190":
		# bed temperature
		offset = offsets["bed"] if "bed" in offsets else 0

	if offset == 0:
		return line

	temperature = float(groups["temperature"])
	if temperature == 0:
		return line

	return line[:match.start("temperature")] + "%f" % (temperature + offset) + line[match.end("temperature"):]

def strip_comment(line):
	if not ";" in line:
		# shortcut
		return line

	escaped = False
	result = []
	for c in line:
		if c == ";" and not escaped:
			break
		result += c
		escaped = (c == "\\") and not escaped
	return "".join(result)

def process_gcode_line(line, offsets=None, current_tool=None):
	line = strip_comment(line).strip()
	if not len(line):
		return None

	if offsets is not None:
		line = apply_temperature_offsets(line, offsets, current_tool=current_tool)

	return line

def convert_pause_triggers(configured_triggers):
	if not configured_triggers:
		return dict()

	triggers = {
		"enable": [],
		"disable": [],
		"toggle": []
	}
	for trigger in configured_triggers:
		if not "regex" in trigger or not "type" in trigger:
			continue

		try:
			regex = trigger["regex"]
			t = trigger["type"]
			if t in triggers:
				# make sure regex is valid
				re.compile(regex)
				# add to type list
				triggers[t].append(regex)
		except:
			# invalid regex or something like this, we'll just skip this entry
			pass

	result = dict()
	for t in triggers.keys():
		if len(triggers[t]) > 0:
			result[t] = re.compile("|".join(map(lambda pattern: "({pattern})".format(pattern=pattern), triggers[t])))
	return result


def convert_feedback_controls(configured_controls):
	if not configured_controls:
		return dict(), None

	def preprocess_feedback_control(control, result):
		if "key" in control and "regex" in control and "template" in control:
			# key is always the md5sum of the regex
			key = control["key"]

			if result[key]["pattern"] is None or result[key]["matcher"] is None:
				# regex has not been registered
				try:
					result[key]["matcher"] = re.compile(control["regex"])
					result[key]["pattern"] = control["regex"]
				except Exception as exc:
					logging.getLogger(__name__).warn("Invalid regex {regex} for custom control: {exc}".format(regex=control["regex"], exc=str(exc)))

			result[key]["templates"][control["template_key"]] = control["template"]

		elif "children" in control:
			for c in control["children"]:
				preprocess_feedback_control(c, result)

	def prepare_result_entry():
		return dict(pattern=None, matcher=None, templates=dict())

	from collections import defaultdict
	feedback_controls = defaultdict(prepare_result_entry)

	for control in configured_controls:
		preprocess_feedback_control(control, feedback_controls)

	feedback_pattern = []
	for match_key, entry in feedback_controls.items():
		if entry["matcher"] is None or entry["pattern"] is None:
			continue
		feedback_pattern.append("(?P<group{key}>{pattern})".format(key=match_key, pattern=entry["pattern"]))
	feedback_matcher = re.compile("|".join(feedback_pattern))

	return feedback_controls, feedback_matcher

def canonicalize_temperatures(parsed, current):
	"""
	Canonicalizes the temperatures provided in parsed.

	Will make sure that returned result only contains extruder keys
	like Tn, so always qualified with a tool number.

	The algorithm for cleaning up the parsed keys is the following:

	  * If ``T`` is not included with the reported extruders, return
	  * If more than just ``T`` is reported:
	    * If both ``T`` and ``T0`` are reported, remove ``T`` from
	      the result.
	    * Else set ``T0`` to ``T`` and delete ``T`` (Smoothie extra).
	  * If only ``T`` is reported, set ``Tc`` to ``T`` and delete ``T``
	  * return

	Arguments:
	    parsed (dict): the parsed temperatures (mapping tool => (actual, target))
	      to canonicalize
	    current (int): the current active extruder
	Returns:
	    dict: the canonicalized version of ``parsed``
	"""

	reported_extruders = filter(lambda x: x.startswith("T"), parsed.keys())
	if not "T" in reported_extruders:
		# Our reported_extruders are either empty or consist purely
		# of Tn keys, no need for any action
		return parsed

	current_tool_key = "T%d" % current
	result = dict(parsed)

	if len(reported_extruders) > 1:
		if "T0" in reported_extruders:
			# Both T and T0 are present, let's check if Tc is too.
			# If it is, we just throw away T (it's redundant). It
			# it isn't, we first copy T to Tc, then throw T away.
			#
			# The easier construct would be to always overwrite Tc
			# with T and throw away T, but that assumes that if
			# both are present, T has the same value as Tc. That
			# might not necessarily be the case (weird firmware)
			# so we err on the side of caution here and trust Tc
			# over T.
			if current_tool_key not in reported_extruders:
				# T and T0 are present, but Tc is missing - copy
				# T to Tc
				result[current_tool_key] = result["T"]
			# throw away T, it's redundant (now)
			del result["T"]
		else:
			# So T is there, but T0 isn't. That looks like Smoothieware which
			# always reports the first extruder T0 as T:
			#
			#     T:<T0> T1:<T1> T2:<T2> ... B:<B>
			#
			# becomes
			#
			#     T0:<T0> T1:<T1> T2:<T2> ... B:<B>
			result["T0"] = result["T"]
			del result["T"]

	else:
		# We only have T. That can mean two things:
		#
		#   * we only have one extruder at all, or
		#   * we are currently parsing a response to M109/M190, which on
		#     some firmwares doesn't report the full M105 output while
		#     waiting for the target temperature to be reached but only
		#     reports the current tool and bed
		#
		# In both cases it is however safe to just move our T over
		# to Tc in the parsed data, current should always stay
		# 0 for single extruder printers. E.g. for current_tool == 1:
		#
		#     T:<T1>
		#
		# becomes
		#
		#     T1:<T1>

		result[current_tool_key] = result["T"]
		del result["T"]

	return result

def parse_temperature_line(line, current):
	"""
	Parses the provided temperature line.

	The result will be a dictionary mapping from the extruder or bed key to
	a tuple with current and target temperature. The result will be canonicalized
	with :func:`canonicalize_temperatures` before returning.

	Arguments:
	    line (str): the temperature line to parse
	    current (int): the current active extruder

	Returns:
	    tuple: a 2-tuple with the maximum tool number and a dict mapping from
	      key to (actual, target) tuples, with key either matching ``Tn`` for ``n >= 0`` or ``B``
	"""

	result = {}
	maxToolNum = 0
	for match in re.finditer(regex_temp, line):
		values = match.groupdict()
		tool = values["tool"]
		toolnum = values.get("toolnum", None)
		toolNumber = int(toolnum) if toolnum is not None and len(toolnum) else None
		if toolNumber > maxToolNum:
			maxToolNum = toolNumber

		try:
			actual = float(match.group(3))
			target = None
			if match.group(4) and match.group(5):
				target = float(match.group(5))

			result[tool] = (actual, target)
		except ValueError:
			# catch conversion issues, we'll rather just not get the temperature update instead of killing the connection
			pass

	return max(maxToolNum, current), canonicalize_temperatures(result, current)

def parse_firmware_line(line):
	"""
	Parses the provided firmware info line.

	The result will be a dictionary mapping from the contained keys to the contained
	values.

	Arguments:
	    line (str): the line to parse

	Returns:
	    dict: a dictionary with the parsed data
	"""

	if line.startswith("NAME."):
		# Good job Malyan. Why use a : when you can also just use a ., right? Let's revert that.
		line = list(line)
		line[4] = ":"
		line = "".join(line)

	result = dict()
	split_line = regex_firmware_splitter.split(line.strip())[1:] # first entry is empty start of trimmed string
	for key, value in chunks(split_line, 2):
		result[key] = value.strip()
	return result

def parse_capability_line(line):
	"""
	Parses the provided firmware capability line.

	Lines are expected to be of the format

	    Cap:<capability name in caps>:<0 or 1>

	e.g.

	    Cap:AUTOREPORT_TEMP:1
	    Cap:TOGGLE_LIGHTS:0

	Args:
		line (str): the line to parse

	Returns:
		tuple: a 2-tuple of the parsed capability name and whether it's on (true) or off (false), or None if the line
		    could not be parsed
	"""

	line = line.lower()
	if line.startswith("cap:"):
		line = line[len("cap:"):]

	parts = line.split(":")
	if len(parts) != 2:
		# wrong format, can't parse this
		return None

	capability, flag = parts
	if not flag in ("0", "1"):
		# wrong format, can't parse this
		return None

	return capability.upper(), flag == "1"

def parse_resend_line(line):
	"""
	Parses the provided resend line and returns requested line number.

	Args:
		line (str): the line to parse

	Returns:
		int or None: the extracted line number to resend, or None if no number could be extracted
	"""

	match = regex_resend_linenumber.search(line)
	if match is not None:
		return int(match.group("n"))

	return None


def parse_position_line(line):
	"""
	Parses the provided M114 response line and returns the parsed coordinates.

	Args:
		line (str): the line to parse

	Returns:
		dict or None: the parsed coordinates, or None if no coordinates could be parsed
	"""

	match = regex_position.search(line)
	if match is not None:
		result = dict(x=float(match.group("x")),
		              y=float(match.group("y")),
		              z=float(match.group("z")))
		if match.group("e") is not None:
			# report contains only one E
			result["e"] = float(match.group("e"))

		elif match.group("es") is not None:
			# report contains individual entries for multiple extruders ("E0:... E1:... E2:...")
			es = match.group("es")
			for m in regex_e_positions.finditer(es):
				result["e{}".format(m.group("id"))] = float(m.group("value"))

		else:
			# apparently no E at all, should never happen but let's still handle this
			return None

		return result

	return None


def gcode_command_for_cmd(cmd):
	"""
	Tries to parse the provided ``cmd`` and extract the GCODE command identifier from it (e.g. "G0" for "G0 X10.0").

	Arguments:
	    cmd (str): The command to try to parse.

	Returns:
	    str or None: The GCODE command identifier if it could be parsed, or None if not.
	"""

	gcode, _ = gcode_and_subcode_for_cmd(cmd)
	return gcode


def gcode_and_subcode_for_cmd(cmd):
	if not cmd:
		return None, None

	match = regex_command.search(cmd)
	if not match:
		return None, None

	values = match.groupdict()
	if "codeGM" in values and values["codeGM"]:
		gcode = values["codeGM"]
	elif "codeT" in values and values["codeT"]:
		gcode = values["codeT"]
	elif settings().getBoolean(["serial", "supportFAsCommand"]) and "codeF" in values and values["codeF"]:
		gcode = values["codeF"]
	else:
		# this should never happen
		return None, None

	return gcode, values.get("subcode", None)


def _normalize_command_handler_result(command, command_type, gcode, subcode, tags, handler_results, tags_to_add=None):
	"""
	Normalizes a command handler result.

	Handler results can be either ``None``, a single result entry or a list of result
	entries.

	``None`` results are ignored, the provided ``command``, ``command_type``,
	``gcode``, ``subcode`` and ``tags`` are returned in that case (as single-entry list with
	one 5-tuple as entry).

	Single result entries are either:

	  * a single string defining a replacement ``command``
	  * a 1-tuple defining a replacement ``command``
	  * a 2-tuple defining a replacement ``command`` and ``command_type``
	  * a 3-tuple defining a replacement ``command`` and ``command_type`` and additional ``tags`` to set

	A ``command`` that is ``None`` will lead to the entry being ignored for
	the normalized result.

	The method returns a list of normalized result entries. Normalized result
	entries always are a 4-tuple consisting of ``command``, ``command_type``,
	``gcode`` and ``subcode``, the latter three being allowed to be ``None``. The list may
	be empty in which case the command is to be suppressed.

	Examples:
	    >>> _normalize_command_handler_result("M105", None, "M105", None, None, None)
	    [('M105', None, 'M105', None, None)]
	    >>> _normalize_command_handler_result("M105", None, "M105", None, None, "M110")
	    [('M110', None, 'M110', None, None)]
	    >>> _normalize_command_handler_result("M105", None, "M105", None, None, ["M110"])
	    [('M110', None, 'M110', None, None)]
	    >>> _normalize_command_handler_result("M105", None, "M105", None, None, ["M110", "M117 Foobar"])
	    [('M110', None, 'M110', None, None), ('M117 Foobar', None, 'M117', None, None)]
	    >>> _normalize_command_handler_result("M105", None, "M105", None, None, [("M110",), "M117 Foobar"])
	    [('M110', None, 'M110', None, None), ('M117 Foobar', None, 'M117', None, None)]
	    >>> _normalize_command_handler_result("M105", None, "M105", None, None, [("M110", "lineno_reset"), "M117 Foobar"])
	    [('M110', 'lineno_reset', 'M110', None, None), ('M117 Foobar', None, 'M117', None, None)]
	    >>> _normalize_command_handler_result("M105", None, "M105", None, None, [])
	    []
	    >>> _normalize_command_handler_result("M105", None, "M105", None, None, ["M110", None])
	    [('M110', None, 'M110', None, None)]
	    >>> _normalize_command_handler_result("M105", None, "M105", None, None, [("M110",), (None, "ignored")])
	    [('M110', None, 'M110', None, None)]
	    >>> _normalize_command_handler_result("M105", None, "M105", None, None, [("M110",), ("M117 Foobar", "display_message"), ("tuple", "of", "unexpected", "length"), ("M110", "lineno_reset")])
	    [('M110', None, 'M110', None, None), ('M117 Foobar', 'display_message', 'M117', None, None), ('M110', 'lineno_reset', 'M110', None, None)]
	    >>> _normalize_command_handler_result("M105", None, "M105", None, {"tag1", "tag2"}, ["M110", "M117 Foobar"])
	    [('M110', None, 'M110', None, set(['tag1', 'tag2'])), ('M117 Foobar', None, 'M117', None, set(['tag1', 'tag2']))]
	    >>> _normalize_command_handler_result("M105", None, "M105", None, {"tag1", "tag2"}, ["M110", "M105", "M117 Foobar"], tags_to_add={"tag3"})
	    [('M110', None, 'M110', None, set(['tag1', 'tag2', 'tag3'])), ('M105', None, 'M105', None, set(['tag1', 'tag2'])), ('M117 Foobar', None, 'M117', None, set(['tag1', 'tag2', 'tag3']))]
	    >>> _normalize_command_handler_result("M105", None, "M105", None, {"tag1", "tag2"}, ["M110", ("M105", "temperature_poll"), "M117 Foobar"], tags_to_add={"tag3"})
	    [('M110', None, 'M110', None, set(['tag1', 'tag2', 'tag3'])), ('M105', 'temperature_poll', 'M105', None, set(['tag1', 'tag2', 'tag3'])), ('M117 Foobar', None, 'M117', None, set(['tag1', 'tag2', 'tag3']))]

	Arguments:
	    command (str or None): The command for which the handler result was
	        generated
	    command_type (str or None): The command type for which the handler
	        result was generated
	    gcode (str or None): The GCODE for which the handler result was
	        generated
	    subcode (str or None): The GCODE subcode for which the handler result
	        was generated
	    tags (set of str or None): The tags associated with the GCODE for which
	        the handler result was generated
	    handler_results: The handler result(s) to normalized. Can be either
	        a single result entry or a list of result entries.
	    tags_to_add (set of str or None): List of tags to add to expanded result
	        entries

	Returns:
	    (list) - A list of normalized handler result entries, which are
	        5-tuples consisting of ``command``, ``command_type``, ``gcode``
	        ``subcode`` and ``tags``, the latter three of which may be ``None``.
	"""

	original = (command, command_type, gcode, subcode, tags)

	if handler_results is None:
		# handler didn't return anything, we'll just continue
		return [original]

	if not isinstance(handler_results, list):
		handler_results = [handler_results,]

	result = []
	for handler_result in handler_results:
		# we iterate over all handler result entries and process each one
		# individually here

		if handler_result is None:
			# entry is None, we'll ignore that entry and continue
			continue

		if tags:
			# copy the tags
			tags = set(tags)

		if isinstance(handler_result, basestring):
			# entry is just a string, replace command with it
			command = handler_result

			if command != original[0]:
				# command changed, re-extract gcode and subcode and add tags if necessary
				gcode, subcode = gcode_and_subcode_for_cmd(command)

				if tags_to_add and isinstance(tags_to_add, set) and command != original[0]:
					if tags is None:
						tags = set()
					tags |= tags_to_add

			result.append((command, command_type, gcode, subcode, tags))

		elif isinstance(handler_result, tuple):
			# entry is a tuple, extract command and command_type
			hook_result_length = len(handler_result)
			handler_tags = None

			if hook_result_length == 1:
				# handler returned just the command
				command, = handler_result
			elif hook_result_length == 2:
				# handler returned command and command_type
				command, command_type = handler_result
			elif hook_result_length == 3:
				# handler returned command, command type and additional tags
				command, command_type, handler_tags = handler_result
			else:
				# handler returned a tuple of an unexpected length, ignore
				# and continue
				continue

			if command is None:
				# command is None, ignore it and continue
				continue

			if command != original[0] or command_type != original[2]:
				# command or command_type changed, re-extract gcode and subcode and add tags if necessary
				gcode, subcode = gcode_and_subcode_for_cmd(command)

				if tags_to_add and isinstance(tags_to_add, set):
					if tags is None:
						tags = set()
					tags |= tags_to_add

			if handler_tags and isinstance(handler_tags, set):
				# handler provided additional tags, add them
				if tags is None:
					tags = set()
				tags |= handler_tags

			result.append((command, command_type, gcode, subcode, tags))

		# reset to original
		command, command_type, gcode, subcode, tags = original

	return result


class QueueMarker(object):

	def __init__(self, callback):
		self.callback = callback

	def run(self):
		if callable(self.callback):
			try:
				self.callback()
			except:
				logging.getLogger(__name__).exception("Error while running callback of QueueMarker")

class SendQueueMarker(QueueMarker):
	pass


class BufferedReadlineWrapper(wrapt.ObjectProxy):
	def __init__(self, obj):
		wrapt.ObjectProxy.__init__(self, obj)
		self._buffered = bytearray()

	def readline(self, terminator=serial.LF):
		termlen = len(terminator)
		data = self._buffered
		timeout = serial.Timeout(self._timeout)

		while True:
			# make sure we always read everything that is waiting
			data += bytearray(self.read(self.in_waiting))

			# check for terminator, if it's there we have found our line
			termpos = data.find(terminator)
			if termpos >= 0:
				# line: everything up to and incl. the terminator
				line = data[:termpos + termlen]
				# buffered: everything after the terminator
				self._buffered = data[termpos + termlen:]
				return bytes(line)

			# check if timeout expired
			if timeout.expired():
				break

			# if we arrive here we so far couldn't read a full line, wait for more data
			c = self.read(1)
			if not c:
				# EOF
				break

			# add to data and loop
			data += c

		self._buffered = data
		return bytes("")


# --- Test code for speed testing the comm layer via command line follows


def upload_cli():
	"""
	Usage: python -m octoprint.util.comm <port> <baudrate> <local path> <remote path>

	Uploads <local path> to <remote path> on SD card of printer on port <port>, using baudrate <baudrate>.
	"""

	import sys
	from octoprint.util import Object

	logging.basicConfig(level=logging.INFO, format="%(asctime)s - %(name)s - %(levelname)s - %(message)s")
	logger = logging.getLogger(__name__)

	# fetch port, baudrate, filename and target from commandline
	if len(sys.argv) < 5:
		print("Usage: comm.py <port> <baudrate> <local path> <target path>")
		sys.exit(-1)

	port = sys.argv[1]
	baudrate = sys.argv[2]
	path = sys.argv[3]
	target = sys.argv[4]

	# init settings & plugin manager
	settings(init=True)
	octoprint.plugin.plugin_manager(init=True)

	# create dummy callback
	class MyMachineComCallback(MachineComPrintCallback):
		progress_interval = 1

		def __init__(self, path, target):
			self.finished = threading.Event()
			self.finished.clear()

			self.comm = None
			self.error = False
			self.started = False

			self._path = path
			self._target = target
			self._state = None

		def on_comm_file_transfer_started(self, filename, filesize):
			# transfer started, report
			logger.info("Started file transfer of {}, size {}B".format(filename, filesize))
			self.started = True

		def on_comm_file_transfer_done(self, filename):
			# transfer done, report, print stats and finish
			logger.info("Finished file transfer of {}".format(filename))
			self.finished.set()

		def on_comm_state_change(self, state):
			self._state = state

			if state in (MachineCom.STATE_ERROR, MachineCom.STATE_CLOSED_WITH_ERROR):
				# report and exit on errors
				logger.error("Error/closed with error, exiting.")
				self.error = True
				self.finished.set()

			elif state in (MachineCom.STATE_OPERATIONAL,) and not self.started:
				def run():
					logger.info("Looks like we are operational, waiting a bit for everything to settle")
					time.sleep(15)
					if self._state in (MachineCom.STATE_OPERATIONAL,) and not self.started:
						# start transfer once we are operational
						self.comm.startFileTransfer(self._path, os.path.basename(self._path), self._target)

				thread = threading.Thread(target=run)
				thread.daemon = True
				thread.start()

	callback = MyMachineComCallback(path, target)

	# mock printer profile manager
	profile = dict(heatedBed=False,
	               extruder=dict(count=1, sharedNozzle=False))
	printer_profile_manager = Object()
	printer_profile_manager.get_current_or_default = lambda: profile

	# initialize serial
	comm = MachineCom(port=port, baudrate=baudrate, callbackObject=callback, printerProfileManager=printer_profile_manager)
	callback.comm = comm

	# wait for file transfer to finish
	callback.finished.wait()

	# close connection
	comm.close()

	logger.info("Done, exiting...")

if __name__ == "__main__":
	upload_cli()<|MERGE_RESOLUTION|>--- conflicted
+++ resolved
@@ -1165,14 +1165,10 @@
 						pass
 
 			if self._log_position_on_cancel and not disable_log_position:
-<<<<<<< HEAD
-				self.sendCommand("M400", on_sent=_on_M400_sent, tags=tags | {"trigger:comm.cancel", "trigger:record_position"})
-=======
 				self.sendCommand("M400",
 								 on_sent=_on_M400_sent,
 								 tags=tags | {"trigger:comm.cancel",
 											  "trigger:record_position"})
->>>>>>> 09781613
 				self._continue_sending()
 			else:
 				self._cancel_preparation_done(check_timer=False)
@@ -1261,15 +1257,11 @@
 														  "trigger:record_position"})
 
 				if self._log_position_on_pause:
-<<<<<<< HEAD
-					self.sendCommand("M400", on_sent=_on_M400_sent, tags=tags | {"trigger:comm.set_pause", "trigger:pause", "trigger:record_position"})
-=======
 					self.sendCommand("M400",
 									 on_sent=_on_M400_sent,
 									 tags=tags | {"trigger:comm.set_pause",
 												  "trigger:pause",
 												  "trigger:record_position"})
->>>>>>> 09781613
 					self._continue_sending()
 				else:
 					self._pause_preparation_done(check_timer=False)
