<<<<<<< HEAD
=======
# -*- coding: utf-8 -*-
>>>>>>> d73d5306
"""
This module bundles commonly used utility methods or helper classes that are used in multiple places within
OctoPrint's source code.
"""

from __future__ import absolute_import, division, print_function, unicode_literals

__author__ = "Gina Häußge <osd@foosel.net>"
__license__ = "GNU Affero General Public License http://www.gnu.org/licenses/agpl.html"

import collections
import contextlib
import copy
import glob
import logging
import os
import queue
import re
import shutil
import sys
import tempfile
import threading
import time
import traceback
import warnings
from collections.abc import Iterable, MutableMapping, Set
from functools import wraps
from typing import Union

from immutabledict import immutabledict

from octoprint import UMASK
from octoprint.util.connectivity import ConnectivityChecker  # noqa: F401
from octoprint.util.files import (  # noqa: F401
    find_collision_free_name,
    get_dos_filename,
    silent_remove,
)
from octoprint.util.net import (  # noqa: F401
    address_for_client,
    interface_addresses,
    server_reachable,
)

logger = logging.getLogger(__name__)


def to_bytes(
    s_or_u: Union[str, bytes], encoding: str = "utf-8", errors: str = "strict"
) -> Union[bytes, None]:
    """
    Make sure ``s_or_u`` is a byte string.

    Arguments:
        s_or_u (string or unicode): The value to convert
        encoding (string): encoding to use if necessary, see :meth:`python:str.encode`
        errors (string): error handling to use if necessary, see :meth:`python:str.encode`
    Returns:
        bytes: converted bytes.
    """
    if s_or_u is None:
        return s_or_u

    if not isinstance(s_or_u, (str, bytes)):
        s_or_u = str(s_or_u)

    if isinstance(s_or_u, str):
        return s_or_u.encode(encoding, errors=errors)
    else:
        return s_or_u


def to_unicode(
    s_or_u: Union[str, bytes], encoding: str = "utf-8", errors: str = "strict"
) -> Union[str, None]:
    """
    Make sure ``s_or_u`` is a unicode string.

    Arguments:
        s_or_u (string or unicode): The value to convert
        encoding (string): encoding to use if necessary, see :meth:`python:bytes.decode`
        errors (string): error handling to use if necessary, see :meth:`python:bytes.decode`
    Returns:
        string: converted string.
    """
    if s_or_u is None:
        return s_or_u

    if not isinstance(s_or_u, (str, bytes)):
        s_or_u = str(s_or_u)

    if isinstance(s_or_u, bytes):
        return s_or_u.decode(encoding, errors=errors)
    else:
        return s_or_u


def sortable_value(value, default_value=""):
    if value is None:
        return default_value
    return value


sv = sortable_value


def pp(value):
    """
    >>> pp(dict()) # doctest: +ALLOW_UNICODE
    'dict()'
    >>> pp(dict(a=1, b=2, c=3)) # doctest: +ALLOW_UNICODE
    'dict(a=1, b=2, c=3)'
    >>> pp(set()) # doctest: +ALLOW_UNICODE
    'set()'
    >>> pp({"a", "b"}) # doctest: +ALLOW_UNICODE
    "{'a', 'b'}"
    >>> pp(["a", "b", "d", "c"]) # doctest: +ALLOW_UNICODE
    "['a', 'b', 'd', 'c']"
    >>> pp(("a", "b", "d", "c")) # doctest: +ALLOW_UNICODE
    "('a', 'b', 'd', 'c')"
    >>> pp("foo") # doctest: +ALLOW_UNICODE
    "'foo'"
    >>> pp([dict(a=1, b=2), {"a", "c", "b"}, (1, 2), None, 1, True, "foo"]) # doctest: +ALLOW_UNICODE
    "[dict(a=1, b=2), {'a', 'b', 'c'}, (1, 2), None, 1, True, 'foo']"
    """

    if isinstance(value, dict):
        # sort by keys
        r = "dict("
        r += ", ".join(map(lambda i: i[0] + "=" + pp(i[1]), sorted(value.items())))
        r += ")"
        return r
    elif isinstance(value, set):
        if len(value):
            # filled set: sort
            r = "{"
            r += ", ".join(map(pp, sorted(value)))
            r += "}"
            return r
        else:
            # empty set
            return "set()"
    elif isinstance(value, list):
        return "[" + ", ".join(map(pp, value)) + "]"
    elif isinstance(value, tuple):
        return "(" + ", ".join(map(pp, value)) + ")"
    else:
        return repr(value)


def warning_decorator_factory(warning_type):
    def specific_warning(
        message, stacklevel=1, since=None, includedoc=None, extenddoc=False
    ):
        def decorator(func):
            @wraps(func)
            def func_wrapper(*args, **kwargs):
                # we need to increment the stacklevel by one because otherwise we'll get the location of our
                # func_wrapper in the log, instead of our caller (which is the real caller of the wrapped function)
                warnings.warn(message, warning_type, stacklevel=stacklevel + 1)
                return func(*args, **kwargs)

            if includedoc is not None and since is not None:
                docstring = "\n.. deprecated:: {since}\n   {message}\n\n".format(
                    since=since, message=includedoc
                )
                if (
                    extenddoc
                    and hasattr(func_wrapper, "__doc__")
                    and func_wrapper.__doc__ is not None
                ):
                    docstring = func_wrapper.__doc__ + "\n" + docstring
                func_wrapper.__doc__ = docstring

            return func_wrapper

        return decorator

    return specific_warning


def warning_factory(warning_type):
    def specific_warning(
        message, stacklevel=1, since=None, includedoc=None, extenddoc=False
    ):
        def decorator(o):
            def wrapper(f):
                def new(*args, **kwargs):
                    warnings.warn(message, warning_type, stacklevel=stacklevel + 1)
                    return f(*args, **kwargs)

                return new

            output = o.__class__.__new__(o.__class__, o)

            unwrappable_names = (
                "__weakref__",
                "__class__",
                "__dict__",
                "__doc__",
                "__str__",
                "__unicode__",
                "__repr__",
                "__getattribute__",
                "__setattr__",
            )
            for method_name in dir(o):
                if method_name in unwrappable_names:
                    continue

                setattr(output, method_name, wrapper(getattr(o, method_name)))

            if includedoc is not None and since is not None:
                docstring = "\n.. deprecated:: {since}\n   {message}\n\n".format(
                    since=since, message=includedoc
                )
                if (
                    extenddoc
                    and hasattr(wrapper, "__doc__")
                    and wrapper.__doc__ is not None
                ):
                    docstring = wrapper.__doc__ + "\n" + docstring
                    wrapper.__doc__ = docstring

            return output

        return decorator

    return specific_warning


deprecated = warning_decorator_factory(DeprecationWarning)
"""
A decorator for deprecated methods. Logs a deprecation warning via Python's `:mod:`warnings` module including the
supplied ``message``. The call stack level used (for adding the source location of the offending call to the
warning) can be overridden using the optional ``stacklevel`` parameter. If both ``since`` and ``includedoc`` are
provided, a deprecation warning will also be added to the function's docstring by providing or extending its ``__doc__``
property.

Arguments:
    message (string): The message to include in the deprecation warning.
    stacklevel (int): Stack level for including the caller of the offending method in the logged warning. Defaults to 1,
        meaning the direct caller of the method. It might make sense to increase this in case of the function call
        happening dynamically from a fixed position to not shadow the real caller (e.g. in case of overridden
        ``getattr`` methods).
    includedoc (string): Message about the deprecation to include in the wrapped function's docstring.
    extenddoc (boolean): If True the original docstring of the wrapped function will be extended by the deprecation
        message, if False (default) it will be replaced with the deprecation message.
    since (string): Version since when the function was deprecated, must be present for the docstring to get extended.

Returns:
    function: The wrapped function with the deprecation warnings in place.
"""

variable_deprecated = warning_factory(DeprecationWarning)
"""
A function for deprecated variables. Logs a deprecation warning via Python's `:mod:`warnings` module including the
supplied ``message``. The call stack level used (for adding the source location of the offending call to the
warning) can be overridden using the optional ``stacklevel`` parameter.

Arguments:
    message (string): The message to include in the deprecation warning.
    stacklevel (int): Stack level for including the caller of the offending method in the logged warning. Defaults to 1,
        meaning the direct caller of the method. It might make sense to increase this in case of the function call
        happening dynamically from a fixed position to not shadow the real caller (e.g. in case of overridden
        ``getattr`` methods).
    since (string): Version since when the function was deprecated, must be present for the docstring to get extended.

Returns:
    value: The value of the variable with the deprecation warnings in place.
"""

pending_deprecation = warning_decorator_factory(PendingDeprecationWarning)
"""
A decorator for methods pending deprecation. Logs a pending deprecation warning via Python's `:mod:`warnings` module
including the supplied ``message``. The call stack level used (for adding the source location of the offending call to
the warning) can be overridden using the optional ``stacklevel`` parameter. If both ``since`` and ``includedoc`` are
provided, a deprecation warning will also be added to the function's docstring by providing or extending its ``__doc__``
property.

Arguments:
    message (string): The message to include in the deprecation warning.
    stacklevel (int): Stack level for including the caller of the offending method in the logged warning. Defaults to 1,
        meaning the direct caller of the method. It might make sense to increase this in case of the function call
        happening dynamically from a fixed position to not shadow the real caller (e.g. in case of overridden
        ``getattr`` methods).
    extenddoc (boolean): If True the original docstring of the wrapped function will be extended by the deprecation
        message, if False (default) it will be replaced with the deprecation message.
    includedoc (string): Message about the deprecation to include in the wrapped function's docstring.
    since (string): Version since when the function was deprecated, must be present for the docstring to get extended.

Returns:
    function: The wrapped function with the deprecation warnings in place.
"""

variable_pending_deprecation = warning_factory(PendingDeprecationWarning)
"""
A decorator for variables pending deprecation. Logs a pending deprecation warning via Python's `:mod:`warnings` module
including the supplied ``message``. The call stack level used (for adding the source location of the offending call to
the warning) can be overridden using the optional ``stacklevel`` parameter.

Arguments:
    message (string): The message to include in the deprecation warning.
    stacklevel (int): Stack level for including the caller of the offending method in the logged warning. Defaults to 1,
        meaning the direct caller of the method. It might make sense to increase this in case of the function call
        happening dynamically from a fixed position to not shadow the real caller (e.g. in case of overridden
        ``getattr`` methods).
    since (string): Version since when the function was deprecated, must be present for the docstring to get extended.

Returns:
    value: The value of the variable with the deprecation warnings in place.
"""


to_str = deprecated(
    "to_str has been renamed to to_bytes",
    includedoc="to_str has been renamed to to_bytes",
    since="1.3.11",
)(to_bytes)

to_native_str = deprecated(
    "to_native_str is no longer needed",
    includedoc="to_native_str is no longer needed, use to_unicode",
    since="2.0.0",
)(to_unicode)


def get_formatted_size(num):
    """
    Formats the given byte count as a human readable rounded size expressed in the most pressing unit among B(ytes),
    K(ilo)B(ytes), M(ega)B(ytes), G(iga)B(ytes) and T(era)B(ytes), with one decimal place.

    Based on http://stackoverflow.com/a/1094933/2028598

    Arguments:
        num (int): The byte count to format

    Returns:
        string: The formatted byte count.
    """

    for x in ["B", "KB", "MB", "GB"]:
        if num < 1024:
            return f"{num:3.1f}{x}"
        num /= 1024
    return "{:3.1f}{}".format(num, "TB")


def is_allowed_file(filename, extensions):
    """
    Determines if the provided ``filename`` has one of the supplied ``extensions``. The check is done case-insensitive.

    Arguments:
        filename (string): The file name to check against the extensions.
        extensions (list): The extensions to check against, a list of strings

    Return:
        boolean: True if the file name's extension matches one of the allowed extensions, False otherwise.
    """

    return "." in filename and filename.rsplit(".", 1)[1].lower() in (
        x.lower() for x in extensions
    )


def get_formatted_timedelta(d):
    """
    Formats a timedelta instance as "HH:MM:ss" and returns the resulting string.

    Arguments:
        d (datetime.timedelta): The timedelta instance to format

    Returns:
        string: The timedelta formatted as "HH:MM:ss"
    """

    if d is None:
        return None
    hours = d.days * 24 + d.seconds // 3600
    minutes = (d.seconds % 3600) // 60
    seconds = d.seconds % 60
    return "%02d:%02d:%02d" % (hours, minutes, seconds)


def get_formatted_datetime(d):
    """
    Formats a datetime instance as "YYYY-mm-dd HH:MM" and returns the resulting string.

    Arguments:
        d (datetime.datetime): The datetime instance to format

    Returns:
        string: The datetime formatted as "YYYY-mm-dd HH:MM"
    """

    if d is None:
        return None

    return d.strftime("%Y-%m-%d %H:%M")


monotonic_time = deprecated(
    "monotonic_time is natively available as time.monotonic in Python 3",
    includedoc="Replaced by :func:`time.monotonic`",
    since="2.0.0",
)(time.monotonic)


def get_class(name):
    """
    Retrieves the class object for a given fully qualified class name.

    Arguments:
        name (string): The fully qualified class name, including all modules separated by ``.``

    Returns:
        type: The class if it could be found.

    Raises:
        ImportError
    """

    import importlib

    mod_name, cls_name = name.rsplit(".", 1)
    m = importlib.import_module(mod_name)
    try:
        return getattr(m, cls_name)
    except AttributeError:
        raise ImportError("No module named " + name)


def get_fully_qualified_classname(o):
    """
    Returns the fully qualified class name for an object.

    Based on https://stackoverflow.com/a/2020083

    Args:
            o: the object of which to determine the fqcn

    Returns:
            (str) the fqcn of the object
    """

    module = getattr(o.__class__, "__module__", None)
    if module is None:
        return o.__class__.__name__
    return module + "." + o.__class__.__name__


def get_exception_string(fmt="{type}: '{message}' @ {file}:{function}:{line}"):
    """
    Retrieves the exception info of the last raised exception and returns it as a string formatted as
    ``<exception type>: <exception message> @ <source file>:<function name>:<line number>``.

    Returns:
        string: The formatted exception information.
    """

    location_info = traceback.extract_tb(sys.exc_info()[2])[0]
    exception = {
        "type": str(sys.exc_info()[0].__name__),
        "message": str(sys.exc_info()[1]),
        "file": os.path.basename(location_info[0]),
        "function": location_info[2],
        "line": location_info[1],
    }
    return fmt.format(**exception)


def sanitize_ascii(line):
    if not isinstance(line, (str, bytes)):
        raise ValueError(
            "Expected either str or bytes but got {} instead".format(
                line.__class__.__name__ if line is not None else None
            )
        )
    return to_unicode(line, encoding="ascii", errors="replace").rstrip()


def filter_non_ascii(line):
    """
    Filter predicate to test if a line contains non ASCII characters.

    Arguments:
        line (string): The line to test

    Returns:
        boolean: True if the line contains non ASCII characters, False otherwise.
    """

    try:
        to_bytes(to_unicode(line, encoding="ascii"), encoding="ascii")
        return False
    except ValueError:
        return True


def filter_non_utf8(line):
    try:
        to_bytes(to_unicode(line, encoding="utf-8"), encoding="utf-8")
        return False
    except ValueError:
        return True


def chunks(l, n):  # noqa: E741
    """
    Yield successive n-sized chunks from l.

    Taken from http://stackoverflow.com/a/312464/2028598
    """
    for i in range(0, len(l), n):
        yield l[i : i + n]


def is_running_from_source():
    root = os.path.abspath(os.path.join(os.path.dirname(__file__), "../../.."))
    return os.path.isdir(os.path.join(root, "src")) and os.path.isfile(
        os.path.join(root, "setup.py")
    )


def dict_merge(a, b, leaf_merger=None, in_place=False):
    """
    Recursively deep-merges two dictionaries.

    Based on https://www.xormedia.com/recursively-merge-dictionaries-in-python/

    Example::

        >>> a = dict(foo="foo", bar="bar", fnord=dict(a=1))
        >>> b = dict(foo="other foo", fnord=dict(b=2, l=["some", "list"]))
        >>> expected = dict(foo="other foo", bar="bar", fnord=dict(a=1, b=2, l=["some", "list"]))
        >>> dict_merge(a, b) == expected
        True
        >>> dict_merge(a, None) == a
        True
        >>> dict_merge(None, b) == b
        True
        >>> dict_merge(None, None) == dict()
        True
        >>> def leaf_merger(a, b):
        ...     if isinstance(a, list) and isinstance(b, list):
        ...         return a + b
        ...     raise ValueError()
        >>> result = dict_merge(dict(l1=[3, 4], l2=[1], a="a"), dict(l1=[1, 2], l2="foo", b="b"), leaf_merger=leaf_merger)
        >>> result.get("l1") == [3, 4, 1, 2]
        True
        >>> result.get("l2") == "foo"
        True
        >>> result.get("a") == "a"
        True
        >>> result.get("b") == "b"
        True
        >>> c = dict(foo="foo")
        >>> dict_merge(c, {"bar": "bar"}) is c
        False
        >>> dict_merge(c, {"bar": "bar"}, in_place=True) is c
        True

    Arguments:
        a (dict): The dictionary to merge ``b`` into
        b (dict): The dictionary to merge into ``a``
        leaf_merger (callable): An optional callable to use to merge leaves (non-dict values)
        in_place (boolean): If set to True, a will be merged with b in place, meaning a will be modified

    Returns:
        dict: ``b`` deep-merged into ``a``
    """

    from copy import deepcopy

    if a is None:
        a = {}
    if b is None:
        b = {}

    if not isinstance(b, dict):
        return b

    if in_place:
        result = a
    else:
        result = deepcopy(a)

    for k, v in b.items():
        if k in result and isinstance(result[k], dict):
            result[k] = dict_merge(
                result[k], v, leaf_merger=leaf_merger, in_place=in_place
            )
        else:
            merged = None
            if k in result and callable(leaf_merger):
                try:
                    merged = leaf_merger(result[k], v)
                except ValueError:
                    # can't be merged by leaf merger
                    pass

            if merged is None:
                merged = deepcopy(v)

            result[k] = merged
    return result


def dict_sanitize(a, b):
    """
    Recursively deep-sanitizes ``a`` based on ``b``, removing all keys (and
    associated values) from ``a`` that do not appear in ``b``.

    Example::

        >>> a = dict(foo="foo", bar="bar", fnord=dict(a=1, b=2, l=["some", "list"]))
        >>> b = dict(foo=None, fnord=dict(a=None, b=None))
        >>> expected = dict(foo="foo", fnord=dict(a=1, b=2))
        >>> dict_sanitize(a, b) == expected
        True
        >>> dict_clean(a, b) == expected
        True

    Arguments:
        a (dict): The dictionary to clean against ``b``.
        b (dict): The dictionary containing the key structure to clean from ``a``.

    Results:
        dict: A new dict based on ``a`` with all keys (and corresponding values) found in ``b`` removed.
    """

    from copy import deepcopy

    if not isinstance(b, dict):
        return a

    result = deepcopy(a)
    for k, v in a.items():
        if k not in b:
            del result[k]
        elif isinstance(v, dict):
            result[k] = dict_sanitize(v, b[k])
        else:
            result[k] = deepcopy(v)
    return result


dict_clean = deprecated(
    "dict_clean has been renamed to dict_sanitize",
    includedoc="Replaced by :func:`dict_sanitize`",
)(dict_sanitize)


def dict_minimal_mergediff(source, target):
    """
    Recursively calculates the minimal dict that would be needed to be deep merged with
    a in order to produce the same result as deep merging a and b.

    Example::

        >>> a = dict(foo=dict(a=1, b=2), bar=dict(c=3, d=4))
        >>> b = dict(bar=dict(c=3, d=5), fnord=None)
        >>> c = dict_minimal_mergediff(a, b)
        >>> c == dict(bar=dict(d=5), fnord=None)
        True
        >>> dict_merge(a, c) == dict_merge(a, b)
        True

    Arguments:
        source (dict): Source dictionary
        target (dict): Dictionary to compare to source dictionary and derive diff for

    Returns:
        dict: The minimal dictionary to deep merge on ``source`` to get the same result
            as deep merging ``target`` on ``source``.
    """

    if not isinstance(source, dict) or not isinstance(target, dict):
        raise ValueError("source and target must be dictionaries")

    if source == target:
        # shortcut: if both are equal, we return an empty dict as result
        return {}

    from copy import deepcopy

    all_keys = set(list(source.keys()) + list(target.keys()))
    result = {}
    for k in all_keys:
        if k not in target:
            # key not contained in b => not contained in result
            continue

        if k in source:
            # key is present in both dicts, we have to take a look at the value
            value_source = source[k]
            value_target = target[k]

            if value_source != value_target:
                # we only need to look further if the values are not equal

                if isinstance(value_source, dict) and isinstance(value_target, dict):
                    # both are dicts => deeper down it goes into the rabbit hole
                    result[k] = dict_minimal_mergediff(value_source, value_target)
                else:
                    # new b wins over old a
                    result[k] = deepcopy(value_target)

        else:
            # key is new, add it
            result[k] = deepcopy(target[k])
    return result


def dict_contains_keys(keys, dictionary):
    """
    Recursively deep-checks if ``dictionary`` contains all keys found in ``keys``.

    Example::

        >>> positive = dict(foo="some_other_bar", fnord=dict(b=100))
        >>> negative = dict(foo="some_other_bar", fnord=dict(b=100, d=20))
        >>> dictionary = dict(foo="bar", fnord=dict(a=1, b=2, c=3))
        >>> dict_contains_keys(positive, dictionary)
        True
        >>> dict_contains_keys(negative, dictionary)
        False

    Arguments:
        a (dict): The dictionary to check for the keys from ``b``.
        b (dict): The dictionary whose keys to check ``a`` for.

    Returns:
        boolean: True if all keys found in ``b`` are also present in ``a``, False otherwise.
    """

    if not isinstance(keys, dict) or not isinstance(dictionary, dict):
        return False

    for k, v in keys.items():
        if k not in dictionary:
            return False
        elif isinstance(v, dict):
            if not dict_contains_keys(v, dictionary[k]):
                return False

    return True


def dict_flatten(dictionary, prefix="", separator="."):
    """
    Flatten a dictionary.

    Example::
        >>> data = {'a': {'a1': 'a1', 'a2': 'a2'}, 'b': 'b'}
        >>> expected = {'a.a1': 'a1', 'a.a2': 'a2', 'b': 'b'}
        >>> actual = dict_flatten(data)
        >>> shared = {(k, actual[k]) for k in actual if k in expected and actual[k] == expected[k]}
        >>> len(shared) == len(expected)
        True

    Args:
        dictionary: the dictionary to flatten
        prefix: the key prefix, initially an empty string
        separator: key separator, '.' by default

    Returns: a flattened dict
    """
    result = {}
    for k, v in dictionary.items():
        key = prefix + separator + k if prefix else k
        if isinstance(v, MutableMapping):
            result.update(dict_flatten(v, prefix=key, separator=separator))
        else:
            result[key] = v
    return result


class fallback_dict(dict):
    def __init__(self, custom, *fallbacks):
        self.custom = custom
        self.fallbacks = fallbacks

    def __getitem__(self, item):
        for dictionary in self._all():
            if item in dictionary:
                return dictionary[item]
        raise KeyError()

    def __setitem__(self, key, value):
        self.custom[key] = value

    def __delitem__(self, key):
        # TODO: mark as deleted and leave fallbacks alone?
        for dictionary in self._all():
            if key in dictionary:
                del dictionary[key]

    def __contains__(self, key):
        return any((key in dictionary) for dictionary in self._all())

    def keys(self):
        result = set()
        for dictionary in self._all():
            for k in dictionary.keys():
                if k in result:
                    continue
                result.add(k)
                yield k

    def values(self):
        result = set()
        for dictionary in self._all():
            for k in dictionary:
                if k in result:
                    continue
                result.add(k)
                yield k

    def items(self):
        result = set()
        for dictionary in self._all():
            for k, v in dictionary.items():
                if k in result:
                    continue
                result.add(k)
                yield k, v

    def _all(self):
        yield self.custom
        yield from self.fallbacks


def dict_filter(dictionary, filter_function):
    """
    Filters a dictionary with the provided filter_function

    Example::

        >>> data = dict(key1="value1", key2="value2", other_key="other_value", foo="bar", bar="foo")
        >>> dict_filter(data, lambda k, v: k.startswith("key")) == dict(key1="value1", key2="value2")
        True
        >>> dict_filter(data, lambda k, v: v.startswith("value")) == dict(key1="value1", key2="value2")
        True
        >>> dict_filter(data, lambda k, v: k == "foo" or v == "foo") == dict(foo="bar", bar="foo")
        True
        >>> dict_filter(data, lambda k, v: False) == dict()
        True
        >>> dict_filter(data, lambda k, v: True) == data
        True
        >>> dict_filter(None, lambda k, v: True)
        Traceback (most recent call last):
            ...
        AssertionError
        >>> dict_filter(data, None)
        Traceback (most recent call last):
            ...
        AssertionError

    Arguments:
        dictionary (dict): The dictionary to filter
        filter_function (callable): The filter function to apply, called with key and
            value of an entry in the dictionary, must return ``True`` for values to
            keep and ``False`` for values to strip

    Returns:
        dict: A shallow copy of the provided dictionary, stripped of the key-value-pairs
            for which the ``filter_function`` returned ``False``
    """
    assert isinstance(dictionary, dict)
    assert callable(filter_function)
    return {k: v for k, v in dictionary.items() if filter_function(k, v)}


# Source: http://stackoverflow.com/a/6190500/562769
class DefaultOrderedDict(collections.OrderedDict):
    def __init__(self, default_factory=None, *a, **kw):

        if default_factory is not None and not callable(default_factory):
            raise TypeError("first argument must be callable")
        collections.OrderedDict.__init__(self, *a, **kw)
        self.default_factory = default_factory

    def __getitem__(self, key):
        try:
            return collections.OrderedDict.__getitem__(self, key)
        except KeyError:
            return self.__missing__(key)

    def __missing__(self, key):
        if self.default_factory is None:
            raise KeyError(key)
        self[key] = value = self.default_factory()
        return value

    def __reduce__(self):
        if self.default_factory is None:
            args = tuple()
        else:
            args = (self.default_factory,)
        return type(self), args, None, None, list(self.items())

    def copy(self):
        return self.__copy__()

    def __copy__(self):
        return type(self)(self.default_factory, self)

    def __deepcopy__(self, memo):
        import copy

        return type(self)(self.default_factory, copy.deepcopy(list(self.items())))

    # noinspection PyMethodOverriding
    def __repr__(self):
        return "OrderedDefaultDict({}, {})".format(
            self.default_factory,
            collections.OrderedDict.__repr__(self),
        )


class Object:
    pass


def guess_mime_type(data):
    import filetype

    return filetype.guess_mime(data)


def parse_mime_type(mime):
    import cgi

    if not mime or not isinstance(mime, (str, bytes)):
        raise ValueError("mime must be a non empty str or bytes")

    mime, params = cgi.parse_header(mime)

    if mime == "*":
        mime = "*/*"

    parts = mime.split("/") if "/" in mime else None
    if not parts or len(parts) != 2:
        raise ValueError("mime must be a mime type of format type/subtype")

    mime_type, mime_subtype = parts
    return mime_type.strip(), mime_subtype.strip(), params


def mime_type_matches(mime, other):
    if not isinstance(mime, tuple):
        mime = parse_mime_type(mime)
    if not isinstance(other, tuple):
        other = parse_mime_type(other)

    mime_type, mime_subtype, _ = mime
    other_type, other_subtype, _ = other

    type_matches = mime_type == other_type or mime_type == "*" or other_type == "*"
    subtype_matches = (
        mime_subtype == other_subtype or mime_subtype == "*" or other_subtype == "*"
    )

    return type_matches and subtype_matches


@contextlib.contextmanager
def atomic_write(
    filename,
    mode="w+b",
    encoding="utf-8",
    prefix="tmp",
    suffix="",
    permissions=None,
    max_permissions=0o777,
):
    if permissions is None:
        permissions = 0o664 & ~UMASK
    if os.path.exists(filename):
        permissions |= os.stat(filename).st_mode
    permissions &= max_permissions

    # Ensure we create the file in the target dir so our move is atomic. See #3719
    dir = os.path.dirname(filename)

    temp_config = tempfile.NamedTemporaryFile(
        mode=mode,
        prefix=prefix,
        suffix=suffix,
        delete=False,
        dir=dir,
        encoding=encoding if "b" not in mode else None,
    )
    try:
        try:
            yield temp_config
        finally:
            temp_config.close()

        os.chmod(temp_config.name, permissions)
        shutil.move(temp_config.name, filename)
    finally:
        # just in case something went wrong and the temporary file is still there, nuke it now
        silent_remove(temp_config.name)


@contextlib.contextmanager
def tempdir(ignore_errors=False, onerror=None, **kwargs):
    import shutil
    import tempfile

    dirpath = tempfile.mkdtemp(**kwargs)
    try:
        yield dirpath
    finally:
        shutil.rmtree(dirpath, ignore_errors=ignore_errors, onerror=onerror)


@contextlib.contextmanager
def temppath(prefix=None, suffix=""):
    import tempfile

    temp = tempfile.NamedTemporaryFile(
        prefix=prefix if prefix is not None else tempfile.template,
        suffix=suffix,
        delete=False,
    )
    try:
        temp.close()
        yield temp.name
    finally:
        os.remove(temp.name)


if hasattr(tempfile, "TemporaryDirectory"):
    # Python 3
    TemporaryDirectory = tempfile.TemporaryDirectory
else:
    # Python 2
    class TemporaryDirectory:
        def __init__(self, suffix="", prefix="tmp", dir=None):
            self._path = tempfile.mkdtemp(suffix=suffix, prefix=prefix, dir=dir)

        @property
        def name(self):
            return self._path

        def cleanup(self):
            try:
                os.remove(self._path)
            except Exception as exc:
                logging.getLogger(__name__).warning(
                    f"Could not delete temporary directory {self.name}: {exc}"
                )

        def __enter__(self):
            return self.name

        def __exit__(self):
            self.cleanup()


def bom_aware_open(filename, encoding="ascii", mode="r", **kwargs):
    import codecs

    assert "b" not in mode, "binary mode not support by bom_aware_open"

    codec = codecs.lookup(encoding)
    encoding = codec.name

    if kwargs is None:
        kwargs = {}

    potential_bom_attribute = "BOM_" + codec.name.replace("utf-", "utf").upper()
    if "r" in mode and hasattr(codecs, potential_bom_attribute):
        # these encodings might have a BOM, so let's see if there is one
        bom = getattr(codecs, potential_bom_attribute)

        with open(filename, mode="rb") as f:
            header = f.read(4)

        if header.startswith(bom):
            encoding += "-sig"

    return open(filename, encoding=encoding, mode=mode, **kwargs)


def is_hidden_path(path):
    if path is None:
        # we define a None path as not hidden here
        return False

    path = to_unicode(path)

    filename = os.path.basename(path)
    if filename.startswith("."):
        # filenames starting with a . are hidden
        return True

    if sys.platform == "win32":
        # if we are running on windows we also try to read the hidden file
        # attribute via the windows api
        try:
            import ctypes

            attrs = ctypes.windll.kernel32.GetFileAttributesW(path)
            assert attrs != -1  # INVALID_FILE_ATTRIBUTES == -1
            return bool(attrs & 2)  # FILE_ATTRIBUTE_HIDDEN == 2
        except (AttributeError, AssertionError):
            pass

    # if we reach that point, the path is not hidden
    return False


glob_escape = deprecated(
    "glob_escape is available natively under Python 3 as glob.escape",
    includedoc="Replaced by :func:`glob.escape`",
    since="2.0.0",
)(glob.escape)


def thaw_immutabledict(obj):
    if not isinstance(obj, (dict, immutabledict)):
        raise ValueError("obj must be a dict or immutabledict instance")

    # only true love can thaw a frozen dict
    letitgo = {}
    for key, value in obj.items():
        if isinstance(value, (dict, immutabledict)):
            letitgo[key] = thaw_immutabledict(value)
        else:
            letitgo[key] = copy.deepcopy(value)
    return letitgo


def utmify(link, source=None, medium=None, name=None, term=None, content=None):
    if source is None:
        return link

    import urllib.parse as urlparse
    from collections import OrderedDict
    from urllib.parse import urlencode

    # inspired by https://stackoverflow.com/a/2506477
    parts = list(urlparse.urlparse(link))

    # parts[4] is the url query
    query = OrderedDict(urlparse.parse_qs(parts[4]))

    query["utm_source"] = source
    if medium is not None:
        query["utm_medium"] = medium
    if name is not None:
        query["utm_name"] = name
    if term is not None:
        query["utm_term"] = term
    if content is not None:
        query["utm_content"] = content

    parts[4] = urlencode(query, doseq=True)

    return urlparse.urlunparse(parts)


class RepeatedTimer(threading.Thread):
    """
    This class represents an action that should be run repeatedly in an interval. It is similar to python's
    own :class:`threading.Timer` class, but instead of only running once the ``function`` will be run again and again,
    sleeping the stated ``interval`` in between.

    RepeatedTimers are started, as with threads, by calling their ``start()`` method. The timer can be stopped (in
    between runs) by calling the :func:`cancel` method. The interval the time waited before execution of a loop may
    not be exactly the same as the interval specified by the user.

    For example:

    .. code-block:: python

       def hello():
           print("Hello World!")

       t = RepeatedTimer(1.0, hello)
       t.start() # prints "Hello World!" every second

    Another example with dynamic interval and loop condition:

    .. code-block:: python

       count = 0
       maximum = 5
       factor = 1

       def interval():
           global count
           global factor
           return count * factor

       def condition():
           global count
           global maximum
           return count <= maximum

       def hello():
           print("Hello World!")

           global count
           count += 1

       t = RepeatedTimer(interval, hello, run_first=True, condition=condition)
       t.start() # prints "Hello World!" 5 times, printing the first one
                 # directly, then waiting 1, 2, 3, 4s in between (adaptive interval)

    Arguments:
        interval (float or callable): The interval between each ``function`` call, in seconds. Can also be a callable
            returning the interval to use, in case the interval is not static.
        function (callable): The function to call.
        args (list or tuple): The arguments for the ``function`` call. Defaults to an empty list.
        kwargs (dict): The keyword arguments for the ``function`` call. Defaults to an empty dict.
        run_first (boolean): If set to True, the function will be run for the first time *before* the first wait period.
            If set to False (the default), the function will be run for the first time *after* the first wait period.
        condition (callable): Condition that needs to be True for loop to continue. Defaults to ``lambda: True``.
        on_condition_false (callable): Callback to call when the timer finishes due to condition becoming false. Will
            be called before the ``on_finish`` callback.
        on_cancelled (callable): Callback to call when the timer finishes due to being cancelled. Will be called
            before the ``on_finish`` callback.
        on_finish (callable): Callback to call when the timer finishes, either due to being cancelled or since
            the condition became false.
        daemon (bool): daemon flag to set on underlying thread.
    """

    def __init__(
        self,
        interval,
        function,
        args=None,
        kwargs=None,
        run_first=False,
        condition=None,
        on_condition_false=None,
        on_cancelled=None,
        on_finish=None,
        daemon=True,
    ):
        threading.Thread.__init__(self)

        if args is None:
            args = []
        if kwargs is None:
            kwargs = {}
        if condition is None:
            condition = lambda: True

        if not callable(interval):
            self.interval = lambda: interval
        else:
            self.interval = interval

        self.function = function
        self.finished = threading.Event()
        self.args = args
        self.kwargs = kwargs
        self.run_first = run_first
        self.condition = condition

        self.on_condition_false = on_condition_false
        self.on_cancelled = on_cancelled
        self.on_finish = on_finish

        self.daemon = daemon

    def cancel(self):
        self._finish(self.on_cancelled)

    def run(self):
        while self.condition():
            if self.run_first:
                # if we are to run the function BEFORE waiting for the first time
                self.function(*self.args, **self.kwargs)

                # make sure our condition is still met before running into the downtime
                if not self.condition():
                    break

            # wait, but break if we are cancelled
            self.finished.wait(self.interval())
            if self.finished.is_set():
                return

            if not self.run_first:
                # if we are to run the function AFTER waiting for the first time
                self.function(*self.args, **self.kwargs)

        # we'll only get here if the condition was false
        self._finish(self.on_condition_false)

    def _finish(self, *callbacks):
        self.finished.set()

        for callback in callbacks:
            if not callable(callback):
                continue
            callback()

        if callable(self.on_finish):
            self.on_finish()


class ResettableTimer(threading.Thread):
    """
    This class represents an action that should be run after a specified amount of time. It is similar to python's
    own :class:`threading.Timer` class, with the addition of being able to reset the counter to zero.

    ResettableTimers are started, as with threads, by calling their ``start()`` method. The timer can be stopped (in
    between runs) by calling the :func:`cancel` method. Resetting the counter can be done with the :func:`reset` method.

    For example:

    .. code-block:: python

       def hello():
           print("Ran hello() at {}").format(time.time())

       t = ResettableTimer(60.0, hello)
       t.start()
       print("Started at {}").format(time.time())
       time.sleep(30)
       t.reset()
       print("Reset at {}").format(time.time())

    Arguments:
        interval (float or callable): The interval before calling ``function``, in seconds. Can also be a callable
            returning the interval to use, in case the interval is not static.
        function (callable): The function to call.
        args (list or tuple): The arguments for the ``function`` call. Defaults to an empty list.
        kwargs (dict): The keyword arguments for the ``function`` call. Defaults to an empty dict.
        on_cancelled (callable): Callback to call when the timer finishes due to being cancelled.
        on_reset (callable): Callback to call when the timer is reset.
        daemon (bool): daemon flag to set on underlying thread.
    """

    def __init__(
        self,
        interval,
        function,
        args=None,
        kwargs=None,
        on_reset=None,
        on_cancelled=None,
        daemon=True,
    ):
        threading.Thread.__init__(self)
        self._event = threading.Event()
        self._mutex = threading.Lock()
        self.is_reset = True

        if args is None:
            args = []
        if kwargs is None:
            kwargs = {}

        self.interval = interval
        self.function = function
        self.args = args
        self.kwargs = kwargs
        self.on_cancelled = on_cancelled
        self.on_reset = on_reset
        self.daemon = daemon

    def run(self):
        while self.is_reset:
            with self._mutex:
                self.is_reset = False
            self._event.wait(self.interval)

        if not self._event.isSet():
            self.function(*self.args, **self.kwargs)
        with self._mutex:
            self._event.set()

    def cancel(self):
        with self._mutex:
            self._event.set()

        if callable(self.on_cancelled):
            self.on_cancelled()

    def reset(self, interval=None):
        with self._mutex:
            if interval:
                self.interval = interval

            self.is_reset = True
            self._event.set()
            self._event.clear()

        if callable(self.on_reset):
            self.on_reset()


class CountedEvent:
    def __init__(self, value=0, minimum=0, maximum=None, **kwargs):
        self._counter = 0
        self._min = minimum
        self._max = kwargs.get("max", maximum)
        self._mutex = threading.RLock()
        self._event = threading.Event()

        self._internal_set(value)

    @property
    def min(self):
        return self._min

    @min.setter
    def min(self, val):
        with self._mutex:
            self._min = val

    @property
    def max(self):
        return self._max

    @max.setter
    def max(self, val):
        with self._mutex:
            self._max = val

    @property
    def is_set(self):
        return self._event.is_set

    @property
    def counter(self):
        with self._mutex:
            return self._counter

    def set(self):
        with self._mutex:
            self._internal_set(self._counter + 1)

    def clear(self, completely=False):
        with self._mutex:
            if completely:
                self._internal_set(0)
            else:
                self._internal_set(self._counter - 1)

    def reset(self):
        self.clear(completely=True)

    def wait(self, timeout=None):
        self._event.wait(timeout)

    def blocked(self):
        return self.counter <= 0

    def acquire(self, blocking=1):
        return self._mutex.acquire(blocking=blocking)

    def release(self):
        return self._mutex.release()

    def _internal_set(self, value):
        self._counter = value
        if self._counter <= 0:
            if self._min is not None and self._counter < self._min:
                self._counter = self._min
            self._event.clear()
        else:
            if self._max is not None and self._counter > self._max:
                self._counter = self._max
            self._event.set()


class InvariantContainer:
    def __init__(self, initial_data=None, guarantee_invariant=None):
        from threading import RLock

        if guarantee_invariant is None:
            guarantee_invariant = lambda data: data

        self._data = []
        self._mutex = RLock()
        self._invariant = guarantee_invariant

        if initial_data is not None and isinstance(initial_data, Iterable):
            for item in initial_data:
                self.append(item)

    def append(self, item):
        with self._mutex:
            self._data.append(item)
            self._data = self._invariant(self._data)

    def remove(self, item):
        with self._mutex:
            self._data.remove(item)
            self._data = self._invariant(self._data)

    def __len__(self):
        return len(self._data)

    def __iter__(self):
        return self._data.__iter__()


class PrependableQueue(queue.Queue):
    def __init__(self, maxsize=0):
        queue.Queue.__init__(self, maxsize=maxsize)

    def prepend(self, item, block=True, timeout=True):
        from time import time as _time

        self.not_full.acquire()
        try:
            if self.maxsize > 0:
                if not block:
                    if self._qsize() == self.maxsize:
                        raise queue.Full
                elif timeout is None:
                    while self._qsize() >= self.maxsize:
                        self.not_full.wait()
                elif timeout < 0:
                    raise ValueError("'timeout' must be a non-negative number")
                else:
                    endtime = _time() + timeout
                    while self._qsize() == self.maxsize:
                        remaining = endtime - _time()
                        if remaining <= 0:
                            raise queue.Full
                        self.not_full.wait(remaining)
            self._prepend(item)
            self.unfinished_tasks += 1
            self.not_empty.notify()
        finally:
            self.not_full.release()

    def _prepend(self, item):
        self.queue.appendleft(item)


class TypedQueue(PrependableQueue):
    def __init__(self, maxsize=0):
        PrependableQueue.__init__(self, maxsize=maxsize)
        self._lookup = set()

    def put(self, item, item_type=None, *args, **kwargs):
        PrependableQueue.put(self, (item, item_type), *args, **kwargs)

    def get(self, *args, **kwargs):
        item, _ = PrependableQueue.get(self, *args, **kwargs)
        return item

    def prepend(self, item, item_type=None, *args, **kwargs):
        PrependableQueue.prepend(self, (item, item_type), *args, **kwargs)

    def _put(self, item):
        _, item_type = item
        if item_type is not None:
            if item_type in self._lookup:
                raise TypeAlreadyInQueue(
                    item_type, f"Type {item_type} is already in queue"
                )
            else:
                self._lookup.add(item_type)

        PrependableQueue._put(self, item)

    def _get(self):
        item = PrependableQueue._get(self)
        _, item_type = item

        if item_type is not None:
            self._lookup.discard(item_type)

        return item

    def _prepend(self, item):
        _, item_type = item
        if item_type is not None:
            if item_type in self._lookup:
                raise TypeAlreadyInQueue(
                    item_type, f"Type {item_type} is already in queue"
                )
            else:
                self._lookup.add(item_type)

        PrependableQueue._prepend(self, item)


class TypeAlreadyInQueue(Exception):
    def __init__(self, t, *args, **kwargs):
        Exception.__init__(self, *args, **kwargs)
        self.type = t


class CaseInsensitiveSet(Set):
    """
    Basic case insensitive set

    Any str or unicode values will be stored and compared in lower case. Other value types are left as-is.
    """

    def __init__(self, *args):
        self.data = {x.lower() if isinstance(x, str) else x for x in args}

    def __contains__(self, item):
        if isinstance(item, str):
            return item.lower() in self.data
        else:
            return item in self.data

    def __iter__(self):
        return iter(self.data)

    def __len__(self):
        return len(self.data)


# originally from https://stackoverflow.com/a/5967539
def natural_key(text):
    return [int(c) if c.isdigit() else c for c in re.split(r"(\d+)", text)]


def count(gen):
    """Used instead of len(generator), which doesn't work"""
    n = 0
    for _ in gen:
        n += 1
    return n


def fqfn(f):
    if hasattr(f, "__self__"):
        # bound method
        return "{}.{}.{}".format(
            f.__self__.__class__.__module__, f.__self__.__class__.__name__, f.__name__
        )
    else:
        return f"{f.__module__}.{f.__name__}"


def time_this(
    logtarget="octoprint.util.timings",
    expand_logtarget=False,
    message="{func} took {timing:.2f}ms",
    incl_func_args=False,
    log_enter=False,
    message_enter="Entering {func}...",
):
    def decorator(f):
        func = fqfn(f)

        lt = logtarget
        if expand_logtarget:
            lt += "." + func

        logger = logging.getLogger(lt)

        @wraps(f)
        def wrapper(*args, **kwargs):
            data = {"func": func, "func_args": "?", "func_kwargs": "?"}
            if incl_func_args and logger.isEnabledFor(logging.DEBUG):
                data.update(
                    func_args=",".join(map(repr, args)),
                    func_kwargs=",".join(
                        map(lambda x: "{}={!r}".format(x[0], x[1]), kwargs.items())
                    ),
                )
            if log_enter:
                logger.debug(message_enter.format(**data), extra=data)

            start = time.time()
            try:
                return f(*args, **kwargs)
            finally:
                timing = (time.time() - start) * 1000
                if logger.isEnabledFor(logging.DEBUG):
                    data.update(timing=timing)
                    logger.debug(message.format(**data), extra=data)

        return wrapper

    return decorator


def generate_api_key():
    import uuid

    return "".join("%02X" % z for z in bytes(uuid.uuid4().bytes))


def map_boolean(value, true_text, false_text):
    return true_text if value else false_text<|MERGE_RESOLUTION|>--- conflicted
+++ resolved
@@ -1,13 +1,8 @@
-<<<<<<< HEAD
-=======
-# -*- coding: utf-8 -*-
->>>>>>> d73d5306
 """
 This module bundles commonly used utility methods or helper classes that are used in multiple places within
 OctoPrint's source code.
 """
 
-from __future__ import absolute_import, division, print_function, unicode_literals
 
 __author__ = "Gina Häußge <osd@foosel.net>"
 __license__ = "GNU Affero General Public License http://www.gnu.org/licenses/agpl.html"
