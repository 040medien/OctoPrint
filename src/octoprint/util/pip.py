# coding=utf-8
from __future__ import absolute_import

__author__ = "Gina Häußge <osd@foosel.net>"
__license__ = 'GNU Affero General Public License http://www.gnu.org/licenses/agpl.html'
__copyright__ = "Copyright (C) 2015 The OctoPrint Project - Released under terms of the AGPLv3 License"


import sarge
import sys
import logging

import pkg_resources

from .commandline import CommandlineCaller


class UnknownPip(Exception):
	pass

class PipCaller(CommandlineCaller):
	process_dependency_links = pkg_resources.parse_requirements("pip>=1.5")
	no_use_wheel = pkg_resources.parse_requirements("pip==1.5.0")
	broken = pkg_resources.parse_requirements("pip>=6.0.1,<=6.0.3")

	def __init__(self, configured=None):
		CommandlineCaller.__init__(self)
		self._logger = logging.getLogger(__name__)

		self.configured = configured
		self.refresh = False

		self._command = None
		self._version = None
		self._use_sudo = False

		self.trigger_refresh()

		self.on_log_call = lambda *args, **kwargs: None
		self.on_log_stdout = lambda *args, **kwargs: None
		self.on_log_stderr = lambda *args, **kwargs: None

	def __le__(self, other):
		return self.version is not None and self.version <= other

	def __lt__(self, other):
		return self.version is not None and self.version < other

	def __ge__(self, other):
		return self.version is not None and self.version >= other

	def __gt__(self, other):
		return self.version is not None and self.version > other

	@property
	def command(self):
		return self._command

	@property
	def version(self):
		return self._version

	@property
	def use_sudo(self):
		return self._use_sudo

	@property
	def available(self):
		return self._command is not None

	def trigger_refresh(self):
		try:
			self._command, self._version, self._use_sudo = self._find_pip()
		except:
			self._logger.exception("Error while discovering pip command")
			self._command = None
			self._version = None
		self.refresh = False

	def execute(self, *args):
		if self.refresh:
			self.trigger_refresh()

		if self._command is None:
			raise UnknownPip()

<<<<<<< HEAD
		arg_list = list(args)
		if "install" in arg_list:
			if not self.version in self.__class__.process_dependency_links and "--process-dependency-links" in arg_list:
				self._logger.debug("Found --process-dependency-links flag, version {} doesn't need that yet though, removing.".format(self.version))
				arg_list.remove("--process-dependency-links")
			if self.version in self.__class__.no_use_wheel and not "--no-use-wheel" in arg_list:
				self._logger.debug("Version {} needs --no-use-wheel to properly work.".format(self.version))
				arg_list.append("--no-use-wheel")
=======
		command = [self._command] + list(args)
		if self._use_sudo:
			command = ["sudo"] + command

		joined_command = " ".join(command)
		self._logger.debug(u"Calling: {}".format(joined_command))
		self.on_log_call(joined_command)

		p = sarge.run(command, async=True, stdout=sarge.Capture(), stderr=sarge.Capture())
		p.wait_events()

		all_stdout = []
		all_stderr = []
		try:
			while p.returncode is None:
				line = p.stderr.readline(timeout=0.5)
				if line:
					line = to_unicode(line, errors="replace")
					self._log_stderr(line)
					all_stderr.append(line)

				line = p.stdout.readline(timeout=0.5)
				if line:
					line = to_unicode(line, errors="replace")
					self._log_stdout(line)
					all_stdout.append(line)

				p.commands[0].poll()

		finally:
			p.close()

		stderr = p.stderr.text
		if stderr:
			split_lines = stderr.split("\n")
			self._log_stderr(*split_lines)
			all_stderr += split_lines

		stdout = p.stdout.text
		if stdout:
			split_lines = stdout.split("\n")
			self._log_stdout(*split_lines)
			all_stdout += split_lines

		return p.returncode, all_stdout, all_stderr
>>>>>>> 1178fe9e

		command = [self._command] + arg_list
		return self.call(command)

	def _find_pip(self):
		pip_command = self.configured
		if pip_command is not None and pip_command.startswith("sudo "):
			pip_command = pip_command[len("sudo "):]
			pip_sudo = True
		else:
			pip_sudo = False
		pip_version = None

		if pip_command is None:
			import os
			python_command = sys.executable
			binary_dir = os.path.dirname(python_command)

			pip_command = os.path.join(binary_dir, "pip")
			if sys.platform == "win32":
				# Windows is a bit special... first of all the file will be called pip.exe, not just pip, and secondly
				# for a non-virtualenv install (e.g. global install) the pip binary will not be located in the
				# same folder as python.exe, but in a subfolder Scripts, e.g.
				#
				# C:\Python2.7\
				#  |- python.exe
				#  `- Scripts
				#      `- pip.exe

				# virtual env?
				pip_command = os.path.join(binary_dir, "pip.exe")

				if not os.path.isfile(pip_command):
					# nope, let's try the Scripts folder then
					scripts_dir = os.path.join(binary_dir, "Scripts")
					if os.path.isdir(scripts_dir):
						pip_command = os.path.join(scripts_dir, "pip.exe")

			if not os.path.isfile(pip_command) or not os.access(pip_command, os.X_OK):
				pip_command = None

		if pip_command is not None:
			self._logger.debug("Found pip at {}, going to figure out its version".format(pip_command))

			sarge_command = [pip_command, "--version"]
			if pip_sudo:
				sarge_command = ["sudo"] + sarge_command
			p = sarge.run(sarge_command, stdout=sarge.Capture(), stderr=sarge.Capture())

			if p.returncode != 0:
				self._logger.warn("Error while trying to run pip --version: {}".format(p.stderr.text))
				pip_command = None

			output = p.stdout.text
			# output should look something like this:
			#
			#     pip <version> from <path> (<python version>)
			#
			# we'll just split on whitespace and then try to use the second entry

			if not output.startswith("pip"):
				self._logger.warn("pip command returned unparseable output, can't determine version: {}".format(output))

			split_output = map(lambda x: x.strip(), output.split())
			if len(split_output) < 2:
				self._logger.warn("pip command returned unparseable output, can't determine version: {}".format(output))

			version_segment = split_output[1]

			try:
				pip_version = pkg_resources.parse_version(version_segment)
			except:
				self._logger.exception("Error while trying to parse version string from pip command")
				return None, None
			else:
				self._logger.info("Found pip at {}, version is {}".format(pip_command, version_segment))

<<<<<<< HEAD
			if pip_version in self.__class__.broken:
				self._logger.error("This version of pip is known to have errors that make it incompatible with how it needs to be used by OctoPrint. Please upgrade your pip version.")
				return None, None
=======
		return pip_command, pip_version, pip_sudo

	def _log_stdout(self, *lines):
		self.on_log_stdout(*lines)
>>>>>>> 1178fe9e

		return pip_command, pip_version<|MERGE_RESOLUTION|>--- conflicted
+++ resolved
@@ -84,7 +84,6 @@
 		if self._command is None:
 			raise UnknownPip()
 
-<<<<<<< HEAD
 		arg_list = list(args)
 		if "install" in arg_list:
 			if not self.version in self.__class__.process_dependency_links and "--process-dependency-links" in arg_list:
@@ -93,55 +92,10 @@
 			if self.version in self.__class__.no_use_wheel and not "--no-use-wheel" in arg_list:
 				self._logger.debug("Version {} needs --no-use-wheel to properly work.".format(self.version))
 				arg_list.append("--no-use-wheel")
-=======
+
 		command = [self._command] + list(args)
 		if self._use_sudo:
 			command = ["sudo"] + command
-
-		joined_command = " ".join(command)
-		self._logger.debug(u"Calling: {}".format(joined_command))
-		self.on_log_call(joined_command)
-
-		p = sarge.run(command, async=True, stdout=sarge.Capture(), stderr=sarge.Capture())
-		p.wait_events()
-
-		all_stdout = []
-		all_stderr = []
-		try:
-			while p.returncode is None:
-				line = p.stderr.readline(timeout=0.5)
-				if line:
-					line = to_unicode(line, errors="replace")
-					self._log_stderr(line)
-					all_stderr.append(line)
-
-				line = p.stdout.readline(timeout=0.5)
-				if line:
-					line = to_unicode(line, errors="replace")
-					self._log_stdout(line)
-					all_stdout.append(line)
-
-				p.commands[0].poll()
-
-		finally:
-			p.close()
-
-		stderr = p.stderr.text
-		if stderr:
-			split_lines = stderr.split("\n")
-			self._log_stderr(*split_lines)
-			all_stderr += split_lines
-
-		stdout = p.stdout.text
-		if stdout:
-			split_lines = stdout.split("\n")
-			self._log_stdout(*split_lines)
-			all_stdout += split_lines
-
-		return p.returncode, all_stdout, all_stderr
->>>>>>> 1178fe9e
-
-		command = [self._command] + arg_list
 		return self.call(command)
 
 	def _find_pip(self):
@@ -217,15 +171,8 @@
 			else:
 				self._logger.info("Found pip at {}, version is {}".format(pip_command, version_segment))
 
-<<<<<<< HEAD
 			if pip_version in self.__class__.broken:
 				self._logger.error("This version of pip is known to have errors that make it incompatible with how it needs to be used by OctoPrint. Please upgrade your pip version.")
-				return None, None
-=======
-		return pip_command, pip_version, pip_sudo
+				return None, None, False
 
-	def _log_stdout(self, *lines):
-		self.on_log_stdout(*lines)
->>>>>>> 1178fe9e
-
-		return pip_command, pip_version+		return pip_command, pip_version, pip_sudo