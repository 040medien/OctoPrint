# coding=utf-8
from __future__ import absolute_import

__author__ = "Gina Häußge <osd@foosel.net>"
__license__ = 'GNU Affero General Public License http://www.gnu.org/licenses/agpl.html'
__copyright__ = "Copyright (C) 2015 The OctoPrint Project - Released under terms of the AGPLv3 License"


import sarge
import sys
import logging

import pkg_resources

from .commandline import CommandlineCaller


class UnknownPip(Exception):
	pass

class PipCaller(CommandlineCaller):
	process_dependency_links = pkg_resources.parse_requirements("pip>=1.5")
	no_use_wheel = pkg_resources.parse_requirements("pip==1.5.0")
	broken = pkg_resources.parse_requirements("pip>=6.0.1,<=6.0.3")

	def __init__(self, configured=None):
		CommandlineCaller.__init__(self)
		self._logger = logging.getLogger(__name__)

		self.configured = configured

		self._command = None
		self._version = None

		self.trigger_refresh()

<<<<<<< HEAD
		self.refresh = False
=======
		self.on_log_call = lambda *args, **kwargs: None
		self.on_log_stdout = lambda *args, **kwargs: None
		self.on_log_stderr = lambda *args, **kwargs: None
>>>>>>> 65bc28a0

	def __le__(self, other):
		return self.version is not None and self.version <= other

	def __lt__(self, other):
		return self.version is not None and self.version < other

	def __ge__(self, other):
		return self.version is not None and self.version >= other

	def __gt__(self, other):
		return self.version is not None and self.version > other

	@property
	def command(self):
		return self._command

	@property
	def version(self):
		return self._version

	@property
	def available(self):
		return self._command is not None

	def trigger_refresh(self):
		try:
			self._command, self._version = self._find_pip()
		except:
			self._logger.exception("Error while discovering pip command")
			self._command = None
			self._version = None
		self.refresh = False

	def execute(self, *args):
		if self.refresh:
			self.trigger_refresh()

		if self._command is None:
			raise UnknownPip()

		arg_list = list(args)
		if "install" in arg_list:
			if not self.version in self.__class__.process_dependency_links and "--process-dependency-links" in arg_list:
				self._logger.debug("Found --process-dependency-links flag, version {} doesn't need that yet though, removing.".format(self.version))
				arg_list.remove("--process-dependency-links")
			if self.version in self.__class__.no_use_wheel and not "--no-use-wheel" in arg_list:
				self._logger.debug("Version {} needs --no-use-wheel to properly work.".format(self.version))
				arg_list.append("--no-use-wheel")

		command = [self._command] + arg_list
		return self.call(command)

	def _find_pip(self):
		pip_command = self.configured
		pip_version = None

		if pip_command is None:
			import os
			python_command = sys.executable
			binary_dir = os.path.dirname(python_command)

			pip_command = os.path.join(binary_dir, "pip")
			if sys.platform == "win32":
				# Windows is a bit special... first of all the file will be called pip.exe, not just pip, and secondly
				# for a non-virtualenv install (e.g. global install) the pip binary will not be located in the
				# same folder as python.exe, but in a subfolder Scripts, e.g.
				#
				# C:\Python2.7\
				#  |- python.exe
				#  `- Scripts
				#      `- pip.exe

				# virtual env?
				pip_command = os.path.join(binary_dir, "pip.exe")

				if not os.path.isfile(pip_command):
					# nope, let's try the Scripts folder then
					scripts_dir = os.path.join(binary_dir, "Scripts")
					if os.path.isdir(scripts_dir):
						pip_command = os.path.join(scripts_dir, "pip.exe")

			if not os.path.isfile(pip_command) or not os.access(pip_command, os.X_OK):
				pip_command = None

		if pip_command is not None:
			self._logger.debug("Found pip at {}, going to figure out its version".format(pip_command))
			p = sarge.run([pip_command, "--version"], stdout=sarge.Capture(), stderr=sarge.Capture())

			if p.returncode != 0:
				self._logger.warn("Error while trying to run pip --version: {}".format(p.stderr.text))
				pip_command = None

			output = p.stdout.text
			# output should look something like this:
			#
			#     pip <version> from <path> (<python version>)
			#
			# we'll just split on whitespace and then try to use the second entry

			if not output.startswith("pip"):
				self._logger.warn("pip command returned unparseable output, can't determine version: {}".format(output))

			split_output = map(lambda x: x.strip(), output.split())
			if len(split_output) < 2:
				self._logger.warn("pip command returned unparseable output, can't determine version: {}".format(output))

			version_segment = split_output[1]

			try:
				pip_version = pkg_resources.parse_version(version_segment)
			except:
				self._logger.exception("Error while trying to parse version string from pip command")
				return None, None
			else:
				self._logger.info("Found pip at {}, version is {}".format(pip_command, version_segment))

			if pip_version in self.__class__.broken:
				self._logger.error("This version of pip is known to have errors that make it incompatible with how it needs to be used by OctoPrint. Please upgrade your pip version.")
				return None, None

		return pip_command, pip_version<|MERGE_RESOLUTION|>--- conflicted
+++ resolved
@@ -34,13 +34,9 @@
 
 		self.trigger_refresh()
 
-<<<<<<< HEAD
-		self.refresh = False
-=======
 		self.on_log_call = lambda *args, **kwargs: None
 		self.on_log_stdout = lambda *args, **kwargs: None
 		self.on_log_stderr = lambda *args, **kwargs: None
->>>>>>> 65bc28a0
 
 	def __le__(self, other):
 		return self.version is not None and self.version <= other
