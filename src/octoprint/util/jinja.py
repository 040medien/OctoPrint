__license__ = "GNU Affero General Public License http://www.gnu.org/licenses/agpl.html"
__copyright__ = "Copyright (C) 2015 The OctoPrint Project - Released under terms of the AGPLv3 License"

import logging
import os
<<<<<<< HEAD
from os import walk
=======
>>>>>>> 535dcb71

from jinja2 import nodes
from jinja2.ext import Extension
from jinja2.loaders import (
    BaseLoader,
    ChoiceLoader,
    FileSystemLoader,
    PrefixLoader,
    TemplateNotFound,
    split_template_path,
)
from webassets import Bundle


class FilteredFileSystemLoader(FileSystemLoader):
    """
    Jinja2 ``FileSystemLoader`` subclass that allows filtering templates.

    Only such templates will be accessible for whose paths the provided
    ``path_filter`` filter function returns True.

    ``path_filter`` will receive the actual path on disc and should behave just
    like callables provided to Python's internal ``filter`` function, returning
    ``True`` if the path is cleared and ``False`` if it is supposed to be removed
    from results and hence ``filter(path_filter, iterable)`` should be
    equivalent to ``[item for item in iterable if path_filter(item)]``.

    If ``path_filter`` is not set or not a ``callable``, the loader will
    behave just like the regular Jinja2 ``FileSystemLoader``.
    """

    def __init__(self, searchpath, path_filter=None, **kwargs):
        FileSystemLoader.__init__(self, searchpath, **kwargs)
        self.path_filter = path_filter

    def get_source(self, environment, template):
        if callable(self.path_filter):
            pieces = split_template_path(template)
            if not self._combined_filter(os.path.join(*pieces)):
                raise TemplateNotFound(template)

        return FileSystemLoader.get_source(self, environment, template)

    def list_templates(self):
        result = FileSystemLoader.list_templates(self)

        if callable(self.path_filter):
            result = sorted(filter(self._combined_filter, result))

        return result

    def _combined_filter(self, path):
        filter_results = map(
            lambda x: not os.path.exists(os.path.join(x, path))
            or self.path_filter(os.path.join(x, path)),
            self.searchpath,
        )
        return all(filter_results)


class SelectedFilesLoader(BaseLoader):
    def __init__(self, files, encoding="utf-8"):
        self.files = files
        self.encoding = encoding

    def get_source(self, environment, template):
        if template not in self.files:
            raise TemplateNotFound(template)

        from jinja2.loaders import open_if_exists

        path = self.files[template]
        f = open_if_exists(path)
        if f is None:
            raise TemplateNotFound(template)
        try:
            contents = f.read().decode(self.encoding)
        finally:
            f.close()

        mtime = os.path.getmtime(path)

        def uptodate():
            try:
                return os.path.getmtime(path) == mtime
            except OSError:
                return False

        return contents, path, uptodate

    def list_templates(self):
        return self.files.keys()


class SelectedFilesWithConversionLoader(SelectedFilesLoader):
    def __init__(self, files, encoding="utf-8", conversion=None):
        SelectedFilesLoader.__init__(self, files, encoding=encoding)
        self.conversion = conversion

    def get_source(self, environment, template):
        contents = SelectedFilesLoader.get_source(self, environment, template)
        if callable(self.conversion):
            contents = self.conversion(contents[0]), contents[1], contents[2]
        return contents


class PrefixChoiceLoader(BaseLoader):
    def __init__(self, loader):
        self.loader = loader

    def get_source(self, environment, template):
        for prefix in sorted(self.loader.mapping.keys()):
            try:
                return self.loader.mapping[prefix].get_source(environment, template)
            except TemplateNotFound:
                pass

        raise TemplateNotFound(template)


class WarningLoader(BaseLoader):
    """
    Logs a warning if the loader is used to successfully load a template.
    """

    def __init__(self, loader, warning_message):
        self.loader = loader
        self.warning_message = warning_message

    def get_source(self, environment, template):
        import logging

        try:
            contents, filename, uptodate = self.loader.get_source(environment, template)
            logging.getLogger(__name__).warning(
                self.warning_message.format(template=template, filename=filename)
            )
            return contents, filename, uptodate
        except TemplateNotFound:
            raise


def get_all_template_paths(loader):
    def walk_folder(folder):
        files = []
        walk_dir = os.walk(folder, followlinks=True)
        for dirpath, _, filenames in walk_dir:
            for filename in filenames:
                path = os.path.join(dirpath, filename)
                files.append(path)
        return files

    def collect_templates_for_loader(loader):
        if isinstance(loader, SelectedFilesLoader):
            import copy

            return copy.copy(list(loader.files.values()))

        elif isinstance(loader, FilteredFileSystemLoader):
            result = []
            for folder in loader.searchpath:
                result += walk_folder(folder)
            return list(filter(loader.path_filter, result))

        elif isinstance(loader, FileSystemLoader):
            result = []
            for folder in loader.searchpath:
                result += walk_folder(folder)
            return result

        elif isinstance(loader, PrefixLoader):
            result = []
            for subloader in loader.mapping.values():
                result += collect_templates_for_loader(subloader)
            return result

        elif isinstance(loader, ChoiceLoader):
            result = []
            for subloader in loader.loaders:
                result += collect_templates_for_loader(subloader)
            return result

        return []

    return collect_templates_for_loader(loader)


def get_all_asset_paths(env, verifyExist=True):
    result = []

    def get_paths(bundle):
        r = []
        for content in bundle.resolve_contents():
            try:
                if not content:
                    continue
                if isinstance(content[1], Bundle):
                    r += get_paths(content[1])
                else:
                    path = content[1]
                    if verifyExist is True and not os.path.isfile(path):
                        continue
                    r.append(path)
            except IndexError:
                # intentionally ignored
                pass
        return r

    for bundle in env:
        result += get_paths(bundle)
    return result


class ExceptionHandlerExtension(Extension):
    tags = {"try"}

    def __init__(self, environment):
        super().__init__(environment)
        self._logger = logging.getLogger(__name__)

    def parse(self, parser):
        token = next(parser.stream)
        lineno = token.lineno
        filename = parser.name
        error = parser.parse_expression()

        args = [error, nodes.Const(filename), nodes.Const(lineno)]
        try:
            body = parser.parse_statements(["name:endtry"], drop_needle=True)
            node = nodes.CallBlock(
                self.call_method("_handle_body", args), [], [], body
            ).set_lineno(lineno)
        except Exception as e:
            # that was expected
            self._logger.exception("Caught exception while parsing template")
            node = nodes.CallBlock(
                self.call_method(
                    "_handle_error",
                    [nodes.Const(self._format_error(error, e, filename, lineno))],
                ),
                [],
                [],
                [],
            ).set_lineno(lineno)

        return node

    def _handle_body(self, error, filename, lineno, caller):
        try:
            return caller()
        except Exception as e:
            self._logger.exception(
                "Caught exception while compiling template {filename} at line {lineno}".format(
                    **locals()
                )
            )
            error_string = self._format_error(error, e, filename, lineno)
            return error_string if error_string else ""

    def _handle_error(self, error, caller):
        return error if error else ""

    def _format_error(self, error, exception, filename, lineno):
        if not error:
            return ""

        try:
            return error.format(exception=exception, filename=filename, lineno=lineno)
        except Exception:
            self._logger.exception(
                "Error while compiling exception output for template {filename} at line {lineno}".format(
                    **locals()
                )
            )
            return "Unknown error"


trycatch = ExceptionHandlerExtension


class MarkdownFilter:
    def __init__(self, app, **markdown_options):
        self._markdown_options = markdown_options
        app.jinja_env.filters.setdefault("markdown", self)

    def __call__(self, stream):
        from markdown import Markdown
        from markupsafe import Markup

        # Markdown is not thread safe
        markdown = Markdown(**self._markdown_options)
        return Markup(markdown.convert(stream))<|MERGE_RESOLUTION|>--- conflicted
+++ resolved
@@ -3,10 +3,6 @@
 
 import logging
 import os
-<<<<<<< HEAD
-from os import walk
-=======
->>>>>>> 535dcb71
 
 from jinja2 import nodes
 from jinja2.ext import Extension
