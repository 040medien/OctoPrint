--- conflicted
+++ resolved
@@ -5,11 +5,7 @@
 __license__ = 'GNU Affero General Public License http://www.gnu.org/licenses/agpl.html'
 __copyright__ = "Copyright (C) 2014 The OctoPrint Project - Released under terms of the AGPLv3 License"
 
-<<<<<<< HEAD
-from flask_login import UserMixin
-=======
 from flask_login import UserMixin, AnonymousUserMixin
->>>>>>> 30e962b4
 from flask_principal import Identity
 from werkzeug.local import LocalProxy
 import hashlib
@@ -573,18 +569,12 @@
 
 		return {
 			"name": self._username,
-<<<<<<< HEAD
-			"active": self.is_active(),
+			"active": bool(self.is_active),
 			"permissions": permissions,
 			"groups": groups,
-			"admin": self.hasPermission(Permissions.admin),
+			"admin": bool(self.is_admin),
 			# Deprecated
-			"user": self.hasPermission(Permissions.user),
-=======
-			"active": bool(self.is_active),
-			"admin": bool(self.is_admin),
 			"user": bool(self.is_user),
->>>>>>> 30e962b4
 			"apikey": self._apikey,
 			"settings": self._settings
 		}
@@ -610,23 +600,15 @@
 	def is_active(self):
 		return FlaskLoginMethodReplacedByBooleanProperty("is_active", lambda: self._active)
 
-<<<<<<< HEAD
 	@deprecated("is_user is deprecated please use permissions", since="now")
+	@property
 	def is_user(self):
-		return self.hasPermission(Permissions.user)
+		return OctoPrintUserMethodReplacedByBooleanProperty("is_user", lambda: self.hasPermission(Permissions.user))
 
 	@deprecated("is_admin is deprecated please use permissions", since="now")
+	@property
 	def is_admin(self):
-		return self.hasPermission(Permissions.admin)
-=======
-	@property
-	def is_user(self):
-		return OctoPrintUserMethodReplacedByBooleanProperty("is_user", lambda: "user" in self._roles)
-
-	@property
-	def is_admin(self):
-		return OctoPrintUserMethodReplacedByBooleanProperty("is_admin", lambda: "admin" in self._roles)
->>>>>>> 30e962b4
+		return OctoPrintUserMethodReplacedByBooleanProperty("is_admin", lambda: self.hasPermission(Permissions.admin))
 
 	def get_all_settings(self):
 		return self._settings
@@ -745,9 +727,6 @@
 		return True
 
 	def __repr__(self):
-<<<<<<< HEAD
-		return "User(id=%s,name=%s,active=%r)" % (self.get_id(), self.get_name(), self.is_active())
-=======
 		return "User(id=%s,name=%s,active=%r,user=%r,admin=%r)" % (self.get_id(), self.get_name(), bool(self.is_active), bool(self.is_user), bool(self.is_admin))
 
 
@@ -764,8 +743,6 @@
 	@property
 	def is_active(self):
 		return FlaskLoginMethodReplacedByBooleanProperty("is_active", lambda: False)
-
->>>>>>> 30e962b4
 
 class SessionUser(User):
 	def __init__(self, user):
@@ -795,19 +772,7 @@
 		return self._session
 
 	def __repr__(self):
-<<<<<<< HEAD
-		return "SessionUser(id=%s,name=%s,active=%r,admin=%r,session=%s,created=%s)" % (self.get_id(), self.get_name(), self.is_active(), self.hasPermission(Permissions.admin), self._session, self._created)
-
-##~~ GuestUser object to use when not logged in
-class GuestUser(User):
-	def __init__(self):
-		User.__init__(self, "Guest", "", True, [], [Groups.guests])
-
-	def check_password(self, passwordHash):
-		return True
-=======
 		return "SessionUser(id=%s,name=%s,active=%r,user=%r,admin=%r,session=%s,created=%s)" % (self.get_id(), self.get_name(), bool(self.is_active), bool(self.is_user), bool(self.is_admin), self._session, self._created)
->>>>>>> 30e962b4
 
 ##~~ DummyUser object to use when accessControl is disabled
 
