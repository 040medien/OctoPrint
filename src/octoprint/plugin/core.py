--- conflicted
+++ resolved
@@ -36,14 +36,12 @@
 import pkg_resources
 import pkginfo
 
-<<<<<<< HEAD
-from octoprint.util.version import version_matches_spec
-=======
 try:
 	from os import scandir
 except ImportError:
 	from scandir import scandir
->>>>>>> 3cdc59d7
+
+from octoprint.util.version import version_matches_spec
 
 EntryPointOrigin = namedtuple("EntryPointOrigin", "type, entry_point, module_name, package_name, package_version")
 FolderOrigin = namedtuple("FolderOrigin", "type, folder")
