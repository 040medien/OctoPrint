<<<<<<< HEAD
{% assets "js_libs" %}
    <script type="text/javascript" src="{{ ASSET_URL }}"></script>
{% endassets %}

{% assets "js_client" %}
    <script type="text/javascript" src="{{ ASSET_URL }}"></script>
{% endassets %}

{% assets "js_app" %}
    <script type="text/javascript" src="{{ ASSET_URL }}"></script>
{% endassets %}

{% if g.locale %}
    <script type="text/javascript" src="{{ url_for('localeJs', locale=g.locale, domain='messages') }}"></script>
{% endif %}
=======
{% assets "js_libs" %}<script type="text/javascript" src="{{ ASSET_URL }}"></script>{% endassets %}
{% assets "js_core" %}<script type="text/javascript" src="{{ ASSET_URL }}"></script>{% endassets %}
{% assets "js_plugins" %}<script type="text/javascript" src="{{ ASSET_URL }}"></script>{% endassets %}
{% if g.locale %}<script type="text/javascript" src="{{ url_for('localeJs', locale=g.locale, domain='messages') }}"></script>{% endif %}
>>>>>>> 91ef5480
<|MERGE_RESOLUTION|>--- conflicted
+++ resolved
@@ -1,22 +1,5 @@
-<<<<<<< HEAD
-{% assets "js_libs" %}
-    <script type="text/javascript" src="{{ ASSET_URL }}"></script>
-{% endassets %}
-
-{% assets "js_client" %}
-    <script type="text/javascript" src="{{ ASSET_URL }}"></script>
-{% endassets %}
-
-{% assets "js_app" %}
-    <script type="text/javascript" src="{{ ASSET_URL }}"></script>
-{% endassets %}
-
-{% if g.locale %}
-    <script type="text/javascript" src="{{ url_for('localeJs', locale=g.locale, domain='messages') }}"></script>
-{% endif %}
-=======
 {% assets "js_libs" %}<script type="text/javascript" src="{{ ASSET_URL }}"></script>{% endassets %}
+{% assets "js_client" %}<script type="text/javascript" src="{{ ASSET_URL }}"></script>{% endassets %}
 {% assets "js_core" %}<script type="text/javascript" src="{{ ASSET_URL }}"></script>{% endassets %}
 {% assets "js_plugins" %}<script type="text/javascript" src="{{ ASSET_URL }}"></script>{% endassets %}
-{% if g.locale %}<script type="text/javascript" src="{{ url_for('localeJs', locale=g.locale, domain='messages') }}"></script>{% endif %}
->>>>>>> 91ef5480
+{% if g.locale %}<script type="text/javascript" src="{{ url_for('localeJs', locale=g.locale, domain='messages') }}"></script>{% endif %}