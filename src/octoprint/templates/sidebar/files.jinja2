<form class="form-search" data-bind="submit: performSearch">
    <input type="text" class="input-block search-query" data-bind="value: searchQuery, valueUpdate: 'input'" placeholder="{{ _('Search...') }}">
</form>
<div class="gcode_files">
    <div class="entry back clickable" data-bind="visible: currentPath() != '', click: function() { $root.navigateUp(); }" style="display: none">
        <div class="back-arrow"><i class="fa fa-arrow-left"></i> {{  _('Back') }}</div>
        <div class="back-path"><small class="muted">{{ _('Currently in') }} <span data-bind="text: currentPath"></span></small></div>
    </div>

    <!-- ko slimScrolledForeach: filesAndFolders -->
    <div class="entry" data-bind="attr: { id: $root.getEntryId($data) }, template: { name: $root.templateFor($data), data: $data }, css: $data.type"></div>
    <!-- /ko -->

    <script type="text/html" id="files_template_machinecode">
        <div class="title clickable" data-bind="click: function() { if ($root.enableSelect($data)) { $root.loadFile($data, false); } else { return; } }, css: $root.getSuccessClass($data), style: { 'font-weight': $root.listHelper.isSelected($data) ? 'bold' : 'normal' }, text: name"></div>
        <div class="uploaded">{{ _('Uploaded') }}: <span data-bind="text: formatTimeAgo(date)"></span></div>
        <div class="size">{{ _('Size') }}: <span data-bind="text: formatSize(size)"></span></div>
        <div class="additionalInfo hide" data-bind="html: $root.getAdditionalData($data)"></div>
        <div class="btn-group action-buttons">
            <div class="btn btn-mini toggleAdditionalData" data-bind="click: function() { if ($root.enableAdditionalData($data)) { $root.toggleAdditionalData($data); } else { return; } }, css: { disabled: !$root.enableAdditionalData($data) }" title="{{ _('Additional data') }}"><i class="fa fa-chevron-down"></i></div>
            <a class="btn btn-mini" data-bind="attr: {href: $root.downloadLink($data)}, css: {disabled: !$root.downloadLink($data)}" title="{{ _('Download') }}"><i class="fa fa-download"></i></a>
            <div class="btn btn-mini" data-bind="click: function(data, event) { if ($root.enableRemove($data)) { $root.removeFile($data, event); } else { return; } }, css: {disabled: !$root.enableRemove($data)}" title="{{ _('Remove') }}"><i class="fa fa-trash"></i></div>
            <div class="btn btn-mini" data-bind="click: function() { if ($root.enableSelect($data)) { $root.loadFile($data, false); } else { return; } }, css: {disabled: !$root.enableSelect($data)}" title="{{ _('Load') }}"><i class="fa fa-folder-open"></i></div>
            <div class="btn btn-mini" data-bind="click: function() { if ($root.enablePrint($data)) { $root.loadFile($data, true); } else { return; } }, css: {disabled: !$root.enablePrint($data)}" title="{{ _('Load and Print') }}"><i class="fa fa-print"></i></div>
        </div>
    </script>

    <script type="text/html" id="files_template_model">
        <div class="title muted" data-bind="text: name"></div>
        <div class="uploaded">{{ _('Uploaded') }}: <span data-bind="text: formatTimeAgo(date)"></span></div>
        <div class="size">{{ _('Size') }}: <span data-bind="text: formatSize(size)"></span></div>
        <div class="btn-group action-buttons">
            <a class="btn btn-mini" data-bind="attr: {href: $root.downloadLink($data), css: {disabled: !$root.downloadLink($data)}}" title="{{ _('Download') }}"><i class="fa fa-download"></i></a>
            <div class="btn btn-mini" data-bind="click: function(data, event) { if ($root.enableRemove($data)) { $root.removeFile($data, event); } else { return; } }, css: {disabled: !$root.enableRemove($data)}" title="{{ _('Remove') }}"><i class="fa fa-trash"></i></div>
            <div class="btn btn-mini"  data-bind="click: function() { if ($root.enableSlicing($data)) { $root.sliceFile($data); } else { return; } }, css: {disabled: !$root.enableSlicing($data)}" title="{{ _('Slice') }}"><i class="fa fa-magic"></i></div>
        </div>
    </script>

    <script type="text/html" id="files_template_folder">
        <div class="title clickable" data-bind="click: $root.changeFolder, style: { 'font-weight': $root.listHelper.isSelected($data) ? 'bold' : 'normal' }"><i class="fa fa-folder-open"></i> <span data-bind="text: name"></span></div>
        <div class="size">{{ _('Size') }}: <span data-bind="text: formatSize(size)"></span></div>
        <div class="btn-group action-buttons">
            <div class="btn btn-mini" data-bind="click: function(data, event) { if ($root.enableRemove($data)) { $root.removeFolder($data, event); } else { return; } }, css: {disabled: !$root.enableRemove($data)}" title="{{ _('Remove') }}"><i class="fa fa-trash"></i></div>
        </div>
    </script>
</div>
<div class="text-right muted" data-bind="attr: {title: diskusageString}, css: {'text-error': diskusageCritical}, style: {'font-weight': diskusageCritical() || diskusageWarning() ? 'bold' : 'normal'}">
    <small>{{ _('Free') }}: <span data-bind="text: freeSpaceString"></span> / {{ _('Total') }}: <span data-bind="text: totalSpaceString"></span> <i class="fa fa-exclamation-triangle" data-bind="visible: diskusageWarning" style="display: none"></i></small>
</div>
<div style="display: none;" data-bind="visible: loginState.isUser">
    <div class="row-fluid folder-button">
        <span class="btn addfolder-button span12" data-bind="click: function() { if ($root.loginState.isUser()) { $root.showAddFolderDialog(); } }, css: {disabled: !$root.loginState.isUser()}">
            <i class="fa fa-folder"></i> {{ _('Create folder...') }}
        </span>
    </div>
    <div class="row-fluid upload-buttons">
        {% if enableSdSupport %}
<<<<<<< HEAD
            <span class="btn btn-primary fileinput-button span6" data-bind="css: {disabled: !$root.loginState.isUser()}" style="margin-bottom: 10px">
                                <i class="fa fa-upload"></i>
                                <span>{{ _('Upload') }}</span>
                                <input id="gcode_upload" accept="{{ ",".join(supportedExtensions) }}" type="file" name="file" class="fileinput-button" data-bind="enable: loginState.isUser()">
                            </span>
            <span class="btn btn-primary fileinput-button span6" data-bind="css: {disabled: !$root.loginState.isUser() || !$root.isSdReady()}" style="margin-bottom: 10px">
                                <i class="fa fa-upload"></i>
=======
            <span class="btn btn-primary fileinput-button span6" data-bind="enable: $root.loginState.isUser(), css: {disabled: !$root.loginState.isUser()}" style="margin-bottom: 10px">
                                <i class="icon-upload-alt icon-white"></i>
                                <span>{{ _('Upload') }}</span>
                                <input id="gcode_upload" accept="{{ ",".join(supportedExtensions) }}" type="file" name="file" class="fileinput-button" data-bind="enable: loginState.isUser()">
                            </span>
            <span class="btn btn-primary fileinput-button span6" data-bind="enable: $root.loginState.isUser() && $root.isSdReady() && !$root.isPrinting(), css: {disabled: !$root.loginState.isUser() || !$root.isSdReady() || $root.isPrinting()}" style="margin-bottom: 10px">
                                <i class="icon-upload-alt icon-white"></i>
>>>>>>> 9fac314d
                                <span>{{ _('Upload to SD') }}</span>
                                <input id="gcode_upload_sd" accept="{{ ",".join(supportedExtensions) }}" type="file" name="file" class="fileinput-button" data-bind="enable: loginState.isUser() && isSdReady() && !isPrinting()">
                            </span>
        {% else %}
<<<<<<< HEAD
            <span class="btn btn-primary fileinput-button span12" data-bind="css: {disabled: !$root.loginState.isUser()}" style="margin-bottom: 10px">
                                <i class="fa fa-upload"></i>
=======
            <span class="btn btn-primary fileinput-button span12" data-bind="enable: $root.loginState.isUser(), css: {disabled: !$root.loginState.isUser()}" style="margin-bottom: 10px">
                                <i class="icon-upload-alt icon-white"></i>
>>>>>>> 9fac314d
                                <span>{{ _('Upload') }}</span>
                                <input id="gcode_upload" accept="{{ ",".join(supportedExtensions) }}" type="file" name="file" class="fileinput-button" data-bind="enable: loginState.isUser()">
                            </span>
        {% endif %}
    </div>
    <div id="gcode_upload_progress" class="progress progress-text-centered">
        <span class="progress-text-back" data-bind="text: uploadProgressText"></span>
        <div class="bar">
            <span class="progress-text-front" data-bind="copyWidth: ':parent :parent :parent :parent form', text: uploadProgressText"></span>
        </div>
    </div>
    <div>
        <small class="muted">{{ _('Hint: You can also drag and drop files on this page to upload them.') }}</small>
    </div>
</div><|MERGE_RESOLUTION|>--- conflicted
+++ resolved
@@ -55,34 +55,19 @@
     </div>
     <div class="row-fluid upload-buttons">
         {% if enableSdSupport %}
-<<<<<<< HEAD
-            <span class="btn btn-primary fileinput-button span6" data-bind="css: {disabled: !$root.loginState.isUser()}" style="margin-bottom: 10px">
+            <span class="btn btn-primary fileinput-button span6" data-bind="enable: $root.loginState.isUser(), css: {disabled: !$root.loginState.isUser()}" style="margin-bottom: 10px">
                                 <i class="fa fa-upload"></i>
                                 <span>{{ _('Upload') }}</span>
                                 <input id="gcode_upload" accept="{{ ",".join(supportedExtensions) }}" type="file" name="file" class="fileinput-button" data-bind="enable: loginState.isUser()">
                             </span>
-            <span class="btn btn-primary fileinput-button span6" data-bind="css: {disabled: !$root.loginState.isUser() || !$root.isSdReady()}" style="margin-bottom: 10px">
+            <span class="btn btn-primary fileinput-button span6" data-bind="enable: $root.loginState.isUser() && $root.isSdReady() && !$root.isPrinting(), css: {disabled: !$root.loginState.isUser() || !$root.isSdReady() || $root.isPrinting()}" style="margin-bottom: 10px">
                                 <i class="fa fa-upload"></i>
-=======
-            <span class="btn btn-primary fileinput-button span6" data-bind="enable: $root.loginState.isUser(), css: {disabled: !$root.loginState.isUser()}" style="margin-bottom: 10px">
-                                <i class="icon-upload-alt icon-white"></i>
-                                <span>{{ _('Upload') }}</span>
-                                <input id="gcode_upload" accept="{{ ",".join(supportedExtensions) }}" type="file" name="file" class="fileinput-button" data-bind="enable: loginState.isUser()">
-                            </span>
-            <span class="btn btn-primary fileinput-button span6" data-bind="enable: $root.loginState.isUser() && $root.isSdReady() && !$root.isPrinting(), css: {disabled: !$root.loginState.isUser() || !$root.isSdReady() || $root.isPrinting()}" style="margin-bottom: 10px">
-                                <i class="icon-upload-alt icon-white"></i>
->>>>>>> 9fac314d
                                 <span>{{ _('Upload to SD') }}</span>
                                 <input id="gcode_upload_sd" accept="{{ ",".join(supportedExtensions) }}" type="file" name="file" class="fileinput-button" data-bind="enable: loginState.isUser() && isSdReady() && !isPrinting()">
                             </span>
         {% else %}
-<<<<<<< HEAD
-            <span class="btn btn-primary fileinput-button span12" data-bind="css: {disabled: !$root.loginState.isUser()}" style="margin-bottom: 10px">
+            <span class="btn btn-primary fileinput-button span12" data-bind="enable: $root.loginState.isUser(), css: {disabled: !$root.loginState.isUser()}" style="margin-bottom: 10px">
                                 <i class="fa fa-upload"></i>
-=======
-            <span class="btn btn-primary fileinput-button span12" data-bind="enable: $root.loginState.isUser(), css: {disabled: !$root.loginState.isUser()}" style="margin-bottom: 10px">
-                                <i class="icon-upload-alt icon-white"></i>
->>>>>>> 9fac314d
                                 <span>{{ _('Upload') }}</span>
                                 <input id="gcode_upload" accept="{{ ",".join(supportedExtensions) }}" type="file" name="file" class="fileinput-button" data-bind="enable: loginState.isUser()">
                             </span>
