<form class="form-search" data-bind="submit: performSearch">
    <div class="search-query-with-clear" data-bind="css: {'active-clear': searchQuery}">
        <input type="search" class="input-block search-query" data-bind="value: searchQuery, valueUpdate: 'input'" placeholder="{{ _('Search...')|edq }}">
        <span class="search-clear" data-bind="click: clearSearchQuery"><i class="fa fa-remove"></i></span>
    </div>
</form>
<div class="gcode_files">
    <div class="entry back clickable" data-bind="visible: currentPath() != '', click: function() { $root.navigateUp(); }" style="display: none">
        <div class="back-arrow"><i class="fa fa-arrow-left"></i> {{  _('Back') }}</div>
        <div class="back-path"><small class="muted">{{ _('Currently in') }} <span data-bind="text: currentPath"></span></small></div>
    </div>

    <div class="scroll-wrapper" data-bind="foreach: filesAndFolders">
        <div class="entry" data-bind="attr: { id: $root.getEntryId($data) }, template: { name: $root.templateFor($data), data: $data }, css: $data.type"></div>
    </div>

    <script type="text/html" id="files_template_machinecode">
        <div class="title clickable" data-bind="click: function() { if ($root.enableSelect($data)) { $root.loadFile($data, false); } else { return; } }, css: $root.getSuccessClass($data), style: { 'font-weight': $root.listHelper.isSelected($data) ? 'bold' : 'normal' }, text: display"></div>
        <div class="internal" data-bind="visible: display && name != display">{{ _('Internal') }}: <span data-bind="text: name"></span></div>
        <div class="uploaded">{{ _('Uploaded') }}: <span data-bind="text: formatTimeAgo(date), attr: {title: formatDate(date)}"></span></div>
        <div class="size">{{ _('Size') }}: <span data-bind="text: formatSize(size)"></span></div>
        <div class="additionalInfo hide" data-bind="html: $root.getAdditionalData($data)"></div>
        <div class="btn-group action-buttons">
<<<<<<< HEAD
            <div class="btn btn-mini toggleAdditionalData" data-bind="click: function() { if ($root.enableAdditionalData($data)) { $root.toggleAdditionalData($data); } else { return; } }, css: { disabled: !$root.enableAdditionalData($data) }" title="{{ _('Additional data') }}"><i class="fa fa-chevron-down"></i></div>
            <a class="btn btn-mini" data-bind="visible: $root.loginState.hasPermissionKo($root.access.permissions.FILES_DOWNLOAD), attr: {href: $root.downloadLink($data)}, css: {disabled: !$root.downloadLink($data)}" title="{{ _('Download') }}"><i class="fa fa-download"></i></a>
            <div class="btn btn-mini" data-bind="visible: $root.loginState.hasPermissionKo($root.access.permissions.FILES_DELETE), click: function(data, event) { if ($root.enableRemove($data)) { $root.removeFile($data, event); } else { return; } }, css: {disabled: !$root.enableRemove($data)}" title="{{ _('Remove') }}"><i class="fa fa-trash-o"></i></div>
            <div class="btn btn-mini" data-bind="visible: $root.loginState.hasPermissionKo($root.access.permissions.FILES_SELECT), click: function() { if ($root.enableSelect($data)) { $root.loadFile($data, false); } else { return; } }, css: {disabled: !$root.enableSelect($data)}" title="{{ _('Load') }}"><i class="fa fa-folder-open"></i></div>
            <div class="btn btn-mini" data-bind="visible: $root.loginState.hasPermissionKo($root.access.permissions.PRINT), click: function() { if ($root.enableSelectAndPrint($data)) { $root.loadFile($data, true); } else { return; } }, css: {disabled: !$root.enableSelectAndPrint($data)}" title="{{ _('Load and Print') }}"><i class="fa fa-print"></i></div>
=======
            <div class="btn btn-mini toggleAdditionalData" data-bind="click: function() { if ($root.enableAdditionalData($data)) { $root.toggleAdditionalData($data); } else { return; } }, css: { disabled: !$root.enableAdditionalData($data) }" title="{{ _('Additional data')|edq }}"><i class="fa fa-chevron-down"></i></div>
            <a class="btn btn-mini" data-bind="attr: {href: $root.downloadLink($data)}, css: {disabled: !$root.downloadLink($data)}" title="{{ _('Download')|edq }}"><i class="fa fa-download"></i></a>
            <div class="btn btn-mini" data-bind="click: function(data, event) { if ($root.enableRemove($data)) { $root.removeFile($data, event); } else { return; } }, css: {disabled: !$root.enableRemove($data)}" title="{{ _('Remove')|edq }}"><i class="fa fa-trash-o"></i></div>
            <div class="btn btn-mini" data-bind="click: function() { if ($root.enableSelect($data)) { $root.loadFile($data, false); } else { return; } }, css: {disabled: !$root.enableSelect($data)}" title="{{ _('Load')|edq }}"><i class="fa fa-folder-open"></i></div>
            <div class="btn btn-mini" data-bind="click: function() { if ($root.enablePrint($data)) { $root.loadFile($data, true); } else { return; } }, css: {disabled: !$root.enablePrint($data)}" title="{{ _('Load and Print')|edq }}"><i class="fa fa-print"></i></div>
>>>>>>> 87612736
        </div>
    </script>

    <script type="text/html" id="files_template_model">
        <div class="title muted" data-bind="text: display"></div>
        <div class="internal" data-bind="visible: name != display">{{ _('Internal') }}: <span data-bind="text: name"></span></div>
        <div class="uploaded">{{ _('Uploaded') }}: <span data-bind="text: formatTimeAgo(date), attr: {title: formatDate(date)}"></span></div>
        <div class="size">{{ _('Size') }}: <span data-bind="text: formatSize(size)"></span></div>
        <div class="btn-group action-buttons">
<<<<<<< HEAD
            <a class="btn btn-mini" data-bind="visible: $root.loginState.hasPermissionKo($root.access.permissions.FILES_DOWNLOAD), attr: {href: $root.downloadLink($data), css: {disabled: !$root.downloadLink($data)}}" title="{{ _('Download') }}"><i class="fa fa-download"></i></a>
            <div class="btn btn-mini" data-bind="visible: $root.loginState.hasPermissionKo($root.access.permissions.FILES_DELETE), click: function(data, event) { if ($root.enableRemove($data)) { $root.removeFile($data, event); } else { return; } }, css: {disabled: !$root.enableRemove($data)}" title="{{ _('Remove') }}"><i class="fa fa-trash-o"></i></div>
            <div class="btn btn-mini"  data-bind="visible: $root.loginState.hasPermissionKo($root.access.permissions.SLICE), click: function() { if ($root.enableSlicing($data)) { $root.sliceFile($data); } else { return; } }, css: {disabled: !$root.enableSlicing($data)}" title="{{ _('Slice') }}"><i class="fa fa-magic"></i></div>
=======
            <a class="btn btn-mini" data-bind="attr: {href: $root.downloadLink($data), css: {disabled: !$root.downloadLink($data)}}" title="{{ _('Download')|edq }}"><i class="fa fa-download"></i></a>
            <div class="btn btn-mini" data-bind="click: function(data, event) { if ($root.enableRemove($data)) { $root.removeFile($data, event); } else { return; } }, css: {disabled: !$root.enableRemove($data)}" title="{{ _('Remove')|edq }}"><i class="fa fa-trash-o"></i></div>
            <div class="btn btn-mini"  data-bind="click: function() { if ($root.enableSlicing($data)) { $root.sliceFile($data); } else { return; } }, css: {disabled: !$root.enableSlicing($data)}" title="{{ _('Slice')|edq }}"><i class="fa fa-magic"></i></div>
>>>>>>> 87612736
        </div>
    </script>

    <script type="text/html" id="files_template_folder">
        <div class="title clickable" data-bind="click: $root.changeFolder, style: { 'font-weight': $root.listHelper.isSelected($data) ? 'bold' : 'normal' }"><i class="fa fa-folder-open"></i> <span data-bind="text: display"></span></div>
        <div class="internal" data-bind="visible: name != display">{{ _('Internal') }}: <span data-bind="text: name"></span></div>
        <div class="size">{{ _('Size') }}: <span data-bind="text: formatSize(size)"></span></div>
        <div class="btn-group action-buttons">
            <div class="btn btn-mini" data-bind="visible: $root.loginState.hasPermissionKo($root.access.permissions.FILES_DELETE), click: function(data, event) { if ($root.enableRemove($data)) { $root.removeFolder($data, event); } else { return; } }, css: {disabled: !$root.enableRemove($data)}" title="{{ _('Remove') }}"><i class="fa fa-trash-o"></i></div>
        </div>
    </script>
</div>
<div class="text-right muted" data-bind="attr: {title: diskusageString}, css: {'text-error': diskusageCritical}, style: {'font-weight': diskusageCritical() || diskusageWarning() ? 'bold' : 'normal'}">
    <small>{{ _('Free') }}: <span data-bind="text: freeSpaceString"></span> / {{ _('Total') }}: <span data-bind="text: totalSpaceString"></span> <i class="fa fa-exclamation-triangle" data-bind="visible: diskusageWarning" style="display: none"></i></small>
</div>
<div style="display: none;" data-bind="visible: loginState.hasPermissionKo(access.permissions.FILES_UPLOAD)">
    <div class="row-fluid folder-button">
        <span class="btn addfolder-button span12" data-bind="click: $root.showAddFolderDialog">
            <i class="fa fa-folder"></i> {{ _('Create folder...') }}
        </span>
    </div>
    <div class="row-fluid upload-buttons">
        {% if enableSdSupport %}
            <span class="btn btn-primary fileinput-button span6" style="margin-bottom: 10px">
                                <i class="fa fa-upload"></i>
                                <span>{{ _('Upload') }}</span>
                                <input id="gcode_upload" accept="{{ ",".join(supportedExtensions) }}" type="file" name="file" class="fileinput-button">
                            </span>
            <span class="btn btn-primary fileinput-button span6" data-bind="enable: $root.isSdReady() && !$root.isPrinting(), css: {disabled: !$root.isSdReady() || $root.isPrinting()}" style="margin-bottom: 10px">
                                <i class="fa fa-upload"></i>
                                <span>{{ _('Upload to SD') }}</span>
                                <input id="gcode_upload_sd" accept="{{ ",".join(supportedExtensions) }}" type="file" name="file" class="fileinput-button" data-bind="enable: isSdReady()">
                            </span>
        {% else %}
            <span class="btn btn-primary fileinput-button span12" style="margin-bottom: 10px">
                                <i class="icon-upload-alt icon-white"></i>
                                <span>{{ _('Upload') }}</span>
                                <input id="gcode_upload" accept="{{ ",".join(supportedExtensions) }}" type="file" name="file" class="fileinput-button">
                            </span>
        {% endif %}
    </div>
    <div id="gcode_upload_progress" class="progress progress-text-centered">
        <span class="progress-text-back" data-bind="text: uploadProgressText"></span>
        <div class="bar">
            <span class="progress-text-front" data-bind="copyWidth: ':parent :parent :parent :parent form', text: uploadProgressText"></span>
        </div>
    </div>
    <div>
        <small class="muted">{{ _('Hint: You can also drag and drop files on this page to upload them.') }}</small>
    </div>
</div><|MERGE_RESOLUTION|>--- conflicted
+++ resolved
@@ -21,19 +21,11 @@
         <div class="size">{{ _('Size') }}: <span data-bind="text: formatSize(size)"></span></div>
         <div class="additionalInfo hide" data-bind="html: $root.getAdditionalData($data)"></div>
         <div class="btn-group action-buttons">
-<<<<<<< HEAD
-            <div class="btn btn-mini toggleAdditionalData" data-bind="click: function() { if ($root.enableAdditionalData($data)) { $root.toggleAdditionalData($data); } else { return; } }, css: { disabled: !$root.enableAdditionalData($data) }" title="{{ _('Additional data') }}"><i class="fa fa-chevron-down"></i></div>
-            <a class="btn btn-mini" data-bind="visible: $root.loginState.hasPermissionKo($root.access.permissions.FILES_DOWNLOAD), attr: {href: $root.downloadLink($data)}, css: {disabled: !$root.downloadLink($data)}" title="{{ _('Download') }}"><i class="fa fa-download"></i></a>
-            <div class="btn btn-mini" data-bind="visible: $root.loginState.hasPermissionKo($root.access.permissions.FILES_DELETE), click: function(data, event) { if ($root.enableRemove($data)) { $root.removeFile($data, event); } else { return; } }, css: {disabled: !$root.enableRemove($data)}" title="{{ _('Remove') }}"><i class="fa fa-trash-o"></i></div>
-            <div class="btn btn-mini" data-bind="visible: $root.loginState.hasPermissionKo($root.access.permissions.FILES_SELECT), click: function() { if ($root.enableSelect($data)) { $root.loadFile($data, false); } else { return; } }, css: {disabled: !$root.enableSelect($data)}" title="{{ _('Load') }}"><i class="fa fa-folder-open"></i></div>
-            <div class="btn btn-mini" data-bind="visible: $root.loginState.hasPermissionKo($root.access.permissions.PRINT), click: function() { if ($root.enableSelectAndPrint($data)) { $root.loadFile($data, true); } else { return; } }, css: {disabled: !$root.enableSelectAndPrint($data)}" title="{{ _('Load and Print') }}"><i class="fa fa-print"></i></div>
-=======
             <div class="btn btn-mini toggleAdditionalData" data-bind="click: function() { if ($root.enableAdditionalData($data)) { $root.toggleAdditionalData($data); } else { return; } }, css: { disabled: !$root.enableAdditionalData($data) }" title="{{ _('Additional data')|edq }}"><i class="fa fa-chevron-down"></i></div>
-            <a class="btn btn-mini" data-bind="attr: {href: $root.downloadLink($data)}, css: {disabled: !$root.downloadLink($data)}" title="{{ _('Download')|edq }}"><i class="fa fa-download"></i></a>
-            <div class="btn btn-mini" data-bind="click: function(data, event) { if ($root.enableRemove($data)) { $root.removeFile($data, event); } else { return; } }, css: {disabled: !$root.enableRemove($data)}" title="{{ _('Remove')|edq }}"><i class="fa fa-trash-o"></i></div>
-            <div class="btn btn-mini" data-bind="click: function() { if ($root.enableSelect($data)) { $root.loadFile($data, false); } else { return; } }, css: {disabled: !$root.enableSelect($data)}" title="{{ _('Load')|edq }}"><i class="fa fa-folder-open"></i></div>
-            <div class="btn btn-mini" data-bind="click: function() { if ($root.enablePrint($data)) { $root.loadFile($data, true); } else { return; } }, css: {disabled: !$root.enablePrint($data)}" title="{{ _('Load and Print')|edq }}"><i class="fa fa-print"></i></div>
->>>>>>> 87612736
+            <a class="btn btn-mini" data-bind="visible: $root.loginState.hasPermissionKo($root.access.permissions.FILES_DOWNLOAD), attr: {href: $root.downloadLink($data)}, css: {disabled: !$root.downloadLink($data)}" title="{{ _('Download')|edq }}"><i class="fa fa-download"></i></a>
+            <div class="btn btn-mini" data-bind="visible: $root.loginState.hasPermissionKo($root.access.permissions.FILES_DELETE), click: function(data, event) { if ($root.enableRemove($data)) { $root.removeFile($data, event); } else { return; } }, css: {disabled: !$root.enableRemove($data)}" title="{{ _('Remove')|edq }}"><i class="fa fa-trash-o"></i></div>
+            <div class="btn btn-mini" data-bind="visible: $root.loginState.hasPermissionKo($root.access.permissions.FILES_SELECT), click: function() { if ($root.enableSelect($data)) { $root.loadFile($data, false); } else { return; } }, css: {disabled: !$root.enableSelect($data)}" title="{{ _('Load')|edq }}"><i class="fa fa-folder-open"></i></div>
+            <div class="btn btn-mini" data-bind="visible: $root.loginState.hasPermissionKo($root.access.permissions.PRINT), click: function() { if ($root.enableSelectAndPrint($data)) { $root.loadFile($data, true); } else { return; } }, css: {disabled: !$root.enableSelectAndPrint($data)}" title="{{ _('Load and Print')|edq }}"><i class="fa fa-print"></i></div>
         </div>
     </script>
 
@@ -43,15 +35,9 @@
         <div class="uploaded">{{ _('Uploaded') }}: <span data-bind="text: formatTimeAgo(date), attr: {title: formatDate(date)}"></span></div>
         <div class="size">{{ _('Size') }}: <span data-bind="text: formatSize(size)"></span></div>
         <div class="btn-group action-buttons">
-<<<<<<< HEAD
-            <a class="btn btn-mini" data-bind="visible: $root.loginState.hasPermissionKo($root.access.permissions.FILES_DOWNLOAD), attr: {href: $root.downloadLink($data), css: {disabled: !$root.downloadLink($data)}}" title="{{ _('Download') }}"><i class="fa fa-download"></i></a>
-            <div class="btn btn-mini" data-bind="visible: $root.loginState.hasPermissionKo($root.access.permissions.FILES_DELETE), click: function(data, event) { if ($root.enableRemove($data)) { $root.removeFile($data, event); } else { return; } }, css: {disabled: !$root.enableRemove($data)}" title="{{ _('Remove') }}"><i class="fa fa-trash-o"></i></div>
-            <div class="btn btn-mini"  data-bind="visible: $root.loginState.hasPermissionKo($root.access.permissions.SLICE), click: function() { if ($root.enableSlicing($data)) { $root.sliceFile($data); } else { return; } }, css: {disabled: !$root.enableSlicing($data)}" title="{{ _('Slice') }}"><i class="fa fa-magic"></i></div>
-=======
-            <a class="btn btn-mini" data-bind="attr: {href: $root.downloadLink($data), css: {disabled: !$root.downloadLink($data)}}" title="{{ _('Download')|edq }}"><i class="fa fa-download"></i></a>
-            <div class="btn btn-mini" data-bind="click: function(data, event) { if ($root.enableRemove($data)) { $root.removeFile($data, event); } else { return; } }, css: {disabled: !$root.enableRemove($data)}" title="{{ _('Remove')|edq }}"><i class="fa fa-trash-o"></i></div>
-            <div class="btn btn-mini"  data-bind="click: function() { if ($root.enableSlicing($data)) { $root.sliceFile($data); } else { return; } }, css: {disabled: !$root.enableSlicing($data)}" title="{{ _('Slice')|edq }}"><i class="fa fa-magic"></i></div>
->>>>>>> 87612736
+            <a class="btn btn-mini" data-bind="visible: $root.loginState.hasPermissionKo($root.access.permissions.FILES_DOWNLOAD), attr: {href: $root.downloadLink($data), css: {disabled: !$root.downloadLink($data)}}" title="{{ _('Download')|edq }}"><i class="fa fa-download"></i></a>
+            <div class="btn btn-mini" data-bind="visible: $root.loginState.hasPermissionKo($root.access.permissions.FILES_DELETE), click: function(data, event) { if ($root.enableRemove($data)) { $root.removeFile($data, event); } else { return; } }, css: {disabled: !$root.enableRemove($data)}" title="{{ _('Remove')|edq }}"><i class="fa fa-trash-o"></i></div>
+            <div class="btn btn-mini"  data-bind="visible: $root.loginState.hasPermissionKo($root.access.permissions.SLICE), click: function() { if ($root.enableSlicing($data)) { $root.sliceFile($data); } else { return; } }, css: {disabled: !$root.enableSlicing($data)}" title="{{ _('Slice')|edq }}"><i class="fa fa-magic"></i></div>
         </div>
     </script>
 
