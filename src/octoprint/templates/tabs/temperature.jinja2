--- conflicted
+++ resolved
@@ -25,25 +25,14 @@
         <td class="temperature_target">
             <form class="form-inline" style="margin:0" data-bind="submit: function(element) { $root.setTarget($data, element) }">
                 <div class="input-prepend input-append">
-<<<<<<< HEAD
-                    <button type="button" class="btn btn-input-dec" data-bind="click: $root.decrementTarget, enable: $root.isOperational() && $root.loginState.hasPermissionKo($root.access.permissions.CONTROL)()" title="{{ _('Fine adjust: -1°C') }}"><i class="fa fa-minus"></i></button>
+                    <button type="button" class="btn btn-input-dec" data-bind="click: $root.decrementTarget, enable: $root.isOperational() && $root.loginState.hasPermissionKo($root.access.permissions.CONTROL)()" title="{{ _('Fine adjust: -1°C')|edq }}"><i class="fa fa-minus"></i></button>
                     <input type="number" min="0" max="999" class="input-mini input-nospin" style="width: 30px" data-bind="attr: {placeholder: cleanTemperature(target(), 1)}, value: newTarget, valueUpdate: 'input', enable: $root.loginState.hasPermissionKo($root.access.permissions.CONTROL)() && $root.isOperational(), event: { focus: function(d, e) {$root.handleFocus(e, 'target', $data) } }">
                     <span class="add-on">&deg;C</span>
-                    <button type="button" class="btn btn-input-inc" data-bind="click: $root.incrementTarget, enable: $root.isOperational() && $root.loginState.hasPermissionKo($root.access.permissions.CONTROL)()" title="{{ _('Fine adjust: +1°C') }}"><i class="fa fa-plus"></i></button>
+                    <button type="button" class="btn btn-input-inc" data-bind="click: $root.incrementTarget, enable: $root.isOperational() && $root.loginState.hasPermissionKo($root.access.permissions.CONTROL)()" title="{{ _('Fine adjust: +1°C')|edq }}"><i class="fa fa-plus"></i></button>
                 </div>
                 <div class="btn-group">
-                    <button type="submit" data-bind="enable: $root.loginState.hasPermissionKo($root.access.permissions.CONTROL)() && $root.isOperational() && $data.newTargetValid()" class="btn btn-primary" title="{{ _('Set') }}"><i class="fa fa-check"></i></button>
+                    <button type="submit" data-bind="enable: $root.loginState.hasPermissionKo($root.access.permissions.CONTROL)() && $root.isOperational() && $data.newTargetValid()" class="btn btn-primary" title="{{ _('Set')|edq }}"><i class="fa fa-check"></i></button>
                     <button type="button" class="btn btn-primary dropdown-toggle" data-toggle="dropdown" data-bind="enable: $root.isOperational() && $root.loginState.hasPermissionKo($root.access.permissions.CONTROL)()">
-=======
-                    <button type="button" class="btn btn-input-dec" data-bind="click: $root.decrementTarget, enable: $root.isOperational() && $root.loginState.isUser()" title="{{ _('Fine adjust: -1°C')|edq }}"><i class="fa fa-minus"></i></button>
-                    <input type="number" min="0" max="999" class="input-mini input-nospin" style="width: 30px" data-bind="attr: {placeholder: cleanTemperature(target(), 1)}, value: newTarget, valueUpdate: 'input', enable: $root.isOperational() && $root.loginState.isUser(), event: { focus: function(d, e) {$root.handleFocus(e, 'target', $data) } }">
-                    <span class="add-on">&deg;C</span>
-                    <button type="button" class="btn btn-input-inc" data-bind="click: $root.incrementTarget, enable: $root.isOperational() && $root.loginState.isUser()" title="{{ _('Fine adjust: +1°C')|edq }}"><i class="fa fa-plus"></i></button>
-                </div>
-                <div class="btn-group">
-                    <button type="submit" data-bind="enable: $root.isOperational() && $root.loginState.isUser() && $data.newTargetValid()" class="btn btn-primary" title="{{ _('Set')|edq }}"><i class="fa fa-check"></i></button>
-                    <button type="button" class="btn btn-primary dropdown-toggle" data-toggle="dropdown" data-bind="enable: $root.isOperational() && $root.loginState.isUser()">
->>>>>>> 87612736
                         <span class="caret"></span>
                     </button>
                     <ul class="dropdown-menu">
@@ -65,13 +54,8 @@
                 <div class="input-append">
                     <span class="input-mini uneditable-input text-right" style="width: 30px" data-bind="text: offset"></span>
                     <span class="add-on">&deg;C</span>
-<<<<<<< HEAD
-                    <button class="btn" title="{{ _('Change Offset') }}" data-bind="click: $root.changeOffset, enable: $root.isOperational() && $root.loginState.hasPermissionKo($root.access.permissions.CONTROL)()"><i class="fa fa-pencil"></i></button>
-                    <button class="btn" title="{{ _('Delete Offset') }}" data-bind="click: $root.setOffsetToZero, enable: $root.isOperational() && $root.loginState.hasPermissionKo($root.access.permissions.CONTROL)()"><i class="fa fa-trash"></i></button>
-=======
-                    <button class="btn" title="{{ _('Change Offset')|edq }}" data-bind="click: $root.changeOffset, enable: $root.isOperational() && $root.loginState.isUser()"><i class="fa fa-pencil"></i></button>
-                    <button class="btn" title="{{ _('Delete Offset')|edq }}" data-bind="click: $root.setOffsetToZero, enable: $root.isOperational() && $root.loginState.isUser()"><i class="fa fa-trash"></i></button>
->>>>>>> 87612736
+                    <button class="btn" title="{{ _('Change Offset')|edq }}" data-bind="click: $root.changeOffset, enable: $root.isOperational() && $root.loginState.hasPermissionKo($root.access.permissions.CONTROL)()"><i class="fa fa-pencil"></i></button>
+                    <button class="btn" title="{{ _('Delete Offset')|edq }}" data-bind="click: $root.setOffsetToZero, enable: $root.isOperational() && $root.loginState.hasPermissionKo($root.access.permissions.CONTROL)()"><i class="fa fa-trash"></i></button>
                 </div>
             </form>
         </td>
