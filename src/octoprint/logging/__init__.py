--- conflicted
+++ resolved
@@ -1,11 +1,5 @@
-<<<<<<< HEAD
-=======
-# -*- coding: utf-8 -*-
-from __future__ import absolute_import, division, print_function, unicode_literals
-
 from typing import Union
 
->>>>>>> 29726b15
 from past.builtins import basestring, unicode
 
 from octoprint.logging import handlers  # noqa: F401
