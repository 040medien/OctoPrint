<<<<<<< HEAD
from typing import Union

=======
>>>>>>> 535dcb71
from octoprint.logging import filters  # noqa: F401
from octoprint.logging import handlers  # noqa: F401


def log_to_handler(logger, handler, level, msg, exc_info=None, extra=None, *args):
    """
    Logs to the provided handler only.

    Arguments:
            logger: logger to log to
            handler: handler to restrict logging to
            level: level to log at
            msg: message to log
            exc_info: optional exception info
            extra: optional extra data
            *args: log args
    """
    import sys

    try:
        from logging import _srcfile
    except ImportError:
        _srcfile = None

    # this is just the same as logging.Logger._log

    if _srcfile:
        # IronPython doesn't track Python frames, so findCaller raises an
        # exception on some versions of IronPython. We trap it here so that
        # IronPython can use logging.
        try:
            fn, lno, func = logger.findCaller()
        except ValueError:
            fn, lno, func = "(unknown file)", 0, "(unknown function)"
    else:
        fn, lno, func = "(unknown file)", 0, "(unknown function)"
    if exc_info:
        if not isinstance(exc_info, tuple):
            exc_info = sys.exc_info()

    record = logger.makeRecord(
        logger.name, level, fn, lno, msg, args, exc_info, func, extra
    )

    # and this is a mixture of logging.Logger.handle and logging.Logger.callHandlers

    if (not logger.disabled) and logger.filter(record):
        if record.levelno >= handler.level:
            handler.handle(record)


def get_handler(name, logger=None):
    """
    Retrieves the handler named ``name``.

    If optional ``logger`` is provided, search will be
    limited to that logger, otherwise the root logger will be
    searched.

    Arguments:
            name: the name of the handler to look for
            logger: (optional) the logger to search in, root logger if not provided

    Returns:
        the handler if it could be found, None otherwise
    """
    import logging

    if logger is None:
        logger = logging.getLogger()

    for handler in logger.handlers:
        if handler.get_name() == name:
            return handler

    return None


def get_divider_line(c, message=None, length=78, indent=3):
    """
    Generate a divider line for logging, optionally with included message.

    Examples:

        >>> get_divider_line("-")
        '------------------------------------------------------------------------------'
        >>> get_divider_line("=", length=10)
        '=========='
        >>> get_divider_line("-", message="Hi", length=10)
        '--- Hi ---'
        >>> get_divider_line("-", message="A slightly longer text")
        '--- A slightly longer text ---------------------------------------------------'
        >>> get_divider_line("-", message="A slightly longer text", indent=5)
        '----- A slightly longer text -------------------------------------------------'
        >>> get_divider_line("-", message="Hello World!", length=10)
        '--- Hello World!'
        >>> get_divider_line(None)
        Traceback (most recent call last):
          ...
        AssertionError: c is not text
        >>> get_divider_line("´`")
        Traceback (most recent call last):
          ...
        AssertionError: c is not a single character
        >>> get_divider_line("-", message=3)
        Traceback (most recent call last):
          ...
        AssertionError: message is not text
        >>> get_divider_line("-", length="hello")
        Traceback (most recent call last):
          ...
        AssertionError: length is not an int
        >>> get_divider_line("-", indent="hi")
        Traceback (most recent call last):
          ...
        AssertionError: indent is not an int

    Arguments:
            c: character to use for the line
            message: message to print in the line
            length: length of the line
            indent: indentation of message in line

    Returns:
            formatted divider line
    """

    assert isinstance(c, str), "c is not text"
    assert len(c) == 1, "c is not a single character"
    assert isinstance(length, int), "length is not an int"
    assert isinstance(indent, int), "indent is not an int"

    if message is None:
        return c * length

    assert isinstance(message, str), "message is not text"

    space = length - 2 * (indent + 1)
    if space >= len(message):
        return c * indent + " " + message + " " + c * (length - indent - 2 - len(message))
    else:
        return c * indent + " " + message


<<<<<<< HEAD
def prefix_multilines(text: Union[str, bytes], prefix: str = ": ") -> str:
=======
def prefix_multilines(text: str, prefix: str = ": ") -> str:
>>>>>>> 535dcb71
    from octoprint.util import to_unicode

    lines = text.splitlines()
    if not lines:
        return ""

    if len(lines) == 1:
        return to_unicode(lines[0])

    return (
        to_unicode(lines[0])
        + "\n"
        + "\n".join(map(lambda line: prefix + to_unicode(line), lines[1:]))
    )<|MERGE_RESOLUTION|>--- conflicted
+++ resolved
@@ -1,8 +1,5 @@
-<<<<<<< HEAD
 from typing import Union
 
-=======
->>>>>>> 535dcb71
 from octoprint.logging import filters  # noqa: F401
 from octoprint.logging import handlers  # noqa: F401
 
@@ -147,11 +144,7 @@
         return c * indent + " " + message
 
 
-<<<<<<< HEAD
 def prefix_multilines(text: Union[str, bytes], prefix: str = ": ") -> str:
-=======
-def prefix_multilines(text: str, prefix: str = ": ") -> str:
->>>>>>> 535dcb71
     from octoprint.util import to_unicode
 
     lines = text.splitlines()
