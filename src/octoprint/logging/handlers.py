--- conflicted
+++ resolved
@@ -1,11 +1,5 @@
-<<<<<<< HEAD
-=======
-# -*- coding: utf-8 -*-
-from __future__ import absolute_import, division, print_function, unicode_literals
-
 # noinspection PyCompatibility
 import concurrent.futures
->>>>>>> 29726b15
 import logging.handlers
 import os
 import re
@@ -13,15 +7,9 @@
 
 
 class AsyncLogHandlerMixin(logging.Handler):
-<<<<<<< HEAD
-	def __init__(self, *args, **kwargs):
-		self._executor = concurrent.futures.ThreadPoolExecutor(max_workers=1)
-		super().__init__(*args, **kwargs)
-=======
     def __init__(self, *args, **kwargs):
         self._executor = concurrent.futures.ThreadPoolExecutor(max_workers=1)
-        super(AsyncLogHandlerMixin, self).__init__(*args, **kwargs)
->>>>>>> 29726b15
+        super().__init__(*args, **kwargs)
 
     def emit(self, record):
         if getattr(self._executor, "_shutdown", False):
@@ -32,37 +20,20 @@
         except Exception:
             self.handleError(record)
 
-<<<<<<< HEAD
-	def _emit(self, record):
-		# noinspection PyUnresolvedReferences
-		super().emit(record)
-
-	def close(self):
-		self._executor.shutdown(wait=True)
-		super().close()
-=======
     def _emit(self, record):
         # noinspection PyUnresolvedReferences
-        super(AsyncLogHandlerMixin, self).emit(record)
+        super().emit(record)
 
     def close(self):
         self._executor.shutdown(wait=True)
-        super(AsyncLogHandlerMixin, self).close()
->>>>>>> 29726b15
+        super().close()
 
 
 class CleaningTimedRotatingFileHandler(logging.handlers.TimedRotatingFileHandler):
     def __init__(self, *args, **kwargs):
         kwargs["encoding"] = kwargs.get("encoding", "utf-8")
 
-<<<<<<< HEAD
-	def __init__(self, *args, **kwargs):
-		kwargs["encoding"] = kwargs.get("encoding", "utf-8")
-
-		super().__init__(*args, **kwargs)
-=======
-        super(CleaningTimedRotatingFileHandler, self).__init__(*args, **kwargs)
->>>>>>> 29726b15
+        super().__init__(*args, **kwargs)
 
         # clean up old files on handler start
         if self.backupCount > 0:
@@ -73,27 +44,16 @@
 class OctoPrintLogHandler(AsyncLogHandlerMixin, CleaningTimedRotatingFileHandler):
     rollover_callbacks = []
 
-<<<<<<< HEAD
-	def __init__(self, *args, **kwargs):
-		kwargs["encoding"] = kwargs.get("encoding", "utf-8")
-		super().__init__(*args, **kwargs)
-=======
     def __init__(self, *args, **kwargs):
         kwargs["encoding"] = kwargs.get("encoding", "utf-8")
-        super(OctoPrintLogHandler, self).__init__(*args, **kwargs)
->>>>>>> 29726b15
+        super().__init__(*args, **kwargs)
 
     @classmethod
     def registerRolloverCallback(cls, callback, *args, **kwargs):
         cls.rollover_callbacks.append((callback, args, kwargs))
 
-<<<<<<< HEAD
-	def doRollover(self):
-		super().doRollover()
-=======
     def doRollover(self):
-        super(OctoPrintLogHandler, self).doRollover()
->>>>>>> 29726b15
+        super().doRollover()
 
         for rcb in self.rollover_callbacks:
             callback, args, kwargs = rcb
@@ -101,79 +61,6 @@
 
 
 class OctoPrintStreamHandler(AsyncLogHandlerMixin, logging.StreamHandler):
-<<<<<<< HEAD
-	pass
-
-
-class SerialLogHandler(AsyncLogHandlerMixin, logging.handlers.RotatingFileHandler):
-
-	do_rollover = False
-	suffix_template = "%Y-%m-%d_%H-%M-%S"
-	file_pattern = re.compile(r"^\d{4}-\d{2}-\d{2}_\d{2}-\d{2}-\d{2}$")
-
-	@classmethod
-	def on_open_connection(cls):
-		cls.do_rollover = True
-
-	def __init__(self, *args, **kwargs):
-		kwargs["encoding"] = kwargs.get("encoding", "utf-8")
-		super().__init__(*args, **kwargs)
-		self.cleanupFiles()
-
-	def shouldRollover(self, record):
-		return self.do_rollover
-
-	def getFilesToDelete(self):
-		"""
-		Determine the files to delete when rolling over.
-		"""
-		dirName, baseName = os.path.split(self.baseFilename)
-		fileNames = os.listdir(dirName)
-		result = []
-		prefix = baseName + "."
-		plen = len(prefix)
-		for fileName in fileNames:
-			if fileName[:plen] == prefix:
-				suffix = fileName[plen:]
-				if type(self).file_pattern.match(suffix):
-					result.append(os.path.join(dirName, fileName))
-		result.sort()
-		if len(result) < self.backupCount:
-			result = []
-		else:
-			result = result[:len(result) - self.backupCount]
-		return result
-
-	def cleanupFiles(self):
-		if self.backupCount > 0:
-			for path in self.getFilesToDelete():
-				os.remove(path)
-
-	def doRollover(self):
-		self.do_rollover = False
-
-		if self.stream:
-			self.stream.close()
-			self.stream = None
-
-		if os.path.exists(self.baseFilename):
-			# figure out creation date/time to use for file suffix
-			t = time.localtime(os.stat(self.baseFilename).st_mtime)
-			dfn = self.baseFilename + "." + time.strftime(type(self).suffix_template, t)
-			if os.path.exists(dfn):
-				os.remove(dfn)
-			os.rename(self.baseFilename, dfn)
-
-		self.cleanupFiles()
-		if not self.delay:
-			self.stream = self._open()
-
-class RecordingLogHandler(logging.Handler):
-	def __init__(self, target=None, *args, **kwargs):
-		super().__init__(*args, **kwargs)
-		self._buffer = []
-		self._target = target
-=======
     pass
 
 
@@ -191,7 +78,7 @@
 
     def __init__(self, *args, **kwargs):
         kwargs["encoding"] = kwargs.get("encoding", "utf-8")
-        super(TriggeredRolloverLogHandler, self).__init__(*args, **kwargs)
+        super().__init__(*args, **kwargs)
         self.cleanupFiles()
 
     def shouldRollover(self, record):
@@ -253,10 +140,9 @@
 
 class RecordingLogHandler(logging.Handler):
     def __init__(self, target=None, *args, **kwargs):
-        super(RecordingLogHandler, self).__init__(*args, **kwargs)
+        super().__init__(*args, **kwargs)
         self._buffer = []
         self._target = target
->>>>>>> 29726b15
 
     def emit(self, record):
         self._buffer.append(record)
