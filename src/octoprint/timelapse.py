__author__ = "Gina Häußge <osd@foosel.net>"
__license__ = "GNU Affero General Public License http://www.gnu.org/licenses/agpl.html"

import datetime
import fnmatch
import io
import logging
import os
import shutil
import sys
import threading
import time

try:
    import queue
except ImportError:
    import Queue as queue

import collections
import re

import requests
import sarge

import octoprint.plugin
import octoprint.util as util
from octoprint.events import Events, eventManager
from octoprint.plugin import plugin_manager
from octoprint.settings import settings
from octoprint.util import get_fully_qualified_classname as fqcn
from octoprint.util import monotonic_time, sv
from octoprint.util.commandline import CommandlineCaller

try:
    from os import scandir
except ImportError:
    from scandir import scandir


# currently configured timelapse
current = None

# currently active render job, if any
current_render_job = None

# filename formats
_capture_format = "{prefix}-%d.jpg"
_capture_glob = "{prefix}-*.jpg"
_output_format = "{prefix}{postfix}.{extension}"

# ffmpeg progress regexes
_ffmpeg_duration_regex = re.compile(r"Duration: (\d{2}):(\d{2}):(\d{2})\.\d{2}")
_ffmpeg_current_regex = re.compile(r"time=(\d{2}):(\d{2}):(\d{2})\.\d{2}")

# old capture format, needed to delete old left-overs from
# versions <1.2.9
_old_capture_format_re = re.compile(r"^tmp_\d{5}.jpg$")

# valid timelapses
_valid_timelapse_types = ["off", "timed", "zchange"]

# callbacks for timelapse config updates
_update_callbacks = []

# lock for timelapse cleanup, must be re-entrant
_cleanup_lock = threading.RLock()

# lock for timelapse job
_job_lock = threading.RLock()

# cached valid timelapse extensions
_extensions = None


def valid_timelapse(path):
    global _extensions

    if _extensions is None:
        # create list of extensions
        extensions = ["mpg", "mpeg", "mp4", "m4v", "mkv"]

        hooks = plugin_manager().get_hooks("octoprint.timelapse.extensions")
        for name, hook in hooks.items():
            try:
                result = hook()
                if result is None or not isinstance(result, list):
                    continue
                extensions += result
            except Exception:
                logging.getLogger(__name__).exception(
                    "Exception while retrieving additional timelapse "
                    "extensions from hook {name}".format(name=name),
                    extra={"plugin": name},
                )

        _extensions = list(set(extensions))

    return util.is_allowed_file(path, _extensions)


def _extract_prefix(filename):
    """
    >>> _extract_prefix("some_long_filename_without_hyphen.jpg")
    >>> _extract_prefix("-first_char_is_hyphen.jpg")
    >>> _extract_prefix("some_long_filename_with-stuff.jpg") # doctest: +ALLOW_UNICODE
    'some_long_filename_with'
    """
    pos = filename.rfind("-")
    if not pos or pos < 0:
        return None
    return filename[:pos]


def last_modified_finished():
    return os.stat(settings().getBaseFolder("timelapse", check_writable=False)).st_mtime


def last_modified_unrendered():
    return os.stat(
        settings().getBaseFolder("timelapse_tmp", check_writable=False)
    ).st_mtime


def get_finished_timelapses():
    files = []
    basedir = settings().getBaseFolder("timelapse", check_writable=False)
    for entry in scandir(basedir):
        if util.is_hidden_path(entry.path) or not valid_timelapse(entry.path):
            continue
        files.append(
            {
                "name": entry.name,
                "size": util.get_formatted_size(entry.stat().st_size),
                "bytes": entry.stat().st_size,
                "date": util.get_formatted_datetime(
                    datetime.datetime.fromtimestamp(entry.stat().st_mtime)
                ),
            }
        )
    return files


def get_unrendered_timelapses():
    global _job_lock
    global current

    delete_old_unrendered_timelapses()

    basedir = settings().getBaseFolder("timelapse_tmp", check_writable=False)
    jobs = collections.defaultdict(
        lambda: {"count": 0, "size": None, "bytes": 0, "date": None, "timestamp": None}
    )

    for entry in scandir(basedir):
        if not fnmatch.fnmatch(entry.name, "*.jpg"):
            continue

        prefix = _extract_prefix(entry.name)
        if prefix is None:
            continue

        jobs[prefix]["count"] += 1
        jobs[prefix]["bytes"] += entry.stat().st_size
        if (
            jobs[prefix]["timestamp"] is None
            or entry.stat().st_mtime < jobs[prefix]["timestamp"]
        ):
            jobs[prefix]["timestamp"] = entry.stat().st_mtime

    with _job_lock:
        global current_render_job

        def finalize_fields(prefix, job):
            currently_recording = current is not None and current.prefix == prefix
            currently_rendering = (
                current_render_job is not None and current_render_job["prefix"] == prefix
            )

            job["size"] = util.get_formatted_size(job["bytes"])
            job["date"] = util.get_formatted_datetime(
                datetime.datetime.fromtimestamp(job["timestamp"])
            )
            job["recording"] = currently_recording
            job["rendering"] = currently_rendering
            job["processing"] = currently_recording or currently_rendering
            del job["timestamp"]

            return job

        return sorted(
            [
                util.dict_merge({"name": key}, finalize_fields(key, value))
                for key, value in jobs.items()
            ],
            key=lambda x: sv(x["name"]),
        )


def delete_unrendered_timelapse(name):
    global _cleanup_lock

    pattern = "{}*.jpg".format(util.glob_escape(name))

    basedir = settings().getBaseFolder("timelapse_tmp")
    with _cleanup_lock:
        for entry in scandir(basedir):
            try:
                if fnmatch.fnmatch(entry.name, pattern):
                    os.remove(entry.path)
            except Exception:
                if logging.getLogger(__name__).isEnabledFor(logging.DEBUG):
                    logging.getLogger(__name__).exception(
                        "Error while processing file {} during cleanup".format(entry.name)
                    )


def render_unrendered_timelapse(name, gcode=None, postfix=None, fps=None):
    capture_dir = settings().getBaseFolder("timelapse_tmp")
    output_dir = settings().getBaseFolder("timelapse")

    if fps is None:
        fps = settings().getInt(["webcam", "timelapse", "fps"])
    threads = settings().get(["webcam", "ffmpegThreads"])
    videocodec = settings().get(["webcam", "ffmpegVideoCodec"])

    job = TimelapseRenderJob(
        capture_dir,
        output_dir,
        name,
        postfix=postfix,
        fps=fps,
        threads=threads,
        videocodec=videocodec,
        on_start=_create_render_start_handler(name, gcode=gcode),
        on_success=_create_render_success_handler(name, gcode=gcode),
        on_fail=_create_render_fail_handler(name, gcode=gcode),
        on_always=_create_render_always_handler(name, gcode=gcode),
    )
    job.process()


def delete_old_unrendered_timelapses():
    global _cleanup_lock

    basedir = settings().getBaseFolder("timelapse_tmp")
    clean_after_days = settings().getInt(["webcam", "cleanTmpAfterDays"])
    cutoff = time.time() - clean_after_days * 24 * 60 * 60

    prefixes_to_clean = []

    with _cleanup_lock:
        for entry in scandir(basedir):
            try:
                prefix = _extract_prefix(entry.name)
                if prefix is None:
                    # might be an old tmp_00000.jpg kinda frame. we can't
                    # render those easily anymore, so delete that stuff
                    if _old_capture_format_re.match(entry.name):
                        os.remove(entry.path)
                    continue

                if prefix in prefixes_to_clean:
                    continue

                # delete if both creation and modification time are older than the cutoff
                if max(entry.stat().st_ctime, entry.stat().st_mtime) < cutoff:
                    prefixes_to_clean.append(prefix)
            except Exception:
                if logging.getLogger(__name__).isEnabledFor(logging.DEBUG):
                    logging.getLogger(__name__).exception(
                        "Error while processing file {} during cleanup".format(entry.name)
                    )

        for prefix in prefixes_to_clean:
            delete_unrendered_timelapse(prefix)
            logging.getLogger(__name__).info(
                "Deleted old unrendered timelapse {}".format(prefix)
            )


def _create_render_start_handler(name, gcode=None):
    def f(movie):
        global _job_lock

        with _job_lock:
            global current_render_job
            payload = {
                "gcode": gcode if gcode is not None else "unknown",
                "movie": movie,
                "movie_basename": os.path.basename(movie),
                "movie_prefix": name,
            }
            current_render_job = {"prefix": name}
            current_render_job.update(payload)
        eventManager().fire(Events.MOVIE_RENDERING, payload)

    return f


def _create_render_success_handler(name, gcode=None):
    def f(movie):
        delete_unrendered_timelapse(name)
        payload = {
            "gcode": gcode if gcode is not None else "unknown",
            "movie": movie,
            "movie_basename": os.path.basename(movie),
            "movie_prefix": name,
        }
        eventManager().fire(Events.MOVIE_DONE, payload)

    return f


def _create_render_fail_handler(name, gcode=None):
    def f(
        movie,
        returncode=255,
        stdout="Unknown error",
        stderr="Unknown error",
        reason="unknown",
    ):
        payload = {
            "gcode": gcode if gcode is not None else "unknown",
            "movie": movie,
            "movie_basename": os.path.basename(movie),
            "movie_prefix": name,
            "returncode": returncode,
            "out": stdout,
            "error": stderr,
            "reason": reason,
        }
        eventManager().fire(Events.MOVIE_FAILED, payload)

    return f


def _create_render_always_handler(name, gcode=None):
    def f(movie):
        global current_render_job
        global _job_lock
        with _job_lock:
            current_render_job = None

    return f


def register_callback(callback):
    if callback not in _update_callbacks:
        _update_callbacks.append(callback)


def unregister_callback(callback):
    try:
        _update_callbacks.remove(callback)
    except ValueError:
        # not registered
        pass


def notify_callbacks(timelapse):
    if timelapse is None:
        config = None
    else:
        config = timelapse.config_data()

    for callback in _update_callbacks:
        notify_callback(callback, config)


def notify_callback(callback, config=None, timelapse=None):
    if config is None and timelapse is not None:
        config = timelapse.config_data()

    try:
        callback.sendTimelapseConfig(config)
    except Exception:
        logging.getLogger(__name__).exception(
            "Exception while pushing timelapse configuration",
            extra={"callback": fqcn(callback)},
        )


def configure_timelapse(config=None, persist=False):
    global current

    if config is None:
        config = settings().get(["webcam", "timelapse"], merged=True)

    if current is not None:
        current.unload()

    snapshot_url = settings().get(["webcam", "snapshot"])
    ffmpeg_path = settings().get(["webcam", "ffmpeg"])
    timelapse_enabled = settings().getBoolean(["webcam", "timelapseEnabled"])
    timelapse_precondition = (
        snapshot_url is not None
        and snapshot_url.strip() != ""
        and ffmpeg_path is not None
        and ffmpeg_path.strip() != ""
    )

    type = config["type"]
    if not timelapse_precondition and timelapse_precondition:
        logging.getLogger(__name__).warning(
            "Essential timelapse settings unconfigured (snapshot URL or FFMPEG path) "
            "but timelapse enabled."
        )

    if (
        not timelapse_enabled
        or not timelapse_precondition
        or type is None
        or "off" == type
    ):
        current = None

    else:
        postRoll = 0
        if "postRoll" in config and config["postRoll"] >= 0:
            postRoll = config["postRoll"]

        fps = 25
        if "fps" in config and config["fps"] > 0:
            fps = config["fps"]

        if "zchange" == type:
            retractionZHop = 0
            if (
                "options" in config
                and "retractionZHop" in config["options"]
                and config["options"]["retractionZHop"] >= 0
            ):
                retractionZHop = config["options"]["retractionZHop"]

            minDelay = 5
            if (
                "options" in config
                and "minDelay" in config["options"]
                and config["options"]["minDelay"] > 0
            ):
                minDelay = config["options"]["minDelay"]

            current = ZTimelapse(
                post_roll=postRoll,
                retraction_zhop=retractionZHop,
                min_delay=minDelay,
                fps=fps,
            )

        elif "timed" == type:
            interval = 10
            if (
                "options" in config
                and "interval" in config["options"]
                and config["options"]["interval"] > 0
            ):
                interval = config["options"]["interval"]

            current = TimedTimelapse(post_roll=postRoll, interval=interval, fps=fps)

    notify_callbacks(current)

    if persist:
        settings().set(["webcam", "timelapse"], config)
        settings().save()


<<<<<<< HEAD
class Timelapse:
	QUEUE_ENTRY_TYPE_CAPTURE = "capture"
	QUEUE_ENTRY_TYPE_CALLBACK = "callback"

	def __init__(self, post_roll=0, fps=25):
		self._logger = logging.getLogger(__name__)
		self._image_number = None
		self._in_timelapse = False
		self._gcode_file = None
		self._file_prefix = None

		self._capture_errors = 0
		self._capture_success = 0

		self._post_roll = post_roll
		self._on_post_roll_done = None

		self._capture_dir = settings().getBaseFolder("timelapse_tmp")
		self._movie_dir = settings().getBaseFolder("timelapse")
		self._snapshot_url = settings().get(["webcam", "snapshot"])
		self._snapshot_timeout = settings().getInt(["webcam", "snapshotTimeout"])
		self._snapshot_validate_ssl = settings().getBoolean(["webcam", "snapshotSslValidation"])

		self._fps = fps


		self._pluginManager = octoprint.plugin.plugin_manager()
		self._pre_capture_hooks = self._pluginManager.get_hooks("octoprint.timelapse.capture.pre")
		self._post_capture_hooks = self._pluginManager.get_hooks("octoprint.timelapse.capture.post")

		self._capture_mutex = threading.Lock()
		self._capture_queue = queue.Queue()
		self._capture_queue_active = True

		self._capture_queue_thread = threading.Thread(target=self._capture_queue_worker)
		self._capture_queue_thread.daemon = True
		self._capture_queue_thread.start()

		# subscribe events
		eventManager().subscribe(Events.PRINT_STARTED, self.on_print_started)
		eventManager().subscribe(Events.PRINT_FAILED, self.on_print_done)
		eventManager().subscribe(Events.PRINT_DONE, self.on_print_done)
		eventManager().subscribe(Events.PRINT_RESUMED, self.on_print_resumed)
		for (event, callback) in self.event_subscriptions():
			eventManager().subscribe(event, callback)

	@property
	def prefix(self):
		return self._file_prefix

	@property
	def post_roll(self):
		return self._post_roll

	@property
	def fps(self):
		return self._fps

	def unload(self):
		if self._in_timelapse:
			self.stop_timelapse(do_create_movie=False)

		# unsubscribe events
		eventManager().unsubscribe(Events.PRINT_STARTED, self.on_print_started)
		eventManager().unsubscribe(Events.PRINT_FAILED, self.on_print_done)
		eventManager().unsubscribe(Events.PRINT_DONE, self.on_print_done)
		eventManager().unsubscribe(Events.PRINT_RESUMED, self.on_print_resumed)
		for (event, callback) in self.event_subscriptions():
			eventManager().unsubscribe(event, callback)

	def on_print_started(self, event, payload):
		"""
		Override this to perform additional actions upon start of a print job.
		"""
		self.start_timelapse(payload["name"])

	def on_print_done(self, event, payload):
		"""
		Override this to perform additional actions upon the stop of a print job.
		"""
		self.stop_timelapse(success=(event==Events.PRINT_DONE))

	def on_print_resumed(self, event, payload):
		"""
		Override this to perform additional actions upon the pausing of a print job.
		"""
		if not self._in_timelapse:
			self.start_timelapse(payload["name"])

	def event_subscriptions(self):
		"""
		Override this method to subscribe to additional events by returning an array of (event, callback) tuples.

		Events that are already subscribed:
		  * PrintStarted - self.onPrintStarted
		  * PrintResumed - self.onPrintResumed
		  * PrintFailed - self.onPrintDone
		  * PrintDone - self.onPrintDone
		"""
		return []

	def config_data(self):
		"""
		Override this method to return the current timelapse configuration data. The data should have the following
		form:

		    type: "<type of timelapse>",
		    options: { <additional options> }
		"""
		return None

	def start_timelapse(self, gcode_file):
		self._logger.debug("Starting timelapse for %s" % gcode_file)

		self._image_number = 0
		self._capture_errors = 0
		self._capture_success = 0
		self._in_timelapse = True
		self._gcode_file = os.path.basename(gcode_file)
		self._file_prefix = "{}_{}".format(os.path.splitext(self._gcode_file)[0], time.strftime("%Y%m%d%H%M%S"))

	def stop_timelapse(self, do_create_movie=True, success=True):
		self._logger.debug("Stopping timelapse")

		self._in_timelapse = False

		def reset_image_number():
			self._image_number = None

		def create_movie():
			render_unrendered_timelapse(self._file_prefix,
			                            gcode=self._gcode_file,
			                            postfix=None if success else "-fail",
			                            fps=self._fps)

		def reset_and_create():
			reset_image_number()
			create_movie()

		def wait_for_captures(callback):
			self._capture_queue.put(dict(type=self.__class__.QUEUE_ENTRY_TYPE_CALLBACK, callback=callback))

		def create_wait_for_captures(callback):
			def f():
				wait_for_captures(callback)
			return f

		# wait for everything so far in the queue to be processed, then see if we should process from there
		def continue_rendering():
			if self._capture_success == 0:
				# no images - either nothing was attempted to be captured or all attempts ran into an error
				if self._capture_errors > 0:
					# this is the latter case
					_create_render_fail_handler(self._file_prefix,
					                            gcode=self._gcode_file)("n/a",
					                                                    returncode=0,
					                                                    stdout="",
					                                                    stderr="",
					                                                    reason="no_frames")

				# in any case, don't continue
				return

			# check if we have post roll configured
			if self._post_roll > 0:
				# capture post roll, wait for THAT to finish, THEN render
				eventManager().fire(Events.POSTROLL_START,
				                    dict(postroll_duration=self.calculate_post_roll(),
				                         postroll_length=self.post_roll,
				                         postroll_fps=self.fps))
				if do_create_movie:
					self._on_post_roll_done = create_wait_for_captures(reset_and_create)
				else:
					self._on_post_roll_done = reset_image_number
				self.process_post_roll()
			else:
				# no post roll? perfect, render
				if do_create_movie:
					wait_for_captures(reset_and_create)
				else:
					reset_image_number()

		self._logger.debug("Waiting to process capture queue")
		wait_for_captures(continue_rendering)

	def calculate_post_roll(self):
		return None

	def process_post_roll(self):
		self.post_roll_finished()

	def post_roll_finished(self):
		if self.post_roll:
			eventManager().fire(Events.POSTROLL_END)
			if self._on_post_roll_done is not None:
				self._on_post_roll_done()

	def capture_image(self):
		if self._capture_dir is None:
			self._logger.warning("Cannot capture image, capture directory is unset")
			return

		with self._capture_mutex:
			if self._image_number is None:
				self._logger.warning("Cannot capture image, image number is unset")
				return

			filename = os.path.join(self._capture_dir, _capture_format.format(prefix=self._file_prefix) % self._image_number)
			self._image_number += 1

		self._logger.debug("Capturing image to {}".format(filename))
		entry = dict(type=self.__class__.QUEUE_ENTRY_TYPE_CAPTURE,
		             filename=filename,
		             onerror=self._on_capture_error)
		self._capture_queue.put(entry)
		return filename

	def _on_capture_error(self):
		with self._capture_mutex:
			if self._image_number is not None and self._image_number > 0:
				self._image_number -= 1

	def _capture_queue_worker(self):
		while self._capture_queue_active:
			entry = self._capture_queue.get(block=True)

			if entry["type"] == self.__class__.QUEUE_ENTRY_TYPE_CAPTURE and "filename" in entry:
				filename = entry["filename"]
				onerror = entry.pop("onerror", None)
				self._perform_capture(filename, onerror=onerror)

			elif entry["type"] == self.__class__.QUEUE_ENTRY_TYPE_CALLBACK and "callback" in entry:
				args = entry.pop("args", [])
				kwargs = entry.pop("kwargs", dict())
				entry["callback"](*args, **kwargs)

	def _perform_capture(self, filename, onerror=None):
		# pre-capture hook
		for name, hook in self._pre_capture_hooks.items():
			try:
				hook(filename)
			except Exception:
				self._logger.exception("Error while processing hook {name}.".format(**locals()))

		eventManager().fire(Events.CAPTURE_START, dict(file=filename))
		try:
			self._logger.debug("Going to capture {} from {}".format(filename, self._snapshot_url))
			r = requests.get(self._snapshot_url,
			                 stream=True,
			                 timeout=self._snapshot_timeout,
			                 verify=self._snapshot_validate_ssl)
			r.raise_for_status()

			with io.open(filename, 'wb') as f:
				for chunk in r.iter_content(chunk_size=1024):
					if chunk:
						f.write(chunk)
						f.flush()

			self._logger.debug("Image {} captured from {}".format(filename, self._snapshot_url))
		except Exception as e:
			self._logger.exception("Could not capture image {} from {}".format(filename, self._snapshot_url))
			self._capture_errors += 1
			err = e
		else:
			self._capture_success += 1
			err = None

		# post-capture hook
		for name, hook in self._post_capture_hooks.items():
			try:
				hook(filename, err is None)
			except Exception:
				self._logger.exception("Error while processing hook {name}.".format(**locals()))

		# handle events and onerror call
		if err is None:
			eventManager().fire(Events.CAPTURE_DONE, dict(file=filename))
			return True
		else:
			if callable(onerror):
				onerror()
			eventManager().fire(Events.CAPTURE_FAILED, dict(file=filename,
			                                                error=str(err),
			                                                url=self._snapshot_url))
			return False


	def _copying_postroll(self):
		with self._capture_mutex:
			filename = os.path.join(self._capture_dir,
			                        _capture_format.format(prefix=self._file_prefix) % self._image_number)
			self._image_number += 1

		if self._perform_capture(filename):
			for _ in range(self._post_roll * self._fps):
				newFile = os.path.join(self._capture_dir,
				                       _capture_format.format(prefix=self._file_prefix) % self._image_number)
				self._image_number += 1
				shutil.copyfile(filename, newFile)

	def clean_capture_dir(self):
		if not os.path.isdir(self._capture_dir):
			self._logger.warning("Cannot clean capture directory, it is unset")
			return
		delete_unrendered_timelapse(self._file_prefix)

=======
class Timelapse(object):
    QUEUE_ENTRY_TYPE_CAPTURE = "capture"
    QUEUE_ENTRY_TYPE_CALLBACK = "callback"

    def __init__(self, post_roll=0, fps=25):
        self._logger = logging.getLogger(__name__)
        self._image_number = None
        self._in_timelapse = False
        self._gcode_file = None
        self._file_prefix = None

        self._capture_errors = 0
        self._capture_success = 0

        self._post_roll = post_roll
        self._on_post_roll_done = None

        self._capture_dir = settings().getBaseFolder("timelapse_tmp")
        self._movie_dir = settings().getBaseFolder("timelapse")
        self._snapshot_url = settings().get(["webcam", "snapshot"])
        self._snapshot_timeout = settings().getInt(["webcam", "snapshotTimeout"])
        self._snapshot_validate_ssl = settings().getBoolean(
            ["webcam", "snapshotSslValidation"]
        )

        self._fps = fps

        self._pluginManager = octoprint.plugin.plugin_manager()
        self._pre_capture_hooks = self._pluginManager.get_hooks(
            "octoprint.timelapse.capture.pre"
        )
        self._post_capture_hooks = self._pluginManager.get_hooks(
            "octoprint.timelapse.capture.post"
        )

        self._capture_mutex = threading.Lock()
        self._capture_queue = queue.Queue()
        self._capture_queue_active = True

        self._capture_queue_thread = threading.Thread(target=self._capture_queue_worker)
        self._capture_queue_thread.daemon = True
        self._capture_queue_thread.start()

        # subscribe events
        eventManager().subscribe(Events.PRINT_STARTED, self.on_print_started)
        eventManager().subscribe(Events.PRINT_FAILED, self.on_print_done)
        eventManager().subscribe(Events.PRINT_DONE, self.on_print_done)
        eventManager().subscribe(Events.PRINT_RESUMED, self.on_print_resumed)
        for (event, callback) in self.event_subscriptions():
            eventManager().subscribe(event, callback)

    @property
    def prefix(self):
        return self._file_prefix

    @property
    def post_roll(self):
        return self._post_roll

    @property
    def fps(self):
        return self._fps

    def unload(self):
        if self._in_timelapse:
            self.stop_timelapse(do_create_movie=False)

        # unsubscribe events
        eventManager().unsubscribe(Events.PRINT_STARTED, self.on_print_started)
        eventManager().unsubscribe(Events.PRINT_FAILED, self.on_print_done)
        eventManager().unsubscribe(Events.PRINT_DONE, self.on_print_done)
        eventManager().unsubscribe(Events.PRINT_RESUMED, self.on_print_resumed)
        for (event, callback) in self.event_subscriptions():
            eventManager().unsubscribe(event, callback)

    def on_print_started(self, event, payload):
        """
        Override this to perform additional actions upon start of a print job.
        """
        self.start_timelapse(payload["name"])

    def on_print_done(self, event, payload):
        """
        Override this to perform additional actions upon the stop of a print job.
        """
        self.stop_timelapse(success=(event == Events.PRINT_DONE))

    def on_print_resumed(self, event, payload):
        """
        Override this to perform additional actions upon the pausing of a print job.
        """
        if not self._in_timelapse:
            self.start_timelapse(payload["name"])

    def event_subscriptions(self):
        """
        Override this method to subscribe to additional events by returning an array of (event, callback) tuples.

        Events that are already subscribed:
          * PrintStarted - self.onPrintStarted
          * PrintResumed - self.onPrintResumed
          * PrintFailed - self.onPrintDone
          * PrintDone - self.onPrintDone
        """
        return []

    def config_data(self):
        """
        Override this method to return the current timelapse configuration data. The data should have the following
        form:

            type: "<type of timelapse>",
            options: { <additional options> }
        """
        return None

    def start_timelapse(self, gcode_file):
        self._logger.debug("Starting timelapse for %s" % gcode_file)

        self._image_number = 0
        self._capture_errors = 0
        self._capture_success = 0
        self._in_timelapse = True
        self._gcode_file = os.path.basename(gcode_file)
        self._file_prefix = "{}_{}".format(
            os.path.splitext(self._gcode_file)[0], time.strftime("%Y%m%d%H%M%S")
        )

    def stop_timelapse(self, do_create_movie=True, success=True):
        self._logger.debug("Stopping timelapse")

        self._in_timelapse = False

        def reset_image_number():
            self._image_number = None

        def create_movie():
            render_unrendered_timelapse(
                self._file_prefix,
                gcode=self._gcode_file,
                postfix=None if success else "-fail",
                fps=self._fps,
            )

        def reset_and_create():
            reset_image_number()
            create_movie()

        def wait_for_captures(callback):
            self._capture_queue.put(
                {"type": self.__class__.QUEUE_ENTRY_TYPE_CALLBACK, "callback": callback}
            )

        def create_wait_for_captures(callback):
            def f():
                wait_for_captures(callback)

            return f

        # wait for everything so far in the queue to be processed, then see if we should process from there
        def continue_rendering():
            if self._capture_success == 0:
                # no images - either nothing was attempted to be captured or all attempts ran into an error
                if self._capture_errors > 0:
                    # this is the latter case
                    _create_render_fail_handler(
                        self._file_prefix, gcode=self._gcode_file
                    )("n/a", returncode=0, stdout="", stderr="", reason="no_frames")

                # in any case, don't continue
                return

            # check if we have post roll configured
            if self._post_roll > 0:
                # capture post roll, wait for THAT to finish, THEN render
                eventManager().fire(
                    Events.POSTROLL_START,
                    {
                        "postroll_duration": self.calculate_post_roll(),
                        "postroll_length": self.post_roll,
                        "postroll_fps": self.fps,
                    },
                )
                if do_create_movie:
                    self._on_post_roll_done = create_wait_for_captures(reset_and_create)
                else:
                    self._on_post_roll_done = reset_image_number
                self.process_post_roll()
            else:
                # no post roll? perfect, render
                if do_create_movie:
                    wait_for_captures(reset_and_create)
                else:
                    reset_image_number()

        self._logger.debug("Waiting to process capture queue")
        wait_for_captures(continue_rendering)

    def calculate_post_roll(self):
        return None

    def process_post_roll(self):
        self.post_roll_finished()

    def post_roll_finished(self):
        if self.post_roll:
            eventManager().fire(Events.POSTROLL_END)
            if self._on_post_roll_done is not None:
                self._on_post_roll_done()

    def capture_image(self):
        if self._capture_dir is None:
            self._logger.warning("Cannot capture image, capture directory is unset")
            return

        with self._capture_mutex:
            if self._image_number is None:
                self._logger.warning("Cannot capture image, image number is unset")
                return

            filename = os.path.join(
                self._capture_dir,
                _capture_format.format(prefix=self._file_prefix) % self._image_number,
            )
            self._image_number += 1

        self._logger.debug("Capturing image to {}".format(filename))
        entry = {
            "type": self.__class__.QUEUE_ENTRY_TYPE_CAPTURE,
            "filename": filename,
            "onerror": self._on_capture_error,
        }
        self._capture_queue.put(entry)
        return filename

    def _on_capture_error(self):
        with self._capture_mutex:
            if self._image_number is not None and self._image_number > 0:
                self._image_number -= 1

    def _capture_queue_worker(self):
        while self._capture_queue_active:
            entry = self._capture_queue.get(block=True)

            if (
                entry["type"] == self.__class__.QUEUE_ENTRY_TYPE_CAPTURE
                and "filename" in entry
            ):
                filename = entry["filename"]
                onerror = entry.pop("onerror", None)
                self._perform_capture(filename, onerror=onerror)

            elif (
                entry["type"] == self.__class__.QUEUE_ENTRY_TYPE_CALLBACK
                and "callback" in entry
            ):
                args = entry.pop("args", [])
                kwargs = entry.pop("kwargs", {})
                entry["callback"](*args, **kwargs)

    def _perform_capture(self, filename, onerror=None):
        # pre-capture hook
        for name, hook in self._pre_capture_hooks.items():
            try:
                hook(filename)
            except Exception:
                self._logger.exception(
                    "Error while processing hook {name}.".format(**locals())
                )

        eventManager().fire(Events.CAPTURE_START, {"file": filename})
        try:
            self._logger.debug(
                "Going to capture {} from {}".format(filename, self._snapshot_url)
            )
            r = requests.get(
                self._snapshot_url,
                stream=True,
                timeout=self._snapshot_timeout,
                verify=self._snapshot_validate_ssl,
            )
            r.raise_for_status()

            with io.open(filename, "wb") as f:
                for chunk in r.iter_content(chunk_size=1024):
                    if chunk:
                        f.write(chunk)
                        f.flush()

            self._logger.debug(
                "Image {} captured from {}".format(filename, self._snapshot_url)
            )
        except Exception as e:
            self._logger.exception(
                "Could not capture image {} from {}".format(filename, self._snapshot_url)
            )
            self._capture_errors += 1
            err = e
        else:
            self._capture_success += 1
            err = None

        # post-capture hook
        for name, hook in self._post_capture_hooks.items():
            try:
                hook(filename, err is None)
            except Exception:
                self._logger.exception(
                    "Error while processing hook {name}.".format(**locals())
                )

        # handle events and onerror call
        if err is None:
            eventManager().fire(Events.CAPTURE_DONE, {"file": filename})
            return True
        else:
            if callable(onerror):
                onerror()
            eventManager().fire(
                Events.CAPTURE_FAILED,
                {"file": filename, "error": str(err), "url": self._snapshot_url},
            )
            return False

    def _copying_postroll(self):
        with self._capture_mutex:
            filename = os.path.join(
                self._capture_dir,
                _capture_format.format(prefix=self._file_prefix) % self._image_number,
            )
            self._image_number += 1

        if self._perform_capture(filename):
            for _ in range(self._post_roll * self._fps):
                newFile = os.path.join(
                    self._capture_dir,
                    _capture_format.format(prefix=self._file_prefix) % self._image_number,
                )
                self._image_number += 1
                shutil.copyfile(filename, newFile)

    def clean_capture_dir(self):
        if not os.path.isdir(self._capture_dir):
            self._logger.warning("Cannot clean capture directory, it is unset")
            return
        delete_unrendered_timelapse(self._file_prefix)
>>>>>>> 29726b15


class ZTimelapse(Timelapse):
    def __init__(self, retraction_zhop=0, min_delay=5.0, post_roll=0, fps=25):
        Timelapse.__init__(self, post_roll=post_roll, fps=fps)

        if min_delay < 0:
            min_delay = 0

        self._retraction_zhop = retraction_zhop
        self._min_delay = min_delay
        self._last_snapshot = None
        self._logger.debug("ZTimelapse initialized")

    @property
    def retraction_zhop(self):
        return self._retraction_zhop

    @property
    def min_delay(self):
        return self._min_delay

    def event_subscriptions(self):
        return [(Events.Z_CHANGE, self._on_z_change)]

    def config_data(self):
        return {"type": "zchange", "options": {"retractionZHop": self._retraction_zhop}}

    def process_post_roll(self):
        # we always copy the final image for the whole post roll
        # for z based timelapses
        self._copying_postroll()
        Timelapse.process_post_roll(self)

    def _on_z_change(self, event, payload):
        # check if height difference equals z-hop, if so don't take a picture
        if (
            self._retraction_zhop != 0
            and payload["old"] is not None
            and payload["new"] is not None
        ):
            diff = round(abs(payload["new"] - payload["old"]), 3)
            zhop = round(self._retraction_zhop, 3)
            if diff == zhop:
                return

        # check if last picture has been less than min_delay ago, if so don't take a picture (anti vase mode...)
        now = monotonic_time()
        if (
            self._min_delay
            and self._last_snapshot
            and self._last_snapshot + self._min_delay > now
        ):
            self._logger.debug("Rate limited z-change, not taking a snapshot")
            return

        self.capture_image()
        self._last_snapshot = now


class TimedTimelapse(Timelapse):
    def __init__(self, interval=1, post_roll=0, fps=25):
        Timelapse.__init__(self, post_roll=post_roll, fps=fps)
        self._interval = interval
        if self._interval < 1:
            self._interval = 1  # force minimum interval of 1s
        self._timer = None
        self._logger.debug("TimedTimelapse initialized")

    @property
    def interval(self):
        return self._interval

    def config_data(self):
        return {"type": "timed", "options": {"interval": self._interval}}

    def on_print_started(self, event, payload):
        Timelapse.on_print_started(self, event, payload)
        if self._timer is not None:
            return

        self._logger.debug("Starting timer for interval based timelapse")
        from octoprint.util import RepeatedTimer

        self._timer = RepeatedTimer(
            self._interval,
            self._timer_task,
            run_first=True,
            condition=self._timer_active,
            on_finish=self._on_timer_finished,
        )
        self._timer.start()

    def process_post_roll(self):
        # we only use the final image as post roll
        self._copying_postroll()
        self.post_roll_finished()

    def _timer_active(self):
        return self._in_timelapse

    def _timer_task(self):
        self.capture_image()

    def _on_timer_finished(self):
        # timer is done, delete it
        self._timer = None


class TimelapseRenderJob:

    render_job_lock = threading.RLock()

    def __init__(
        self,
        capture_dir,
        output_dir,
        prefix,
        postfix=None,
        capture_glob=_capture_glob,
        capture_format=_capture_format,
        output_format=_output_format,
        fps=25,
        threads=1,
        videocodec="mpeg2video",
        on_start=None,
        on_success=None,
        on_fail=None,
        on_always=None,
    ):
        self._capture_dir = capture_dir
        self._output_dir = output_dir
        self._prefix = prefix
        self._postfix = postfix
        self._capture_glob = capture_glob
        self._capture_format = capture_format
        self._output_format = output_format
        self._fps = fps
        self._threads = threads
        self._videocodec = videocodec
        self._on_start = on_start
        self._on_success = on_success
        self._on_fail = on_fail
        self._on_always = on_always

        self._thread = None
        self._logger = logging.getLogger(__name__)

        self._parsed_duration = 0

    def process(self):
        """Processes the job."""

        self._thread = threading.Thread(
            target=self._render,
            name="TimelapseRenderJob_{prefix}_{postfix}".format(
                prefix=self._prefix, postfix=self._postfix
            ),
        )
        self._thread.daemon = True
        self._thread.start()

    def _render(self):
        """Rendering runnable."""

        ffmpeg = settings().get(["webcam", "ffmpeg"])
        bitrate = settings().get(["webcam", "bitrate"])
        if ffmpeg is None or bitrate is None:
            self._logger.warning(
                "Cannot create movie, path to ffmpeg or desired bitrate is unset"
            )
            return

        if self._videocodec == "mpeg2video":
            extension = "mpg"
        else:
            extension = "mp4"

        input = os.path.join(
            self._capture_dir,
            self._capture_format.format(
                prefix=self._prefix,
                postfix=self._postfix if self._postfix is not None else "",
            ),
        )

        output_name = self._output_format.format(
            prefix=self._prefix,
            postfix=self._postfix if self._postfix is not None else "",
            extension=extension,
        )
        temporary = os.path.join(self._output_dir, ".{}".format(output_name))
        output = os.path.join(self._output_dir, output_name)

        for i in range(4):
            if os.path.exists(input % i):
                break
        else:
            self._logger.warning("Cannot create a movie, no frames captured")
            self._notify_callback(
                "fail", output, returncode=0, stdout="", stderr="", reason="no_frames"
            )
            return

        hflip = settings().getBoolean(["webcam", "flipH"])
        vflip = settings().getBoolean(["webcam", "flipV"])
        rotate = settings().getBoolean(["webcam", "rotate90"])

        watermark = None
        if settings().getBoolean(["webcam", "watermark"]):
            watermark = os.path.join(
                os.path.dirname(__file__), "static", "img", "watermark.png"
            )
            if sys.platform == "win32":
                # Because ffmpeg hiccups on windows' drive letters and backslashes we have to give the watermark
                # path a special treatment. Yeah, I couldn't believe it either...
                watermark = watermark.replace("\\", "/").replace(":", "\\\\:")

        # prepare ffmpeg command
        command_str = self._create_ffmpeg_command_string(
            ffmpeg,
            self._fps,
            bitrate,
            self._threads,
            input,
            temporary,
            self._videocodec,
            hflip=hflip,
            vflip=vflip,
            rotate=rotate,
            watermark=watermark,
        )
        self._logger.debug("Executing command: {}".format(command_str))

        with self.render_job_lock:
            try:
                self._notify_callback("start", output)

                self._logger.debug("Parsing ffmpeg output")

                c = CommandlineCaller()
                c.on_log_stderr = self._process_ffmpeg_output
                returncode, stdout_text, stderr_text = c.call(
                    command_str, delimiter=b"\r", buffer_size=512
                )

                self._logger.debug("Done with parsing")

                if returncode == 0:
                    shutil.move(temporary, output)
                    self._notify_callback("success", output)
                else:
                    self._logger.warning(
                        "Could not render movie, got return code %r: %s"
                        % (returncode, stderr_text)
                    )
                    self._notify_callback(
                        "fail",
                        output,
                        returncode=returncode,
                        stdout=stdout_text,
                        stderr=stderr_text,
                        reason="returncode",
                    )
            except Exception:
                self._logger.exception("Could not render movie due to unknown error")
                self._notify_callback("fail", output, reason="unknown")
            finally:
                try:
                    if os.path.exists(temporary):
                        os.remove(temporary)
                except Exception:
                    self._logger.warning(
                        "Could not delete temporary timelapse {}".format(temporary)
                    )
                self._notify_callback("always", output)

    def _process_ffmpeg_output(self, *lines):
        for line in lines:
            # We should be getting the time more often, so try it first
            current_time = _ffmpeg_current_regex.search(line)
            if current_time is not None and self._parsed_duration != 0:
                current_s = self._convert_time(*current_time.groups())
                progress = current_s / float(self._parsed_duration) * 100

                # Update progress bar
                for callback in _update_callbacks:
                    try:
                        callback.sendRenderProgress(progress)
                    except Exception:
                        self._logger.exception("Exception while pushing render progress")

            else:
                duration = _ffmpeg_duration_regex.search(line)
                if duration is not None:
                    self._parsed_duration = self._convert_time(*duration.groups())

    @staticmethod
    def _convert_time(hours, minutes, seconds):
        return (int(hours) * 60 + int(minutes)) * 60 + int(seconds)

    @classmethod
    def _create_ffmpeg_command_string(
        cls,
        ffmpeg,
        fps,
        bitrate,
        threads,
        input,
        output,
        videocodec,
        hflip=False,
        vflip=False,
        rotate=False,
        watermark=None,
        pixfmt="yuv420p",
    ):
        """
        Create ffmpeg command string based on input parameters.

        Arguments:
            ffmpeg (str): Path to ffmpeg
            fps (int): Frames per second for output
            bitrate (str): Bitrate of output
            threads (int): Number of threads to use for rendering
            videocodec (str): Videocodec to be used for encoding
            input (str): Absolute path to input files including file mask
            output (str): Absolute path to output file
            hflip (bool): Perform horizontal flip on input material.
            vflip (bool): Perform vertical flip on input material.
            rotate (bool): Perform 90° CCW rotation on input material.
            watermark (str): Path to watermark to apply to lower left corner.
            pixfmt (str): Pixel format to use for output. Default of yuv420p should usually fit the bill.

        Returns:
            (str): Prepared command string to render `input` to `output` using ffmpeg.
        """

        ### See unit tests in test/timelapse/test_timelapse_renderjob.py

        logger = logging.getLogger(__name__)

        ### Not all players can handle non-mpeg2 in VOB format
        if videocodec == "mpeg2video":
            containerformat = "vob"
        else:
            containerformat = "mp4"

        command = [
            ffmpeg,
            "-framerate",
            str(fps),
            "-i",
            '"{}"'.format(input),
            "-vcodec",
            videocodec,
            "-threads",
            str(threads),
            "-r",
            "25",
            "-y",
            "-b",
            str(bitrate),
            "-f",
            containerformat,
        ]

        filter_string = cls._create_filter_string(
            hflip=hflip, vflip=vflip, rotate=rotate, watermark=watermark
        )

        if filter_string is not None:
            logger.debug("Applying videofilter chain: {}".format(filter_string))
            command.extend(["-vf", sarge.shell_quote(filter_string)])

        # finalize command with output file
        logger.debug("Rendering movie to {}".format(output))
        command.append('"{}"'.format(output))

        return " ".join(command)

    @classmethod
    def _create_filter_string(
        cls, hflip=False, vflip=False, rotate=False, watermark=None, pixfmt="yuv420p"
    ):
        """
        Creates an ffmpeg filter string based on input parameters.

        Arguments:
            hflip (bool): Perform horizontal flip on input material.
            vflip (bool): Perform vertical flip on input material.
            rotate (bool): Perform 90° CCW rotation on input material.
            watermark (str): Path to watermark to apply to lower left corner.
            pixfmt (str): Pixel format to use, defaults to "yuv420p" which should usually fit the bill

        Returns:
            (str or None): filter string or None if no filters are required
        """

        ### See unit tests in test/timelapse/test_timelapse_renderjob.py

        # apply pixel format
        filters = ["format={}".format(pixfmt)]

        # flip video if configured
        if hflip:
            filters.append("hflip")
        if vflip:
            filters.append("vflip")
        if rotate:
            filters.append("transpose=2")

        # add watermark if configured
        watermark_filter = None
        if watermark is not None:
            watermark_filter = "movie={} [wm]; [{{input_name}}][wm] overlay=10:main_h-overlay_h-10".format(
                watermark
            )

        filter_string = None
        if len(filters) > 0:
            if watermark_filter is not None:
                filter_string = "[in] {} [postprocessed]; {} [out]".format(
                    ",".join(filters), watermark_filter.format(input_name="postprocessed")
                )
            else:
                filter_string = "[in] {} [out]".format(",".join(filters))
        elif watermark_filter is not None:
            filter_string = watermark_filter.format(input_name="in") + " [out]"

        return filter_string

    def _notify_callback(self, callback, *args, **kwargs):
        """Notifies registered callbacks of type `callback`."""
        name = "_on_{}".format(callback)
        method = getattr(self, name, None)
        if method is not None and callable(method):
            method(*args, **kwargs)<|MERGE_RESOLUTION|>--- conflicted
+++ resolved
@@ -465,316 +465,7 @@
         settings().save()
 
 
-<<<<<<< HEAD
 class Timelapse:
-	QUEUE_ENTRY_TYPE_CAPTURE = "capture"
-	QUEUE_ENTRY_TYPE_CALLBACK = "callback"
-
-	def __init__(self, post_roll=0, fps=25):
-		self._logger = logging.getLogger(__name__)
-		self._image_number = None
-		self._in_timelapse = False
-		self._gcode_file = None
-		self._file_prefix = None
-
-		self._capture_errors = 0
-		self._capture_success = 0
-
-		self._post_roll = post_roll
-		self._on_post_roll_done = None
-
-		self._capture_dir = settings().getBaseFolder("timelapse_tmp")
-		self._movie_dir = settings().getBaseFolder("timelapse")
-		self._snapshot_url = settings().get(["webcam", "snapshot"])
-		self._snapshot_timeout = settings().getInt(["webcam", "snapshotTimeout"])
-		self._snapshot_validate_ssl = settings().getBoolean(["webcam", "snapshotSslValidation"])
-
-		self._fps = fps
-
-
-		self._pluginManager = octoprint.plugin.plugin_manager()
-		self._pre_capture_hooks = self._pluginManager.get_hooks("octoprint.timelapse.capture.pre")
-		self._post_capture_hooks = self._pluginManager.get_hooks("octoprint.timelapse.capture.post")
-
-		self._capture_mutex = threading.Lock()
-		self._capture_queue = queue.Queue()
-		self._capture_queue_active = True
-
-		self._capture_queue_thread = threading.Thread(target=self._capture_queue_worker)
-		self._capture_queue_thread.daemon = True
-		self._capture_queue_thread.start()
-
-		# subscribe events
-		eventManager().subscribe(Events.PRINT_STARTED, self.on_print_started)
-		eventManager().subscribe(Events.PRINT_FAILED, self.on_print_done)
-		eventManager().subscribe(Events.PRINT_DONE, self.on_print_done)
-		eventManager().subscribe(Events.PRINT_RESUMED, self.on_print_resumed)
-		for (event, callback) in self.event_subscriptions():
-			eventManager().subscribe(event, callback)
-
-	@property
-	def prefix(self):
-		return self._file_prefix
-
-	@property
-	def post_roll(self):
-		return self._post_roll
-
-	@property
-	def fps(self):
-		return self._fps
-
-	def unload(self):
-		if self._in_timelapse:
-			self.stop_timelapse(do_create_movie=False)
-
-		# unsubscribe events
-		eventManager().unsubscribe(Events.PRINT_STARTED, self.on_print_started)
-		eventManager().unsubscribe(Events.PRINT_FAILED, self.on_print_done)
-		eventManager().unsubscribe(Events.PRINT_DONE, self.on_print_done)
-		eventManager().unsubscribe(Events.PRINT_RESUMED, self.on_print_resumed)
-		for (event, callback) in self.event_subscriptions():
-			eventManager().unsubscribe(event, callback)
-
-	def on_print_started(self, event, payload):
-		"""
-		Override this to perform additional actions upon start of a print job.
-		"""
-		self.start_timelapse(payload["name"])
-
-	def on_print_done(self, event, payload):
-		"""
-		Override this to perform additional actions upon the stop of a print job.
-		"""
-		self.stop_timelapse(success=(event==Events.PRINT_DONE))
-
-	def on_print_resumed(self, event, payload):
-		"""
-		Override this to perform additional actions upon the pausing of a print job.
-		"""
-		if not self._in_timelapse:
-			self.start_timelapse(payload["name"])
-
-	def event_subscriptions(self):
-		"""
-		Override this method to subscribe to additional events by returning an array of (event, callback) tuples.
-
-		Events that are already subscribed:
-		  * PrintStarted - self.onPrintStarted
-		  * PrintResumed - self.onPrintResumed
-		  * PrintFailed - self.onPrintDone
-		  * PrintDone - self.onPrintDone
-		"""
-		return []
-
-	def config_data(self):
-		"""
-		Override this method to return the current timelapse configuration data. The data should have the following
-		form:
-
-		    type: "<type of timelapse>",
-		    options: { <additional options> }
-		"""
-		return None
-
-	def start_timelapse(self, gcode_file):
-		self._logger.debug("Starting timelapse for %s" % gcode_file)
-
-		self._image_number = 0
-		self._capture_errors = 0
-		self._capture_success = 0
-		self._in_timelapse = True
-		self._gcode_file = os.path.basename(gcode_file)
-		self._file_prefix = "{}_{}".format(os.path.splitext(self._gcode_file)[0], time.strftime("%Y%m%d%H%M%S"))
-
-	def stop_timelapse(self, do_create_movie=True, success=True):
-		self._logger.debug("Stopping timelapse")
-
-		self._in_timelapse = False
-
-		def reset_image_number():
-			self._image_number = None
-
-		def create_movie():
-			render_unrendered_timelapse(self._file_prefix,
-			                            gcode=self._gcode_file,
-			                            postfix=None if success else "-fail",
-			                            fps=self._fps)
-
-		def reset_and_create():
-			reset_image_number()
-			create_movie()
-
-		def wait_for_captures(callback):
-			self._capture_queue.put(dict(type=self.__class__.QUEUE_ENTRY_TYPE_CALLBACK, callback=callback))
-
-		def create_wait_for_captures(callback):
-			def f():
-				wait_for_captures(callback)
-			return f
-
-		# wait for everything so far in the queue to be processed, then see if we should process from there
-		def continue_rendering():
-			if self._capture_success == 0:
-				# no images - either nothing was attempted to be captured or all attempts ran into an error
-				if self._capture_errors > 0:
-					# this is the latter case
-					_create_render_fail_handler(self._file_prefix,
-					                            gcode=self._gcode_file)("n/a",
-					                                                    returncode=0,
-					                                                    stdout="",
-					                                                    stderr="",
-					                                                    reason="no_frames")
-
-				# in any case, don't continue
-				return
-
-			# check if we have post roll configured
-			if self._post_roll > 0:
-				# capture post roll, wait for THAT to finish, THEN render
-				eventManager().fire(Events.POSTROLL_START,
-				                    dict(postroll_duration=self.calculate_post_roll(),
-				                         postroll_length=self.post_roll,
-				                         postroll_fps=self.fps))
-				if do_create_movie:
-					self._on_post_roll_done = create_wait_for_captures(reset_and_create)
-				else:
-					self._on_post_roll_done = reset_image_number
-				self.process_post_roll()
-			else:
-				# no post roll? perfect, render
-				if do_create_movie:
-					wait_for_captures(reset_and_create)
-				else:
-					reset_image_number()
-
-		self._logger.debug("Waiting to process capture queue")
-		wait_for_captures(continue_rendering)
-
-	def calculate_post_roll(self):
-		return None
-
-	def process_post_roll(self):
-		self.post_roll_finished()
-
-	def post_roll_finished(self):
-		if self.post_roll:
-			eventManager().fire(Events.POSTROLL_END)
-			if self._on_post_roll_done is not None:
-				self._on_post_roll_done()
-
-	def capture_image(self):
-		if self._capture_dir is None:
-			self._logger.warning("Cannot capture image, capture directory is unset")
-			return
-
-		with self._capture_mutex:
-			if self._image_number is None:
-				self._logger.warning("Cannot capture image, image number is unset")
-				return
-
-			filename = os.path.join(self._capture_dir, _capture_format.format(prefix=self._file_prefix) % self._image_number)
-			self._image_number += 1
-
-		self._logger.debug("Capturing image to {}".format(filename))
-		entry = dict(type=self.__class__.QUEUE_ENTRY_TYPE_CAPTURE,
-		             filename=filename,
-		             onerror=self._on_capture_error)
-		self._capture_queue.put(entry)
-		return filename
-
-	def _on_capture_error(self):
-		with self._capture_mutex:
-			if self._image_number is not None and self._image_number > 0:
-				self._image_number -= 1
-
-	def _capture_queue_worker(self):
-		while self._capture_queue_active:
-			entry = self._capture_queue.get(block=True)
-
-			if entry["type"] == self.__class__.QUEUE_ENTRY_TYPE_CAPTURE and "filename" in entry:
-				filename = entry["filename"]
-				onerror = entry.pop("onerror", None)
-				self._perform_capture(filename, onerror=onerror)
-
-			elif entry["type"] == self.__class__.QUEUE_ENTRY_TYPE_CALLBACK and "callback" in entry:
-				args = entry.pop("args", [])
-				kwargs = entry.pop("kwargs", dict())
-				entry["callback"](*args, **kwargs)
-
-	def _perform_capture(self, filename, onerror=None):
-		# pre-capture hook
-		for name, hook in self._pre_capture_hooks.items():
-			try:
-				hook(filename)
-			except Exception:
-				self._logger.exception("Error while processing hook {name}.".format(**locals()))
-
-		eventManager().fire(Events.CAPTURE_START, dict(file=filename))
-		try:
-			self._logger.debug("Going to capture {} from {}".format(filename, self._snapshot_url))
-			r = requests.get(self._snapshot_url,
-			                 stream=True,
-			                 timeout=self._snapshot_timeout,
-			                 verify=self._snapshot_validate_ssl)
-			r.raise_for_status()
-
-			with io.open(filename, 'wb') as f:
-				for chunk in r.iter_content(chunk_size=1024):
-					if chunk:
-						f.write(chunk)
-						f.flush()
-
-			self._logger.debug("Image {} captured from {}".format(filename, self._snapshot_url))
-		except Exception as e:
-			self._logger.exception("Could not capture image {} from {}".format(filename, self._snapshot_url))
-			self._capture_errors += 1
-			err = e
-		else:
-			self._capture_success += 1
-			err = None
-
-		# post-capture hook
-		for name, hook in self._post_capture_hooks.items():
-			try:
-				hook(filename, err is None)
-			except Exception:
-				self._logger.exception("Error while processing hook {name}.".format(**locals()))
-
-		# handle events and onerror call
-		if err is None:
-			eventManager().fire(Events.CAPTURE_DONE, dict(file=filename))
-			return True
-		else:
-			if callable(onerror):
-				onerror()
-			eventManager().fire(Events.CAPTURE_FAILED, dict(file=filename,
-			                                                error=str(err),
-			                                                url=self._snapshot_url))
-			return False
-
-
-	def _copying_postroll(self):
-		with self._capture_mutex:
-			filename = os.path.join(self._capture_dir,
-			                        _capture_format.format(prefix=self._file_prefix) % self._image_number)
-			self._image_number += 1
-
-		if self._perform_capture(filename):
-			for _ in range(self._post_roll * self._fps):
-				newFile = os.path.join(self._capture_dir,
-				                       _capture_format.format(prefix=self._file_prefix) % self._image_number)
-				self._image_number += 1
-				shutil.copyfile(filename, newFile)
-
-	def clean_capture_dir(self):
-		if not os.path.isdir(self._capture_dir):
-			self._logger.warning("Cannot clean capture directory, it is unset")
-			return
-		delete_unrendered_timelapse(self._file_prefix)
-
-=======
-class Timelapse(object):
     QUEUE_ENTRY_TYPE_CAPTURE = "capture"
     QUEUE_ENTRY_TYPE_CALLBACK = "callback"
 
@@ -1120,7 +811,6 @@
             self._logger.warning("Cannot clean capture directory, it is unset")
             return
         delete_unrendered_timelapse(self._file_prefix)
->>>>>>> 29726b15
 
 
 class ZTimelapse(Timelapse):
