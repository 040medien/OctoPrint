--- conflicted
+++ resolved
@@ -22,14 +22,10 @@
 
 from octoprint.access.permissions import Permissions
 from octoprint.server.util.flask import restricted_access, with_revalidation_checking, check_etag
-<<<<<<< HEAD
-from flask_babel import gettext
-
-=======
 from octoprint.util import utmify
 from flask_babel import gettext
 from octoprint import __version__ as OCTOPRINT_VERSION
->>>>>>> 312760f8
+
 
 class AnnouncementPlugin(octoprint.plugin.AssetPlugin,
                          octoprint.plugin.SettingsPlugin,
