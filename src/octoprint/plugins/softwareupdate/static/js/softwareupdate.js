--- conflicted
+++ resolved
@@ -339,11 +339,7 @@
                 var eventListeners = {};
 
                 var singleButtonNotify = false;
-<<<<<<< HEAD
-                if (data.status == "updatePossible" && self.loginState.hasPermission(self.access.permissions.PLUGIN_SOFTWAREUPDATE_UPDATE)) {
-=======
-                if (data.status === "updatePossible" && self.loginState.isAdmin()) {
->>>>>>> 312760f8
+                if (data.status === "updatePossible" && self.loginState.hasPermission(self.access.permissions.PLUGIN_SOFTWAREUPDATE_UPDATE)) {
                     // if update is possible and user is admin, add action buttons for ignore and update
                     options["confirm"] = {
                         confirm: true,
@@ -835,18 +831,9 @@
         }
     }
 
-<<<<<<< HEAD
-    // view model class, parameters for constructor, container to bind to
-    ADDITIONAL_VIEWMODELS.push([
-        SoftwareUpdateViewModel,
-        ["loginStateViewModel", "printerStateViewModel", "settingsViewModel", "accessViewModel"],
-        ["#settings_plugin_softwareupdate", "#softwareupdate_confirmation_dialog", "#wizard_plugin_softwareupdate"]
-    ]);
-=======
     OCTOPRINT_VIEWMODELS.push({
         construct: SoftwareUpdateViewModel,
-        dependencies: ["loginStateViewModel", "printerStateViewModel", "settingsViewModel"],
+        dependencies: ["loginStateViewModel", "printerStateViewModel", "settingsViewModel", "accessViewModel"],
         elements: ["#settings_plugin_softwareupdate", "#softwareupdate_confirmation_dialog", "#wizard_plugin_softwareupdate"]
     });
->>>>>>> 312760f8
 });