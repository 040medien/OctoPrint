--- conflicted
+++ resolved
@@ -46,11 +46,7 @@
     try:
         try:
             _log_message(f"Download file from {url}")
-<<<<<<< HEAD
-            folder = TemporaryDirectory()
-=======
             folder = tempfile.TemporaryDirectory()
->>>>>>> 535dcb71
             path = download_file(url, folder.name)
         except Exception as exc:
             raise exceptions.NetworkError(cause=exc)
