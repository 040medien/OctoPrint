<<<<<<< HEAD
__license__ = 'GNU Affero General Public License http://www.gnu.org/licenses/agpl.html'
=======
# -*- coding: utf-8 -*-
from __future__ import absolute_import, division, print_function, unicode_literals

__license__ = "GNU Affero General Public License http://www.gnu.org/licenses/agpl.html"
>>>>>>> 29726b15
__copyright__ = "Copyright (C) 2018 The OctoPrint Project - Released under terms of the AGPLv3 License"


import time

from octoprint.util import monotonic_time


def can_perform_update(target, check, online=True):
    return True


def perform_update(target, check, target_version, log_cb=None, online=True):
    duration = check.get("duration", 30)

    now = monotonic_time()
    end = now + duration
    while now < end:
        log_cb(["{}s left...".format(end - now)], prefix=">", stream="output")
        time.sleep(5)
        now = monotonic_time()<|MERGE_RESOLUTION|>--- conflicted
+++ resolved
@@ -1,11 +1,4 @@
-<<<<<<< HEAD
-__license__ = 'GNU Affero General Public License http://www.gnu.org/licenses/agpl.html'
-=======
-# -*- coding: utf-8 -*-
-from __future__ import absolute_import, division, print_function, unicode_literals
-
 __license__ = "GNU Affero General Public License http://www.gnu.org/licenses/agpl.html"
->>>>>>> 29726b15
 __copyright__ = "Copyright (C) 2018 The OctoPrint Project - Released under terms of the AGPLv3 License"
 
 
