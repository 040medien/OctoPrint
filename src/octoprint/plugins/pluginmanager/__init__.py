--- conflicted
+++ resolved
@@ -13,12 +13,8 @@
 from octoprint.settings import valid_boolean_trues
 from octoprint.server.util.flask import restricted_access, with_revalidation_checking, check_etag
 from octoprint.server import admin_permission, VERSION
-<<<<<<< HEAD
-from octoprint.util.pip import PipCaller, UnknownPip
+from octoprint.util.pip import LocalPipCaller, UnknownPip
 from octoprint.util.version import parse_version, version_matches_any_spec
-=======
-from octoprint.util.pip import LocalPipCaller, UnknownPip
->>>>>>> 3cdc59d7
 
 from flask import jsonify, make_response
 from flask.ext.babel import gettext
@@ -728,8 +724,7 @@
 				return False
 
 		current_os = self._get_os()
-		from octoprint import __version__ as octoprint_version
-		parsed_octoprint_version = parse_version(octoprint_version)
+		parsed_octoprint_version = self._get_octoprint_version()
 
 		def map_repository_entry(entry):
 			result = copy.deepcopy(entry)
@@ -743,13 +738,8 @@
 			)
 
 			if "compatibility" in entry:
-<<<<<<< HEAD
-				if "octoprint" in entry["compatibility"] and entry["compatibility"]["octoprint"] is not None and len(entry["compatibility"]["octoprint"]):
+				if "octoprint" in entry["compatibility"] and entry["compatibility"]["octoprint"] is not None and isinstance(entry["compatibility"]["octoprint"], (list, tuple)) and len(entry["compatibility"]["octoprint"]):
 					result["is_compatible"]["octoprint"] = self._is_octoprint_compatible(parsed_octoprint_version, entry["compatibility"]["octoprint"])
-=======
-				if "octoprint" in entry["compatibility"] and entry["compatibility"]["octoprint"] is not None and isinstance(entry["compatibility"]["octoprint"], (list, tuple)) and len(entry["compatibility"]["octoprint"]):
-					result["is_compatible"]["octoprint"] = self._is_octoprint_compatible(octoprint_version, entry["compatibility"]["octoprint"])
->>>>>>> 3cdc59d7
 
 				if "os" in entry["compatibility"] and entry["compatibility"]["os"] is not None and isinstance(entry["compatibility"]["os"], (list, tuple)) and len(entry["compatibility"]["os"]):
 					result["is_compatible"]["os"] = self._is_os_compatible(current_os, entry["compatibility"]["os"])
@@ -828,27 +818,15 @@
 		Tests if the current ``octoprint_version`` is compatible to any of the provided ``compatibility_entries``.
 		"""
 
-<<<<<<< HEAD
 		spec_matcher = ("<", "<=", "!=", "==", ">=", ">", "~=", "===")
 		specs = map(lambda x: x if any(x.startswith(c) for c in spec_matcher) else ">={}".format(x),
-		                    compatibility_entries)
-		return version_matches_any_spec(octoprint_version, specs, package="OctoPrint", base=True)
-=======
-		for octo_compat in compatibility_entries:
-			try:
-				if not any(octo_compat.startswith(c) for c in ("<", "<=", "!=", "==", ">=", ">", "~=", "===")):
-					octo_compat = ">={}".format(octo_compat)
-
-				s = next(pkg_resources.parse_requirements("OctoPrint" + octo_compat))
-				if octoprint_version in s:
-					break
-			except:
-				self._logger.exception("Something is wrong with this compatibility string for OctoPrint: {}".format(octo_compat))
-		else:
-			return False
-
-		return True
->>>>>>> 3cdc59d7
+		            compatibility_entries)
+
+		try:
+			return version_matches_any_spec(octoprint_version, specs, package="OctoPrint", base=True)
+		except:
+			self._logger.exception("Something is wrong with these compatibility specs: {!r}".format(specs))
+		return False
 
 	@staticmethod
 	def _is_os_compatible(current_os, compatibility_entries):
@@ -882,40 +860,10 @@
 		else:
 			return "unmapped"
 
-<<<<<<< HEAD
-	def _to_external_representation(self, plugin):
-=======
-	def _get_octoprint_version_string(self):
-		return VERSION
-
-	def _get_octoprint_version(self, base=False):
-		octoprint_version_string = self._get_octoprint_version_string()
-
-		if "-" in octoprint_version_string:
-			octoprint_version_string = octoprint_version_string[:octoprint_version_string.find("-")]
-
-		octoprint_version = pkg_resources.parse_version(octoprint_version_string)
-
-		# A leading v is common in github release tags and old setuptools doesn't remove it. While OctoPrint's
-		# versions should never contains such a prefix, we'll make sure to have stuff behave the same
-		# regardless of setuptools version anyhow.
-		if octoprint_version and isinstance(octoprint_version, tuple) and octoprint_version[0].lower() == "*v":
-			octoprint_version = octoprint_version[1:]
-
-		if base:
-			if isinstance(octoprint_version, tuple):
-				# old setuptools
-				base_version = []
-				for part in octoprint_version:
-					if part.startswith("*"):
-						break
-					base_version.append(part)
-				base_version.append("*final")
-				octoprint_version = tuple(base_version)
-			else:
-				# new setuptools
-				octoprint_version = pkg_resources.parse_version(octoprint_version.base_version)
-		return octoprint_version
+	@classmethod
+	def _get_octoprint_version(cls, base=False):
+		from octoprint import __version__ as octoprint_version
+		return parse_version(octoprint_version, base=base)
 
 	@property
 	def _reconnect_hooks(self):
@@ -946,7 +894,6 @@
 		return result
 
 	def _to_external_plugin(self, plugin):
->>>>>>> 3cdc59d7
 		return dict(
 			key=plugin.key,
 			name=plugin.name,
