--- conflicted
+++ resolved
@@ -44,16 +44,8 @@
     is_python_compatible,
 )
 
-<<<<<<< HEAD
-=======
 from . import exceptions
 
-try:
-    from os import scandir
-except ImportError:
-    from scandir import scandir
-
->>>>>>> 31fee9c5
 _DATA_FORMAT_VERSION = "v3"
 
 
