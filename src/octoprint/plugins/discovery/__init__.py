# coding=utf-8
from __future__ import absolute_import, division, print_function

__author__ = "Gina Häußge <osd@foosel.net>"
__license__ = 'GNU Affero General Public License http://www.gnu.org/licenses/agpl.html'
__copyright__ = "Copyright (C) 2014 The OctoPrint Project - Released under terms of the AGPLv3 License"

"""
The SSDP/UPNP implementations has been largely inspired by https://gist.github.com/schlamar/2428250
"""

import logging
import flask
<<<<<<< HEAD
from flask_babel import gettext
=======
from flask.ext.babel import gettext

# noinspection PyCompatibility
>>>>>>> 00cb7189
from builtins import range

import octoprint.plugin
import octoprint.util

try:
	import pybonjour
except:
	pybonjour = False


def __plugin_load__():
	if not pybonjour:
		# no pybonjour available, we can't use that
		logging.getLogger("octoprint.plugins." + __name__).info("pybonjour is not installed, Zeroconf Discovery won't be available")

	plugin = DiscoveryPlugin()

	global __plugin_implementation__
	__plugin_implementation__ = plugin

	global __plugin_helpers__
	__plugin_helpers__ = dict(
		ssdp_browse=plugin.ssdp_browse
	)
	if pybonjour:
		__plugin_helpers__.update(dict(
			zeroconf_browse=plugin.zeroconf_browse,
			zeroconf_register=plugin.zeroconf_register,
			zeroconf_unregister=plugin.zeroconf_unregister
		))

class DiscoveryPlugin(octoprint.plugin.StartupPlugin,
                      octoprint.plugin.ShutdownPlugin,
                      octoprint.plugin.BlueprintPlugin,
                      octoprint.plugin.SettingsPlugin):

	ssdp_multicast_addr = "239.255.255.250"

	ssdp_multicast_port = 1900

	# noinspection PyMissingConstructor
	def __init__(self):
		self.host = None
		self.port = None

		# zeroconf
		self._sd_refs = dict()
		self._cnames = dict()

		# upnp/ssdp
		self._ssdp_monitor_active = False
		self._ssdp_monitor_thread = None
		self._ssdp_notify_timeout = 10
		self._ssdp_last_notify = 0

	##~~ SettingsPlugin API

	def get_settings_defaults(self):
		return {
			"publicHost": None,
			"publicPort": None,
			"pathPrefix": None,
			"httpUsername": None,
			"httpPassword": None,
			"upnpUuid": None,
			"zeroConf": [],
			"model": {
				"name": None,
				"description": None,
				"number": None,
				"url": None,
				"serial": None,
				"vendor": None,
				"vendorUrl": None
			}
		}

	##~~ BlueprintPlugin API -- used for providing the SSDP device descriptor XML

	@octoprint.plugin.BlueprintPlugin.route("/discovery.xml", methods=["GET"])
	def discovery(self):
		self._logger.debug("Rendering discovery.xml")

		modelName = self._settings.get(["model", "name"])
		if not modelName:
			import octoprint.server
			modelName = octoprint.server.DISPLAY_VERSION

		vendor = self._settings.get(["model", "vendor"])
		vendorUrl = self._settings.get(["model", "vendorUrl"])
		if not vendor:
			vendor = "The OctoPrint Project"
			vendorUrl = "http://www.octoprint.org/"

		response = flask.make_response(flask.render_template("discovery.xml.jinja2",
		                                                     friendlyName=self.get_instance_name(),
		                                                     manufacturer=vendor,
		                                                     manufacturerUrl=vendorUrl,
		                                                     modelName=modelName,
		                                                     modelDescription=self._settings.get(["model", "description"]),
		                                                     modelNumber=self._settings.get(["model", "number"]),
		                                                     modelUrl=self._settings.get(["model", "url"]),
		                                                     serialNumber=self._settings.get(["model", "serial"]),
		                                                     uuid=self.get_uuid(),
		                                                     presentationUrl=flask.url_for("index", _external=True)))
		response.headers['Content-Type'] = 'application/xml'
		return response

	def is_blueprint_protected(self):
		return False

	##~~ StartupPlugin API -- used for registering OctoPrint's Zeroconf and SSDP services upon application startup

	def on_startup(self, host, port):
		public_host = self._settings.get(["publicHost"])
		if public_host:
			host = public_host
		public_port = self._settings.get(["publicPort"])
		if public_port:
			port = public_port

		self.host = host
		self.port = port

		# Zeroconf
		self.zeroconf_register("_http._tcp", self.get_instance_name(), txt_record=self._create_http_txt_record_dict())
		self.zeroconf_register("_octoprint._tcp", self.get_instance_name(), txt_record=self._create_octoprint_txt_record_dict())
		for zeroconf in self._settings.get(["zeroConf"]):
			if "service" in zeroconf:
				self.zeroconf_register(
					zeroconf["service"],
					zeroconf["name"] if "name" in zeroconf else self.get_instance_name(),
					port=zeroconf["port"] if "port" in zeroconf else None,
					txt_record=zeroconf["txtRecord"] if "txtRecord" in zeroconf else None
				)

		# SSDP
		self._ssdp_register()

	##~~ ShutdownPlugin API -- used for unregistering OctoPrint's Zeroconf and SSDP service upon application shutdown

	def on_shutdown(self):
		for key in self._sd_refs:
			reg_type, port = key
			self.zeroconf_unregister(reg_type, port)

		self._ssdp_unregister()

	##~~ helpers

	# ZeroConf

	def zeroconf_register(self, reg_type, name=None, port=None, txt_record=None):
		"""
		Registers a new service with Zeroconf/Bonjour/Avahi.

		:param reg_type: type of service to register, e.g. "_gntp._tcp"
		:param name: displayable name of the service, if not given defaults to the OctoPrint instance name
		:param port: port to register for the service, if not given defaults to OctoPrint's (public) port
		:param txt_record: optional txt record to attach to the service, dictionary of key-value-pairs
		"""

		if not pybonjour:
			return

		if not name:
			name = self.get_instance_name()
		if not port:
			port = self.port

		params = dict(
			name=name,
			regtype=reg_type,
			port=port
		)
		if txt_record:
			params["txtRecord"] = pybonjour.TXTRecord(txt_record)

		key = (reg_type, port)
		self._sd_refs[key] = pybonjour.DNSServiceRegister(**params)
		self._logger.info(u"Registered {name} for {reg_type}".format(**locals()))

	def zeroconf_unregister(self, reg_type, port=None):
		"""
		Unregisteres a previously registered Zeroconf/Bonjour/Avahi service identified by service and port.

		:param reg_type: the type of the service to be unregistered
		:param port: the port of the service to be unregistered, defaults to OctoPrint's (public) port if not given
		:return:
		"""

		if not pybonjour:
			return

		if not port:
			port = self.port

		key = (reg_type, port)
		if not key in self._sd_refs:
			return

		sd_ref = self._sd_refs[key]
		try:
			sd_ref.close()
			self._logger.debug("Unregistered {reg_type} on port {port}".format(reg_type=reg_type, port=port))
		except:
			self._logger.exception("Could not unregister {reg_type} on port {port}".format(reg_type=reg_type, port=port))

	def zeroconf_browse(self, service_type, block=True, callback=None, browse_timeout=5, resolve_timeout=5):
		"""
		Browses for services on the local network providing the specified service type. Can be used either blocking or
		non-blocking.

		The non-blocking version (default behaviour) will not return until the lookup has completed and
		return all results that were found.

		For non-blocking version, set `block` to `False` and provide a `callback` to be called once the lookup completes.
		If no callback is provided in non-blocking mode, a ValueError will be raised.

		The results are provided as a list of discovered services, with each service being described by a dictionary
		with the following keys:

		  * `name`: display name of the service
		  * `host`: host name of the service
		  * `post`: port the service is listening on
		  * `txt_record`: TXT record of the service as a dictionary, exact contents depend on the service

		Callbacks will be called with that list as the single parameter supplied to them. Thus, the following is an
		example for a valid callback:

		    def browse_callback(results):
		      for result in results:
		        print "Name: {name}, Host: {host}, Port: {port}, TXT: {txt_record!r}".format(**result)

		:param service_type: the service type to browse for
		:param block: whether to block, defaults to True
		:param callback: callback to call once lookup has completed, must be set when `block` is set to `False`
		:param browse_timeout: timeout for browsing operation
		:param resolve_timeout: timeout for resolving operations for discovered records
		:return: if `block` is `True` a list of the discovered services, an empty list otherwise (results will then be
		         supplied to the callback instead)
		"""

		if not pybonjour:
			return None

		import threading
		import select

		if not block and not callback:
			raise ValueError("Non-blocking mode but no callback given")

		result = []
		result_available = threading.Event()
		result_available.clear()

		resolved = []

		def resolve_callback(sd_ref, flags, interface_index, error_code, fullname, hosttarget, port, txt_record):
			if error_code == pybonjour.kDNSServiceErr_NoError:
				txt_record_dict = None
				if txt_record:
					record = pybonjour.TXTRecord.parse(txt_record)
					txt_record_dict = dict()
					for key, value in record:
						txt_record_dict[key] = value

				name = fullname[:fullname.find(service_type) - 1].replace("\\032", " ")
				host = hosttarget[:-1]

				self._logger.debug("Resolved a result for Zeroconf resolution of {service_type}: {name} @ {host}".format(service_type=service_type, name=name, host=host))
				result.append(dict(
					name=name,
					host=host,
					port=port,
					txt_record=txt_record_dict
				))
				resolved.append(True)

		def browse_callback(sd_ref, flags, interface_index, error_code, service_name, regtype, reply_domain):
			if error_code != pybonjour.kDNSServiceErr_NoError:
				return

			if not (flags & pybonjour.kDNSServiceFlagsAdd):
				return

			self._logger.debug("Got a browsing result for Zeroconf resolution of {service_type}, resolving...".format(service_type=service_type))
			resolve_ref = pybonjour.DNSServiceResolve(0, interface_index, service_name, regtype, reply_domain, resolve_callback)

			try:
				while not resolved:
					ready = select.select([resolve_ref], [], [], resolve_timeout)
					if resolve_ref not in ready[0]:
						break

					pybonjour.DNSServiceProcessResult(resolve_ref)
				else:
					resolved.pop()
			finally:
				resolve_ref.close()

		self._logger.debug("Browsing Zeroconf for {service_type}".format(service_type=service_type))

		def browse():
			sd_ref = pybonjour.DNSServiceBrowse(regtype=service_type, callBack=browse_callback)
			try:
				while True:
					ready = select.select([sd_ref], [], [], browse_timeout)

					if not ready[0]:
						break

					if sd_ref in ready[0]:
						pybonjour.DNSServiceProcessResult(sd_ref)
			finally:
				sd_ref.close()

			if callback:
				callback(result)
			result_available.set()

		browse_thread = threading.Thread(target=browse)
		browse_thread.daemon = True
		browse_thread.start()

		if block:
			result_available.wait()
			return result
		else:
			return []

	# SSDP/UPNP

	def ssdp_browse(self, query, block=True, callback=None, timeout=1, retries=5):
		"""
		Browses for UPNP services matching the supplied query. Can be used either blocking or
		non-blocking.

		The non-blocking version (default behaviour) will not return until the lookup has completed and
		return all results that were found.

		For non-blocking version, set `block` to `False` and provide a `callback` to be called once the lookup completes.
		If no callback is provided in non-blocking mode, a ValueError will be raised.

		The results are provided as a list of discovered locations of device descriptor files.

		Callbacks will be called with that list as the single parameter supplied to them. Thus, the following is an
		example for a valid callback:

		    def browse_callback(results):
		      for result in results:
		        print "Location: {}".format(result)

		:param query: the SSDP query to send, e.g. "upnp:rootdevice" to search for all devices
		:param block: whether to block, defaults to True
		:param callback: callback to call in non-blocking mode when lookup has finished, must be set if block is False
		:param timeout: timeout in seconds to wait for replies to the M-SEARCH query per interface, defaults to 1
		:param retries: number of retries to perform the lookup on all interfaces, defaults to 5
		:return: if `block` is `True` a list of the discovered devices, an empty list otherwise (results will then be
		         supplied to the callback instead)
		"""

		import threading

		import httplib
		import io
		class Response(httplib.HTTPResponse):
			def __init__(self, response_text):
				self.fp = io.BytesIO(response_text)
				self.debuglevel = 0
				self.strict = 0
				self.msg = None
				self._method = None
				self.begin()

		result = []
		result_available = threading.Event()
		result_available.clear()

		def browse():
			import socket

			socket.setdefaulttimeout(timeout)

			search_message = "".join([
				"M-SEARCH * HTTP/1.1\r\n",
				"ST: {query}\r\n",
				"MX: 3\r\n",
				"MAN: \"ssdp:discovery\"\r\n",
				"HOST: {mcast_addr}:{mcast_port}\r\n\r\n"
			])

			for _ in range(retries):
				for addr in octoprint.util.interface_addresses():
					try:
						sock = socket.socket(socket.AF_INET, socket.SOCK_DGRAM, socket.IPPROTO_UDP)
						sock.setsockopt(socket.SOL_SOCKET, socket.SO_REUSEADDR, 1)
						sock.setsockopt(socket.IPPROTO_IP, socket.IP_MULTICAST_TTL, 2)
						sock.bind((addr, 0))

						message = search_message.format(query=query,
						                                mcast_addr=self.__class__.ssdp_multicast_addr,
						                                mcast_port=self.__class__.ssdp_multicast_port)
						for _ in range(2):
							sock.sendto(message, (self.__class__.ssdp_multicast_addr, self.__class__.ssdp_multicast_port))

						try:
							data = sock.recv(1024)
						except socket.timeout:
							pass
						else:
							response = Response(data)

							result.append(response.getheader("Location"))
					except:
						pass

			if callback:
				callback(result)
			result_available.set()

		browse_thread = threading.Thread(target=browse)
		browse_thread.daemon = True
		browse_thread.start()

		if block:
			result_available.wait()
			return result
		else:
			return []

	##~~ internals

	# Zeroconf

	def _create_http_txt_record_dict(self):
		"""
		Creates a TXT record for the _http._tcp Zeroconf service supplied by this OctoPrint instance.

		Defines the keys for _http._tcp as defined in http://www.dns-sd.org/txtrecords.html

		:return: a dictionary containing the defined key-value-pairs, ready to be turned into a TXT record
		"""

		# determine path entry
		path = "/"
		if self._settings.get(["pathPrefix"]):
			path = self._settings.get(["pathPrefix"])
		else:
			prefix = self._settings.global_get(["server", "reverseProxy", "prefixFallback"])
			if prefix:
				path = prefix

		# fetch username and password (if set)
		username = self._settings.get(["httpUsername"])
		password = self._settings.get(["httpPassword"])

		entries = dict(
			path=path
		)

		if username and password:
			entries.update(dict(u=username, p=password))

		return entries

	def _create_octoprint_txt_record_dict(self):
		"""
		Creates a TXT record for the _octoprint._tcp Zeroconf service supplied by this OctoPrint instance.

		The following keys are defined:

		  * `path`: path prefix to actual OctoPrint instance, inherited from _http._tcp
		  * `u`: username if HTTP Basic Auth is used, optional, inherited from _http._tcp
		  * `p`: password if HTTP Basic Auth is used, optional, inherited from _http._tcp
		  * `version`: OctoPrint software version
		  * `api`: OctoPrint API version
		  * `model`: Model of the device that is running OctoPrint
		  * `vendor`: Vendor of the device that is running OctoPrint

		:return: a dictionary containing the defined key-value-pairs, ready to be turned into a TXT record
		"""

		entries = self._create_http_txt_record_dict()

		import octoprint.server
		import octoprint.server.api

		entries.update(dict(
			version=octoprint.server.VERSION,
			api=octoprint.server.api.VERSION,
			))

		modelName = self._settings.get(["model", "name"])
		if modelName:
			entries.update(dict(model=modelName))
		vendor = self._settings.get(["model", "vendor"])
		if vendor:
			entries.update(dict(vendor=vendor))

		return entries

	# SSDP/UPNP

	def _ssdp_register(self):
		"""
		Registers the OctoPrint instance as basic service with a presentation URL pointing to the web interface
		"""

		import threading

		self._ssdp_monitor_active = True

		self._ssdp_monitor_thread = threading.Thread(target=self._ssdp_monitor, kwargs=dict(timeout=self._ssdp_notify_timeout))
		self._ssdp_monitor_thread.daemon = True
		self._ssdp_monitor_thread.start()

	def _ssdp_unregister(self):
		"""
		Unregisters the OctoPrint instance again
		"""

		self._ssdp_monitor_active = False
		if self.host and self.port:
			for _ in range(2):
				self._ssdp_notify(alive=False)

	def _ssdp_notify(self, alive=True):
		"""
		Sends an SSDP notify message across the connected networks.

		:param alive: True to send an "ssdp:alive" message, False to send an "ssdp:byebye" message
		"""

		import socket
		import time

		if alive and self._ssdp_last_notify + self._ssdp_notify_timeout > time.time():
			# we just sent an alive, no need to send another one now
			return

		if alive and not self._ssdp_monitor_active:
			# the monitor already shut down, alive messages don't make sense anymore as byebye will shortly follow
			return

		for addr in octoprint.util.interface_addresses():
			try:
				sock = socket.socket(socket.AF_INET, socket.SOCK_DGRAM, socket.IPPROTO_UDP)
				sock.setsockopt(socket.SOL_SOCKET, socket.SO_REUSEADDR, 1)
				sock.setsockopt(socket.IPPROTO_IP, socket.IP_MULTICAST_TTL, 2)
				sock.bind((addr, 0))

				location = "http://{addr}:{port}/plugin/discovery/discovery.xml".format(addr=addr, port=self.port)

				self._logger.debug("Sending NOTIFY {} via {}".format("alive" if alive else "byebye", addr))
				notify_message = "".join([
					"NOTIFY * HTTP/1.1\r\n",
					"Server: Python/2.7\r\n",
					"Cache-Control: max-age=900\r\n",
					"Location: {location}\r\n",
					"NTS: {nts}\r\n",
					"NT: upnp:rootdevice\r\n",
					"USN: uuid:{uuid}::upnp:rootdevice\r\n",
					"HOST: {mcast_addr}:{mcast_port}\r\n\r\n"
				])
				message = notify_message.format(uuid=self.get_uuid(),
				                                location=location,
				                                nts="ssdp:alive" if alive else "ssdp:byebye",
				                                mcast_addr=self.__class__.ssdp_multicast_addr,
				                                mcast_port=self.__class__.ssdp_multicast_port)
				for _ in range(2):
					# send twice, stuff might get lost, it's only UDP
					sock.sendto(message, (self.__class__.ssdp_multicast_addr, self.__class__.ssdp_multicast_port))
			except:
				pass

		self._ssdp_last_notify = time.time()

	def _ssdp_monitor(self, timeout=5):
		"""
		Monitor thread that listens on the multicast address for M-SEARCH requests and answers them if they are relevant

		:param timeout: timeout after which to stop waiting for M-SEARCHs for a short while in order to put out an
		                alive message
		"""

		from BaseHTTPServer import BaseHTTPRequestHandler
		from StringIO import StringIO
		import socket

		socket.setdefaulttimeout(timeout)

		location_message = "".join([
			"HTTP/1.1 200 OK\r\n",
			"ST: upnp:rootdevice\r\n",
			"USN: uuid:{uuid}::upnp:rootdevice\r\n",
			"Location: {location}\r\n",
			"Cache-Control: max-age=60\r\n\r\n"
		])

		class Request(BaseHTTPRequestHandler):

			def __init__(self, request_text):
				self.rfile = StringIO(request_text)
				self.raw_requestline = self.rfile.readline()
				self.error_code = self.error_message = None
				self.parse_request()

			def send_error(self, code, message=None):
				self.error_code = code
				self.error_message = message

		sock = socket.socket(socket.AF_INET, socket.SOCK_DGRAM, socket.IPPROTO_UDP)
		sock.setsockopt(socket.SOL_SOCKET, socket.SO_REUSEADDR, 1)
		sock.setsockopt(socket.IPPROTO_IP, socket.IP_MULTICAST_TTL, 2)
		sock.bind(('', self.__class__.ssdp_multicast_port))

		sock.setsockopt(socket.IPPROTO_IP, socket.IP_ADD_MEMBERSHIP, socket.inet_aton(self.__class__.ssdp_multicast_addr) + socket.inet_aton('0.0.0.0'))

		self._logger.info(u"Registered {} for SSDP".format(self.get_instance_name()))

		self._ssdp_notify(alive=True)

		try:
			while (self._ssdp_monitor_active):
				try:
					data, address = sock.recvfrom(4096)
					request = Request(data)
					if not request.error_code and request.command == "M-SEARCH" and request.path == "*" and (request.headers["ST"] == "upnp:rootdevice" or request.headers["ST"] == "ssdp:all") and request.headers["MAN"] == '"ssdp:discover"':
						interface_address = octoprint.util.address_for_client(*address)
						if not interface_address:
							self._logger.warn("Can't determine address to user for client {}, not sending a M-SEARCH reply".format(address))
							continue
						message = location_message.format(uuid=self.get_uuid(), location="http://{host}:{port}/plugin/discovery/discovery.xml".format(host=interface_address, port=self.port))
						sock.sendto(message, address)
						self._logger.debug("Sent M-SEARCH reply for {path} and {st} to {address!r}".format(path=request.path, st=request.headers["ST"], address=address))
				except socket.timeout:
					pass
				finally:
					self._ssdp_notify(alive=True)
		finally:
			try:
				sock.close()
			except:
				pass

	##~~ helpers

	def get_uuid(self):
		upnpUuid = self._settings.get(["upnpUuid"])
		if upnpUuid is None:
			import uuid
			upnpUuid = str(uuid.uuid4())
			self._settings.set(["upnpUuid"], upnpUuid)
			self._settings.save()
		return upnpUuid

	def get_instance_name(self):
		name = self._settings.global_get(["appearance", "name"])
		if name:
			return u"OctoPrint instance \"{}\"".format(name)
		else:
			import socket
			return u"OctoPrint instance on {}".format(socket.gethostname())


__plugin_name__ = "Discovery"
__plugin_author__ = "Gina Häußge"
__plugin_url__ = "http://docs.octoprint.org/en/master/bundledplugins/discovery.html"
__plugin_description__ = "Makes the OctoPrint instance discoverable via Bonjour/Avahi/Zeroconf and uPnP"
__plugin_disabling_discouraged__ = gettext("Without this plugin your OctoPrint instance will no longer be "
                                           "discoverable on the network via Bonjour and uPnP.")
__plugin_license__ = "AGPLv3"<|MERGE_RESOLUTION|>--- conflicted
+++ resolved
@@ -11,13 +11,9 @@
 
 import logging
 import flask
-<<<<<<< HEAD
 from flask_babel import gettext
-=======
-from flask.ext.babel import gettext
 
 # noinspection PyCompatibility
->>>>>>> 00cb7189
 from builtins import range
 
 import octoprint.plugin
