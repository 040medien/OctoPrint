--- conflicted
+++ resolved
@@ -217,128 +217,11 @@
 			if len(data.strip()) > 0 and self._okBeforeCommandOutput:
 				self._sendOk()
 
-<<<<<<< HEAD
 			# actual command handling
 			command_match = VirtualPrinter.command_regex.match(data)
 			if command_match is not None:
 				command = command_match.group(0)
 				letter = command_match.group(1)
-=======
-			#print "Send: %s" % (data.rstrip())
-			if 'M104' in data or 'M109' in data:
-				self._parseHotendCommand(data)
-
-			if 'M140' in data or 'M190' in data:
-				self._parseBedCommand(data)
-
-			if 'M105' in data:
-				self._processTemperatureQuery()
-				continue
-			elif 'M20' in data:
-				if self._sdCardReady:
-					self._listSd()
-			elif 'M21' in data:
-				self._sdCardReady = True
-				self.outgoing.put("SD card ok")
-			elif 'M22' in data:
-				self._sdCardReady = False
-			elif 'M23' in data:
-				if self._sdCardReady:
-					filename = data.split(None, 1)[1].strip()
-					self._selectSdFile(filename)
-			elif 'M24' in data:
-				if self._sdCardReady:
-					self._startSdPrint()
-			elif 'M25' in data:
-				if self._sdCardReady:
-					self._pauseSdPrint()
-			elif 'M26' in data:
-				if self._sdCardReady:
-					pos = int(re.search("S([0-9]+)", data).group(1))
-					self._setSdPos(pos)
-			elif 'M27' in data:
-				if self._sdCardReady:
-					self._reportSdStatus()
-			elif 'M28' in data:
-				if self._sdCardReady:
-					filename = data.split(None, 1)[1].strip()
-					self._writeSdFile(filename)
-			elif 'M29' in data:
-				if self._sdCardReady:
-					self._finishSdFile()
-				if self._brokenM29:
-					continue
-			elif 'M30' in data:
-				if self._sdCardReady:
-					filename = data.split(None, 1)[1].strip()
-					self._deleteSdFile(filename)
-			elif "M114" in data:
-				# send dummy position report
-				output = "X:10.00 Y:3.20 Z:5.20 E:1.24 Count: A:1000 B:320 C:1040"
-				if not self._okBeforeCommandOutput:
-					output = "ok " + output
-				self.outgoing.put(output)
-				continue
-			elif "M117" in data:
-				# we'll just use this to echo a message, to allow playing around with pause triggers
-				if self._echoOnM117:
-					self.outgoing.put("echo:%s" % re.search("M117\s+(.*)", data).group(1))
-			elif "M999" in data:
-				# mirror Marlin behaviour
-				self.outgoing.put("Resend: 1")
-			elif data.startswith("T"):
-				self.currentExtruder = int(re.search("T(\d+)", data).group(1))
-				self.outgoing.put("Active Extruder: %d" % self.currentExtruder)
-			elif "G20" in data:
-				self._unitModifier = 1.0 / 2.54
-				if self._lastX is not None:
-					self._lastX *= 2.54
-				if self._lastY is not None:
-					self._lastY *= 2.54
-				if self._lastZ is not None:
-					self._lastZ *= 2.54
-				if self._lastE is not None:
-					self._lastE *= 2.54
-			elif "G21" in data:
-				self._unitModifier = 1.0
-				if self._lastX is not None:
-					self._lastX /= 2.54
-				if self._lastY is not None:
-					self._lastY /= 2.54
-				if self._lastZ is not None:
-					self._lastZ /= 2.54
-				if self._lastE is not None:
-					self._lastE /= 2.54
-			elif "G90" in data:
-				self._relative = False
-			elif "G91" in data:
-				self._relative = True
-			elif "G92" in data:
-				self._setPosition(data)
-
-			elif data.startswith("G28"):
-				self._performMove(data)
-
-			elif data.startswith("G0") or data.startswith("G1") or data.startswith("G2") or data.startswith("G3"):
-				# simulate reprap buffered commands via a Queue with maxsize which internally simulates the moves
-				self.buffered.put(data)
-
-			if len(self._sleepAfter) or len(self._sleepAfterNext):
-				command_match = VirtualPrinter.command_regex.match(data)
-				if command_match is not None:
-					command = command_match.group(0)
-
-					interval = None
-					if command in self._sleepAfter:
-						interval = self._sleepAfter[command]
-					elif command in self._sleepAfterNext:
-						interval = self._sleepAfterNext[command]
-						del self._sleepAfterNext[command]
-
-					if interval is not None:
-						self.outgoing.put("// sleeping for {interval} seconds".format(interval=interval))
-						time.sleep(interval)
->>>>>>> c70708e9
 
 				try:
 					# if we have a method _gcode_G, _gcode_M or _gcode_T, execute that first
@@ -449,7 +332,7 @@
 			self._deleteSdFile(filename)
 
 	def _gcode_M114(self, data):
-		output = "C: X:{} Y:{} Z:{} E:{}".format(self._lastX, self._lastY, self._lastZ, self._lastE)
+		output = "X:{} Y:{} Z:{} E:{} Count: A:{} B:{} C:{}".format(self._lastX, self._lastY, self._lastZ, self._lastE, int(self._lastX*100), int(self.lastY*100), int(self.lastZ*100))
 		if not self._okBeforeCommandOutput:
 			output = "ok " + output
 		self._send(output)
