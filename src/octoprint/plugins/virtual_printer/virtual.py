--- conflicted
+++ resolved
@@ -37,69 +37,7 @@
 
 
 # noinspection PyBroadException
-<<<<<<< HEAD
 class VirtualPrinter:
-	command_regex = re.compile(r"^([GMTF])(\d+)")
-	sleep_regex = re.compile(r"sleep (\d+)")
-	sleep_after_regex = re.compile(r"sleep_after ([GMTF]\d+) (\d+)")
-	sleep_after_next_regex = re.compile(r"sleep_after_next ([GMTF]\d+) (\d+)")
-	custom_action_regex = re.compile(r"action_custom ([a-zA-Z0-9_]+)(\s+.*)?")
-	prepare_ok_regex = re.compile(r"prepare_ok (.*)")
-	send_regex = re.compile(r"send (.*)")
-	set_ambient_regex = re.compile(r"set_ambient ([-+]?[0-9]*\.?[0-9]+)")
-	start_sd_regex = re.compile(r"start_sd (.*)")
-	select_sd_regex = re.compile(r"select_sd (.*)")
-
-	def __init__(self, settings, seriallog_handler=None, read_timeout=5.0, write_timeout=10.0, faked_baudrate=115200):
-		import logging
-		self._logger = logging.getLogger("octoprint.plugins.virtual_printer.VirtualPrinter")
-
-		self._settings = settings
-		self._faked_baudrate = faked_baudrate
-
-		self._seriallog = logging.getLogger("octoprint.plugin.virtual_printer.VirtualPrinter.serial")
-		self._seriallog.setLevel(logging.CRITICAL)
-		self._seriallog.propagate = False
-
-		if seriallog_handler is not None:
-			import logging.handlers
-			self._seriallog.addHandler(seriallog_handler)
-			self._seriallog.setLevel(logging.INFO)
-
-		self._seriallog.info(u"-"*78)
-
-		self._read_timeout = read_timeout
-		self._write_timeout = write_timeout
-
-		self._rx_buffer_size = self._settings.get_int(["rxBuffer"])
-
-		self.incoming = CharCountingQueue(self._rx_buffer_size, name="RxBuffer")
-		self.outgoing = queue.Queue()
-		self.buffered = queue.Queue(maxsize=self._settings.get_int(["commandBuffer"]))
-
-		if self._settings.get_boolean(["simulateReset"]):
-			for item in self._settings.get(["resetLines"]):
-				self._send(item + "\n")
-
-		self._prepared_oks = []
-		prepared = self._settings.get(["preparedOks"])
-		if prepared and isinstance(prepared, list):
-			for prep in prepared:
-				self._prepared_oks.append(prep)
-
-		self._prepared_errors = []
-
-		self._errors = self._settings.get(["errors"], merged=True)
-
-		self.currentExtruder = 0
-		self.extruderCount = self._settings.get_int(["numExtruders"])
-		self.pinnedExtruders = self._settings.get(["pinnedExtruders"])
-		if self.pinnedExtruders is None:
-			self.pinnedExtruders = dict()
-		self.sharedNozzle = self._settings.get_boolean(["sharedNozzle"])
-		self.temperatureCount = (1 if self.sharedNozzle else self.extruderCount)
-=======
-class VirtualPrinter(object):
     command_regex = re.compile(r"^([GMTF])(\d+)")
     sleep_regex = re.compile(r"sleep (\d+)")
     sleep_after_regex = re.compile(r"sleep_after ([GMTF]\d+) (\d+)")
@@ -162,7 +100,6 @@
                 self._prepared_oks.append(prep)
 
         self._prepared_errors = []
->>>>>>> 29726b15
 
         self._errors = self._settings.get(["errors"], merged=True)
 
