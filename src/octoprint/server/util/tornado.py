--- conflicted
+++ resolved
@@ -681,7 +681,6 @@
 	"""
 	def __init__(self, *args, **kwargs):
 		pass
-<<<<<<< HEAD
 
 	def initialize(self, *args, **kwargs):
 		default_max_body_size = kwargs.pop("default_max_body_size", None)
@@ -689,15 +688,6 @@
 
 		tornado.httpserver.HTTPServer.initialize(self, *args, **kwargs)
 
-=======
-
-	def initialize(self, *args, **kwargs):
-		default_max_body_size = kwargs.pop("default_max_body_size", None)
-		max_body_sizes = kwargs.pop("max_body_sizes", None)
-
-		tornado.httpserver.HTTPServer.initialize(self, *args, **kwargs)
-
->>>>>>> 2152c401
 		additional = dict(default_max_body_size=default_max_body_size,
 		                  max_body_sizes=max_body_sizes)
 		self.conn_params = CustomHTTP1ConnectionParameters.from_stock_params(self.conn_params, **additional)
@@ -705,12 +695,8 @@
 
 	def handle_stream(self, stream, address):
 		context = tornado.httpserver._HTTPRequestContext(stream, address,
-<<<<<<< HEAD
-		                                                 self.protocol)
-=======
 		                                                 self.protocol,
 		                                                 self.trusted_downstream)
->>>>>>> 2152c401
 		conn = CustomHTTP1ServerConnection(stream, self.conn_params, context)
 		self._connections.add(conn)
 		conn.start_serving(self)
