--- conflicted
+++ resolved
@@ -25,8 +25,6 @@
 import octoprint.util
 
 
-<<<<<<< HEAD
-=======
 
 #~~ More sensible logging
 
@@ -51,7 +49,6 @@
 				                          exc_info=(typ, value, tb))
 
 
->>>>>>> 312760f8
 #~~ WSGI middleware
 
 
