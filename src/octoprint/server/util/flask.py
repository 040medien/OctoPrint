--- conflicted
+++ resolved
@@ -544,21 +544,18 @@
 #~~ passive login helper
 
 def passive_login():
+	logger = logging.getLogger(__name__)
+
 	user = flask_login.current_user
 
-<<<<<<< HEAD
-	remoteAddr = get_remote_address(flask.request)
-	ipCheckEnabled = settings().getBoolean(["server", "ipCheck", "enabled"])
-	ipCheckTrusted = settings().get(["server", "ipCheck", "trustedSubnets"])
-=======
-	user = flask_login.current_user
->>>>>>> 5e822005
+	remote_address = get_remote_address(flask.request)
+	ip_check_enabled = settings().getBoolean(["server", "ipCheck", "enabled"])
+	ip_check_trusted = settings().get(["server", "ipCheck", "trustedSubnets"])
 
 	if isinstance(user, LocalProxy):
 		# noinspection PyProtectedMember
 		user = user._get_current_object()
 
-<<<<<<< HEAD
 	def login(u):
 		# login known user
 		if not u.is_anonymous:
@@ -573,28 +570,7 @@
 
 	if user is not None and user.is_active:
 		# login known user
-		logging.getLogger(__name__).info("Passively logging in user {} from {}".format(user.get_id(), remoteAddr))
-=======
-	if isinstance(user, LocalProxy):
-		# noinspection PyProtectedMember
-		user = user._get_current_object()
-
-	def login(u):
-		# login known user
-		if not u.is_anonymous:
-			u = octoprint.server.userManager.login_user(u)
-		flask_login.login_user(u)
-		flask_principal.identity_changed.send(flask.current_app._get_current_object(),
-		                                      identity=flask_principal.Identity(u.get_id()))
-		if hasattr(u, "session"):
-			flask.session["usersession.id"] = u.session
-		flask.g.user = u
-		return u
-
-	if user is not None and user.is_active:
-		# login known user
 		logger.info("Passively logging in user {} from {}".format(user.get_id(), remote_address))
->>>>>>> 5e822005
 		user = login(user)
 
 	elif settings().getBoolean(["accessControl", "autologinLocal"]) \
@@ -607,22 +583,6 @@
 			localNetworks.add(ip)
 
 		try:
-<<<<<<< HEAD
-			if netaddr.IPAddress(remoteAddr) in localNetworks:
-				autologin_user = octoprint.server.userManager.find_user(autologinAs)
-				if autologin_user is not None and user.is_active:
-					autologin_user = octoprint.server.userManager.login_user(autologin_user)
-
-					logging.getLogger(__name__).info("Passively logging in user {} from {} via autologin".format(user.get_id(), remoteAddr))
-					user = login(autologin_user)
-		except Exception:
-			logger = logging.getLogger(__name__)
-			logger.exception("Could not autologin user %s for networks %r" % (autologinAs, localNetworks))
-
-	response = user.as_dict()
-	response["_is_external_client"] = ipCheckEnabled and not is_lan_address(remoteAddr,
-	                                                                        additional_private=ipCheckTrusted)
-=======
 			if netaddr.IPAddress(remote_address) in local_networks:
 				autologin_user = octoprint.server.userManager.findUser(autologin_as)
 				if autologin_user is not None and autologin_user.is_active:
@@ -630,13 +590,29 @@
 
 					logger.info("Passively logging in user {} from {} via autologin".format(user.get_id(), local_networks))
 					user = login(autologin_user)
-		except:
+			if netaddr.IPAddress(remote_address) in local_networks:
+				user = octoprint.server.userManager.findUser(autologin_as)
+				if user is not None and user.is_active():
+					user = octoprint.server.userManager.login_user(user)
+					flask.session["usersession.id"] = user.session
+					flask.g.user = user
+					flask_login.login_user(user)
+					flask_principal.identity_changed.send(flask.current_app._get_current_object(),
+					                                      identity=flask_principal.Identity(user.get_id()))
+
+					logger.info("Passively logging in user {} from {} via autologin".format(user.get_id(),
+					                                                                        remote_address))
+
+					response = user.asDict()
+					response["_is_external_client"] = ip_check_enabled and not is_lan_address(remote_address,
+					                                                                          additional_private=ip_check_trusted)
+					return flask.jsonify(response)
+		except Exception:
 			logger.exception("Could not autologin user {} for networks {}".format(autologin_as, local_networks))
 
 	response = user.as_dict()
 	response["_is_external_client"] = ip_check_enabled and not is_lan_address(remote_address,
 	                                                                          additional_private=ip_check_trusted)
->>>>>>> 5e822005
 	return flask.jsonify(response)
 
 
@@ -920,15 +896,9 @@
 
 		with self._lock:
 			try:
-<<<<<<< HEAD
 				with atomic_write(self.cachefile, 'wt', max_permissions=0o666) as handle:
 					yaml.safe_dump(data, handle,default_flow_style=False, indent=4, allow_unicode=True)
 			except Exception:
-=======
-				with atomic_write(self.cachefile, "wb", max_permissions=0o666) as handle:
-					yaml.safe_dump(data, handle,default_flow_style=False, indent=4, allow_unicode=True)
-			except:
->>>>>>> 5e822005
 				self._logger.exception("Error while writing {}".format(self.cachefile))
 
 	def set_data(self, root, data):
@@ -1375,11 +1345,7 @@
 	data = request.get_json()
 	if data is None:
 		return None, None, make_response("Malformed JSON body or wrong content-type in request", 400)
-<<<<<<< HEAD
 	if not "command" in data or not data["command"] in valid_commands:
-=======
-	if not "command" in data.keys() or not data["command"] in valid_commands.keys():
->>>>>>> 5e822005
 		return None, None, make_response("Expected valid command", 400)
 
 	command = data["command"]
