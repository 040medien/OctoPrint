--- conflicted
+++ resolved
@@ -1231,17 +1231,10 @@
 	if content_type is None or not "application/json" in content_type:
 		return None, None, make_response("Expected content-type JSON", 400)
 
-<<<<<<< HEAD
 	data = request.get_json()
 	if data is None:
-		return make_response("Malformed JSON body in request", 400)
-
-=======
-	data = request.json
-	if data is None:
-		return None, None, make_response("Expected content-type JSON", 400)
-	
->>>>>>> 772ee76e
+		return None, None, make_response("Malformed JSON body or wrong content-type in request", 400)
+
 	if not "command" in data.keys() or not data["command"] in valid_commands.keys():
 		return None, None, make_response("Expected valid command", 400)
 
