--- conflicted
+++ resolved
@@ -9,13 +9,8 @@
 
 from octoprint.filemanager.destinations import FileDestinations
 from octoprint.settings import settings, valid_boolean_trues
-<<<<<<< HEAD
 from octoprint.server import printer, fileManager, slicingManager, eventManager, NO_CONTENT, current_user
-from octoprint.server.util.flask import restricted_access, get_json_command_from_request, with_revalidation_checking
-=======
-from octoprint.server import printer, fileManager, slicingManager, eventManager, NO_CONTENT
 from octoprint.server.util.flask import require_firstrun, get_json_command_from_request, with_revalidation_checking
->>>>>>> 3d7016f5
 from octoprint.server.api import api
 from octoprint.events import Events
 from octoprint.access.permissions import Permissions
@@ -501,28 +496,6 @@
 	user = current_user.get_name()
 
 	if command == "select":
-<<<<<<< HEAD
-		if not _verifyFileExists(target, filename):
-			return make_response("File not found on '%s': %s" % (target, filename), 404)
-
-		# selects/loads a file
-		if not octoprint.filemanager.valid_file_type(filename, type="machinecode"):
-			return make_response("Cannot select {filename} for printing, not a machinecode file".format(**locals()), 415)
-
-		printAfterLoading = False
-		if "print" in data.keys() and data["print"] in valid_boolean_trues:
-			if not printer.is_operational():
-				return make_response("Printer is not operational, cannot directly start printing", 409)
-			printAfterLoading = True
-
-		sd = False
-		if target == FileDestinations.SDCARD:
-			filenameToSelect = filename
-			sd = True
-		else:
-			filenameToSelect = fileManager.path_on_disk(target, filename)
-		printer.select_file(filenameToSelect, sd, printAfterLoading, user)
-=======
 		with Permissions.FILES_SELECT.require(403):
 			if not _verifyFileExists(target, filename):
 				return make_response("File not found on '%s': %s" % (target, filename), 404)
@@ -544,8 +517,7 @@
 				sd = True
 			else:
 				filenameToSelect = fileManager.path_on_disk(target, filename)
-			printer.select_file(filenameToSelect, sd, printAfterLoading)
->>>>>>> 3d7016f5
+			printer.select_file(filenameToSelect, sd, printAfterLoading, user)
 
 	elif command == "slice":
 		with Permissions.SLICE.require(403):
@@ -612,46 +584,11 @@
 			else:
 				profile = None
 
-<<<<<<< HEAD
-		if "position" in data.keys() and data["position"] and isinstance(data["position"], dict) and "x" in data["position"] and "y" in data["position"]:
-			position = data["position"]
-			del data["position"]
-		else:
-			position = None
-
-		select_after_slicing = False
-		if "select" in data.keys() and data["select"] in valid_boolean_trues:
-			if not printer.is_operational():
-				return make_response("Printer is not operational, cannot directly select for printing", 409)
-			select_after_slicing = True
-
-		print_after_slicing = False
-		if "print" in data.keys() and data["print"] in valid_boolean_trues:
-			if not printer.is_operational():
-				return make_response("Printer is not operational, cannot directly start printing", 409)
-			select_after_slicing = print_after_slicing = True
-
-		override_keys = [k for k in data if k.startswith("profile.") and data[k] is not None]
-		overrides = dict()
-		for key in override_keys:
-			overrides[key[len("profile."):]] = data[key]
-
-		def slicing_done(target, path, select_after_slicing, print_after_slicing):
-			if select_after_slicing or print_after_slicing:
-				sd = False
-				if target == FileDestinations.SDCARD:
-					filenameToSelect = path
-					sd = True
-				else:
-					filenameToSelect = fileManager.path_on_disk(target, path)
-				printer.select_file(filenameToSelect, sd, print_after_slicing, user)
-=======
 			if "printerProfile" in data.keys() and data["printerProfile"]:
 				printerProfile = data["printerProfile"]
 				del data["printerProfile"]
 			else:
 				printerProfile = None
->>>>>>> 3d7016f5
 
 			if "position" in data.keys() and data["position"] and isinstance(data["position"], dict) and "x" in data["position"] and "y" in data["position"]:
 				position = data["position"]
@@ -684,7 +621,7 @@
 						sd = True
 					else:
 						filenameToSelect = fileManager.path_on_disk(target, path)
-					printer.select_file(filenameToSelect, sd, print_after_slicing)
+					printer.select_file(filenameToSelect, sd, print_after_slicing, user)
 
 			try:
 				fileManager.slice(slicer, target, filename, target, full_path,
