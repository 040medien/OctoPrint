# coding=utf-8
from __future__ import absolute_import

__author__ = "Gina Häußge <osd@foosel.net>"
__license__ = 'GNU Affero General Public License http://www.gnu.org/licenses/agpl.html'
__copyright__ = "Copyright (C) 2014 The OctoPrint Project - Released under terms of the AGPLv3 License"

from flask import request, jsonify, make_response, url_for

from octoprint.filemanager.destinations import FileDestinations
from octoprint.settings import settings, valid_boolean_trues
from octoprint.server import printer, fileManager, slicingManager, eventManager, NO_CONTENT
from octoprint.server.util.flask import restricted_access, get_json_command_from_request
from octoprint.server.api import api
from octoprint.events import Events
import octoprint.filemanager
import octoprint.filemanager.util
import octoprint.filemanager.storage
import octoprint.slicing

import psutil


#~~ GCODE file handling


@api.route("/files", methods=["GET"])
def readGcodeFiles():
	filter = "filter" in request.values and request.values["recursive"] in valid_boolean_trues
	recursive = "recursive" in request.values and request.values["recursive"] in valid_boolean_trues

	files = _getFileList(FileDestinations.LOCAL, filter=filter, recursive=recursive)
	files.extend(_getFileList(FileDestinations.SDCARD))

	usage = psutil.disk_usage(settings().getBaseFolder("uploads"))
	return jsonify(files=files, free=usage.free, total=usage.total)


@api.route("/files/<string:origin>", methods=["GET"])
def readGcodeFilesForOrigin(origin):
	if origin not in [FileDestinations.LOCAL, FileDestinations.SDCARD]:
		return make_response("Unknown origin: %s" % origin, 404)

	recursive = False
	if "recursive" in request.values:
		recursive = request.values["recursive"] in valid_boolean_trues

	files = _getFileList(origin, recursive=recursive)

	if origin == FileDestinations.LOCAL:
		usage = psutil.disk_usage(settings().getBaseFolder("uploads"))
		return jsonify(files=files, free=usage.free, total=usage.total)
	else:
		return jsonify(files=files)


def _getFileDetails(origin, path, recursive=True):
	parent, path = fileManager.split_path(origin, path)
	files = _getFileList(origin, path=parent, recursive=recursive)

	for f in files:
		if f["name"] == path:
			return f
	else:
		return None


def _getFileList(origin, path=None, filter=None, recursive=False):
	if origin == FileDestinations.SDCARD:
		sdFileList = printer.get_sd_files()

		files = []
		if sdFileList is not None:
			for sdFile, sdSize in sdFileList:
				file = {
					"type": "machinecode",
					"name": sdFile,
					"origin": FileDestinations.SDCARD,
					"refs": {
						"resource": url_for(".readGcodeFile", target=FileDestinations.SDCARD, filename=sdFile, _external=True)
					}
				}
				if sdSize is not None:
					file.update({"size": sdSize})
				files.append(file)
	else:
		filter_func = None
		if filter:
			filter_func = lambda entry, entry_data: octoprint.filemanager.valid_file_type(entry, type=filter)

		files = fileManager.list_files(origin, path=path, filter=filter_func, recursive=recursive)[origin].values()

		def analyse_recursively(files, path=None):
			if path is None:
				path = ""

			for file_or_folder in files:
				file_or_folder["origin"] = FileDestinations.LOCAL

				if file_or_folder["type"] == "folder":
					if "children" in file_or_folder:
						file_or_folder["children"] = analyse_recursively(file_or_folder["children"].values(), path + file_or_folder["name"] + "/")

					file_or_folder.update({
						"refs": {
							"resource": url_for(".readGcodeFile", target=FileDestinations.LOCAL, filename=path + file_or_folder["name"], _external=True)
						}
					})
				else:
					if "analysis" in file_or_folder and octoprint.filemanager.valid_file_type(file_or_folder["name"], type="gcode"):
						file_or_folder["gcodeAnalysis"] = file_or_folder["analysis"]
						del file_or_folder["analysis"]

					if "history" in file_or_folder and octoprint.filemanager.valid_file_type(file_or_folder["name"], type="gcode"):
						# convert print log
						history = file_or_folder["history"]
						del file_or_folder["history"]
						success = 0
						failure = 0
						last = None
						for entry in history:
							success += 1 if "success" in entry and entry["success"] else 0
							failure += 1 if "success" in entry and not entry["success"] else 0
							if not last or ("timestamp" in entry and "timestamp" in last and entry["timestamp"] > last["timestamp"]):
								last = entry
						if last:
							prints = dict(
								success=success,
								failure=failure,
								last=dict(
									success=last["success"],
									date=last["timestamp"]
								)
							)
							if "printTime" in last:
								prints["last"]["printTime"] = last["printTime"]
							file_or_folder["prints"] = prints

					file_or_folder.update({
						"refs": {
							"resource": url_for(".readGcodeFile", target=FileDestinations.LOCAL, filename=path + file_or_folder["name"], _external=True),
							"download": url_for("index", _external=True) + "downloads/files/" + FileDestinations.LOCAL + "/" + path + file_or_folder["name"]
						}
					})

			return files

		analyse_recursively(files)

	return files


def _verifyFileExists(origin, filename):
	if origin == FileDestinations.SDCARD:
		return filename in map(lambda x: x[0], printer.get_sd_files())
	else:
		return fileManager.file_exists(origin, filename)


def _verifyFolderExists(origin, foldername):
	if origin == FileDestinations.SDCARD:
		return False
	else:
		return fileManager.folder_exists(origin, foldername)


def _isBusy(target, path):
	currentOrigin, currentFilename = _getCurrentFile()
	if currentFilename is not None and currentOrigin == target and fileManager.file_in_path(FileDestinations.LOCAL, path, currentFilename) and (printer.is_printing() or printer.is_paused()):
		return True

	return any(target == x[0] and fileManager.file_in_path(FileDestinations.LOCAL, path, x[1]) for x in fileManager.get_busy_files())

@api.route("/files/<string:target>", methods=["POST"])
@restricted_access
def uploadGcodeFile(target):
	input_name = "file"
	input_upload_name = input_name + "." + settings().get(["server", "uploads", "nameSuffix"])
	input_upload_path = input_name + "." + settings().get(["server", "uploads", "pathSuffix"])
	if input_upload_name in request.values and input_upload_path in request.values:
		if not target in [FileDestinations.LOCAL, FileDestinations.SDCARD]:
			return make_response("Unknown target: %s" % target, 404)

		upload = octoprint.filemanager.util.DiskFileWrapper(request.values[input_upload_name], request.values[input_upload_path])

		# Store any additional user data the caller may have passed.
		userdata = None
		if "userdata" in request.values:
			import json
			try:
				userdata = json.loads(request.values["userdata"])
			except:
				return make_response("userdata contains invalid JSON", 400)

		if target == FileDestinations.SDCARD and not settings().getBoolean(["feature", "sdSupport"]):
			return make_response("SD card support is disabled", 404)

		sd = target == FileDestinations.SDCARD
		selectAfterUpload = "select" in request.values.keys() and request.values["select"] in valid_boolean_trues
		printAfterSelect = "print" in request.values.keys() and request.values["print"] in valid_boolean_trues

		if sd:
			# validate that all preconditions for SD upload are met before attempting it
			if not (printer.is_operational() and not (printer.is_printing() or printer.is_paused())):
				return make_response("Can not upload to SD card, printer is either not operational or already busy", 409)
			if not printer.is_sd_ready():
				return make_response("Can not upload to SD card, not yet initialized", 409)

		# determine current job
		currentPath = None
		currentFilename = None
		currentOrigin = None
		currentJob = printer.get_current_job()
		if currentJob is not None and "file" in currentJob.keys():
			currentJobFile = currentJob["file"]
			if currentJobFile is not None and "name" in currentJobFile.keys() and "origin" in currentJobFile.keys() and currentJobFile["name"] is not None and currentJobFile["origin"] is not None:
				currentPath, currentFilename = fileManager.sanitize(FileDestinations.LOCAL, currentJobFile["name"])
				currentOrigin = currentJobFile["origin"]

		# determine future filename of file to be uploaded, abort if it can't be uploaded
		try:
			# FileDestinations.LOCAL = should normally be target, but can't because SDCard handling isn't implemented yet
			futurePath, futureFilename = fileManager.sanitize(FileDestinations.LOCAL, upload.filename)
		except:
			futurePath = None
			futureFilename = None

		if futureFilename is None:
			return make_response("Can not upload file %s, wrong format?" % upload.filename, 415)

		if "path" in request.values and request.values["path"]:
			# we currently only support uploads to sdcard via local, so first target is local instead of "target"
			futurePath = fileManager.sanitize_path(FileDestinations.LOCAL, request.values["path"])

		# prohibit overwriting currently selected file while it's being printed
		if futurePath == currentPath and futureFilename == currentFilename and target == currentOrigin and (printer.is_printing() or printer.is_paused()):
			return make_response("Trying to overwrite file that is currently being printed: %s" % currentFilename, 409)

		def fileProcessingFinished(filename, absFilename, destination):
			"""
			Callback for when the file processing (upload, optional slicing, addition to analysis queue) has
			finished.

			Depending on the file's destination triggers either streaming to SD card or directly calls selectAndOrPrint.
			"""

			if destination == FileDestinations.SDCARD and octoprint.filemanager.valid_file_type(filename, "gcode"):
				return filename, printer.add_sd_file(filename, absFilename, selectAndOrPrint)
			else:
				selectAndOrPrint(filename, absFilename, destination)
				return filename

		def selectAndOrPrint(filename, absFilename, destination):
			"""
			Callback for when the file is ready to be selected and optionally printed. For SD file uploads this is only
			the case after they have finished streaming to the printer, which is why this callback is also used
			for the corresponding call to addSdFile.

			Selects the just uploaded file if either selectAfterUpload or printAfterSelect are True, or if the
			exact file is already selected, such reloading it.
			"""
			if octoprint.filemanager.valid_file_type(added_file, "gcode") and (selectAfterUpload or printAfterSelect or (currentFilename == filename and currentOrigin == destination)):
				printer.select_file(absFilename, destination == FileDestinations.SDCARD, printAfterSelect)

		futureFullPath = fileManager.join_path(FileDestinations.LOCAL, futurePath, futureFilename)

		try:
			added_file = fileManager.add_file(FileDestinations.LOCAL, futureFullPath, upload, allow_overwrite=True)
		except octoprint.filemanager.storage.StorageError as e:
			if e.code == octoprint.filemanager.storage.StorageError.INVALID_FILE:
				return make_response("Could not upload the file \"{}\", invalid type".format(upload.filename), 400)
			else:
				return make_response("Could not upload the file \"{}\"".format(upload.filename), 500)

		if octoprint.filemanager.valid_file_type(added_file, "stl"):
			filename = added_file
			done = True
		else:
			filename = fileProcessingFinished(added_file, fileManager.path_on_disk(FileDestinations.LOCAL, added_file), target)
			done = True

		if userdata is not None:
			# upload included userdata, add this now to the metadata
			fileManager.set_additional_metadata(FileDestinations.LOCAL, added_file, "userdata", userdata)

		sdFilename = None
		if isinstance(filename, tuple):
			filename, sdFilename = filename

		eventManager.fire(Events.UPLOAD, {"file": filename, "target": target})

		files = {}
		location = url_for(".readGcodeFile", target=FileDestinations.LOCAL, filename=filename, _external=True)
		files.update({
			FileDestinations.LOCAL: {
				"name": futureFilename,
				"path": filename,
				"origin": FileDestinations.LOCAL,
				"refs": {
					"resource": location,
					"download": url_for("index", _external=True) + "downloads/files/" + FileDestinations.LOCAL + "/" + filename
				}
			}
		})

		if sd and sdFilename:
			location = url_for(".readGcodeFile", target=FileDestinations.SDCARD, filename=sdFilename, _external=True)
			files.update({
				FileDestinations.SDCARD: {
					"name": sdFilename,
					"path": sdFilename,
					"origin": FileDestinations.SDCARD,
					"refs": {
						"resource": location
					}
				}
			})

		r = make_response(jsonify(files=files, done=done), 201)
		r.headers["Location"] = location
		return r

	elif "foldername" in request.values:
		foldername = request.values["foldername"]

		if not target in [FileDestinations.LOCAL]:
			return make_response("Unknown target: %s" % target, 400)

		futurePath, futureName = fileManager.sanitize(target, foldername)
		if not futureName or not futurePath:
			return make_response("Can't create a folder with an empty name", 400)

		if "path" in request.values and request.values["path"]:
			futurePath = fileManager.sanitize_path(FileDestinations.LOCAL,
			                                       request.values["path"])

		futureFullPath = fileManager.join_path(target, futurePath, futureName)
		if octoprint.filemanager.valid_file_type(futureName):
			return make_response("Can't create a folder named %s, please try another name" % futureName, 409)

		try:
			added_folder = fileManager.add_folder(target, futureFullPath)
		except octoprint.filemanager.storage.StorageError as e:
			if e.code == octoprint.filemanager.storage.StorageError.INVALID_DIRECTORY:
				return make_response("Could not create folder {}, invalid directory".format(futureName))
			else:
				return make_response("Could not create folder {}".format(futureName))

		location = url_for(".readGcodeFile",
		                   target=FileDestinations.LOCAL,
		                   filename=added_folder,
		                   _external=True)
		folder = dict(name=futureName,
		              path=added_folder,
		              origin=target,
		              refs=dict(resource=location))

		r = make_response(jsonify(folder=folder, done=True), 201)
		r.headers["Location"] = location
		return r

	else:
		return make_response("No file to upload and no folder to create", 400)


@api.route("/files/<string:target>/<path:filename>", methods=["GET"])
def readGcodeFile(target, filename):
	if not target in [FileDestinations.LOCAL, FileDestinations.SDCARD]:
		return make_response("Unknown target: %s" % target, 404)

	recursive = False
	if "recursive" in request.values:
		recursive = request.values["recursive"] in valid_boolean_trues

	file = _getFileDetails(target, filename, recursive=recursive)
	if not file:
		return make_response("File not found on '%s': %s" % (target, filename), 404)

	return jsonify(file)


@api.route("/files/<string:target>/<path:filename>", methods=["POST"])
@restricted_access
def gcodeFileCommand(filename, target):
	if not target in [FileDestinations.LOCAL, FileDestinations.SDCARD]:
		return make_response("Unknown target: %s" % target, 404)

	# valid file commands, dict mapping command name to mandatory parameters
	valid_commands = {
		"select": [],
		"slice": [],
		"copy": ["destination"],
		"move": ["destination"]
	}

	command, data, response = get_json_command_from_request(request, valid_commands)
	if response is not None:
		return response

	if command == "select":
		if not _verifyFileExists(target, filename):
			return make_response("File not found on '%s': %s" % (target, filename), 404)

		# selects/loads a file
		if not octoprint.filemanager.valid_file_type(filename, type="machinecode"):
			return make_response("Cannot select {filename} for printing, not a machinecode file".format(**locals()), 415)

		printAfterLoading = False
		if "print" in data.keys() and data["print"] in valid_boolean_trues:
			if not printer.is_operational():
				return make_response("Printer is not operational, cannot directly start printing", 409)
			printAfterLoading = True

		sd = False
		if target == FileDestinations.SDCARD:
			filenameToSelect = filename
			sd = True
		else:
			filenameToSelect = fileManager.path_on_disk(target, filename)
		printer.select_file(filenameToSelect, sd, printAfterLoading)

	elif command == "slice":
		if not _verifyFileExists(target, filename):
			return make_response("File not found on '%s': %s" % (target, filename), 404)

		try:
			if "slicer" in data:
				slicer = data["slicer"]
				del data["slicer"]
				slicer_instance = slicingManager.get_slicer(slicer)

			elif "cura" in slicingManager.registered_slicers:
				slicer = "cura"
				slicer_instance = slicingManager.get_slicer("cura")

			else:
				return make_response("Cannot slice {filename}, no slicer available".format(**locals()), 415)
		except octoprint.slicing.UnknownSlicer as e:
			return make_response("Slicer {slicer} is not available".format(slicer=e.slicer), 400)

		if not any([octoprint.filemanager.valid_file_type(filename, type=source_file_type) for source_file_type in slicer_instance.get_slicer_properties().get("source_file_types", ["model"])]):
			return make_response("Cannot slice {filename}, not a model file".format(**locals()), 415)

		if slicer_instance.get_slicer_properties().get("same_device", True) and (printer.is_printing() or printer.is_paused()):
			# slicer runs on same device as OctoPrint, slicing while printing is hence disabled
			return make_response("Cannot slice on {slicer} while printing due to performance reasons".format(**locals()), 409)

		if "destination" in data and data["destination"]:
			destination = data["destination"]
			del data["destination"]
		elif "gcode" in data and data["gcode"]:
			destination = data["gcode"]
			del data["gcode"]
		else:
			import os
			name, _ = os.path.splitext(filename)
			destination = name + "." + slicer_instance.get_slicer_properties().get("destination_extensions", ["gco", "gcode", "g"])[0]

		full_path = gcode_name
		if "path" in data and data["path"]:
			full_path = fileManager.join_path(target, data["path"], gcode_name)
		else:
			path, _ = fileManager.split_path(target, filename)
			if path:
				full_path = fileManager.join_path(target, path, gcode_name)

		# prohibit overwriting the file that is currently being printed
		currentOrigin, currentFilename = _getCurrentFile()
<<<<<<< HEAD
		if currentFilename == full_path and currentOrigin == target and (printer.is_printing() or printer.is_paused()):
			make_response("Trying to slice into file that is currently being printed: %s" % full_path, 409)
=======
		if currentFilename == destination and currentOrigin == target and (printer.is_printing() or printer.is_paused()):
			make_response("Trying to slice into file that is currently being printed: %s" % destination, 409)
>>>>>>> dbf1273e

		if "profile" in data.keys() and data["profile"]:
			profile = data["profile"]
			del data["profile"]
		else:
			profile = None

		if "printerProfile" in data.keys() and data["printerProfile"]:
			printerProfile = data["printerProfile"]
			del data["printerProfile"]
		else:
			printerProfile = None

		if "position" in data.keys() and data["position"] and isinstance(data["position"], dict) and "x" in data["position"] and "y" in data["position"]:
			position = data["position"]
			del data["position"]
		else:
			position = None

		select_after_slicing = False
		if "select" in data.keys() and data["select"] in valid_boolean_trues:
			if not printer.is_operational():
				return make_response("Printer is not operational, cannot directly select for printing", 409)
			select_after_slicing = True

		print_after_slicing = False
		if "print" in data.keys() and data["print"] in valid_boolean_trues:
			if not printer.is_operational():
				return make_response("Printer is not operational, cannot directly start printing", 409)
			select_after_slicing = print_after_slicing = True

		override_keys = [k for k in data if k.startswith("profile.") and data[k] is not None]
		overrides = dict()
		for key in override_keys:
			overrides[key[len("profile."):]] = data[key]

		def slicing_done(target, path, select_after_slicing, print_after_slicing):
			if select_after_slicing or print_after_slicing:
				sd = False
				if target == FileDestinations.SDCARD:
					filenameToSelect = path
					sd = True
				else:
					filenameToSelect = fileManager.path_on_disk(target, path)
				printer.select_file(filenameToSelect, sd, print_after_slicing)

		try:
<<<<<<< HEAD
			fileManager.slice(slicer, target, filename, target, full_path,
=======
			fileManager.slice(slicer, target, filename, target, destination,
>>>>>>> dbf1273e
			                  profile=profile,
			                  printer_profile_id=printerProfile,
			                  position=position,
			                  overrides=overrides,
			                  callback=slicing_done,
<<<<<<< HEAD
			                  callback_args=(target, full_path, select_after_slicing, print_after_slicing))
=======
			                  callback_args=(target, destination, select_after_slicing, print_after_slicing))
>>>>>>> dbf1273e
		except octoprint.slicing.UnknownProfile:
			return make_response("Profile {profile} doesn't exist".format(**locals()), 400)

		files = {}
<<<<<<< HEAD
		location = url_for(".readGcodeFile", target=target, filename=full_path, _external=True)
		result = {
			"name": gcode_name,
			"path": full_path,
			"origin": FileDestinations.LOCAL,
			"refs": {
				"resource": location,
				"download": url_for("index", _external=True) + "downloads/files/" + target + "/" + full_path
=======
		location = url_for(".readGcodeFile", target=target, filename=destination, _external=True)
		result = {
			"name": destination,
			"origin": FileDestinations.LOCAL,
			"refs": {
				"resource": location,
				"download": url_for("index", _external=True) + "downloads/files/" + target + "/" + destination
>>>>>>> dbf1273e
			}
		}

		r = make_response(jsonify(result), 202)
		r.headers["Location"] = location
		return r

	elif command == "copy" or command == "move":
		# Copy and move are only possible on local storage
		if not target in [FileDestinations.LOCAL]:
			return make_response("Unsupported target for {}: {}".format(command, target), 400)

		if not _verifyFileExists(target, filename) and not _verifyFolderExists(target, filename):
			return make_response("File/Folder not found on '%s': %s" % (target, filename), 404)

		destination = data["destination"]
		if _verifyFolderExists(target, destination):
			path, name = fileManager.split_path(target, filename)
			destination = fileManager.join_path(target, destination, name)

		if _verifyFileExists(target, destination) or _verifyFolderExists(target, destination):
			return make_response("File/Folder already exists: %s" % filename, 409)

		if command == "copy":
			if fileManager.file_exists(target, filename):
				fileManager.copy_file(target, filename, destination)
			elif fileManager.folder_exists(target, filename):
				fileManager.copy_folder(target, filename, destination)
		elif command == "move":
			if _isBusy(target, filename):
				return make_response("Trying to move a file/folder that is currently in use: %s" % filename, 409)

			# deselect the file if it's currently selected
			currentOrigin, currentFilename = _getCurrentFile()
			if currentFilename is not None and filename == currentFilename:
				printer.unselect_file()

			if fileManager.file_exists(target, filename):
				fileManager.move_file(target, filename, destination)
			elif fileManager.folder_exists(target, filename):
				fileManager.move_folder(target, filename, destination)

	return NO_CONTENT


@api.route("/files/<string:target>/<path:filename>", methods=["DELETE"])
@restricted_access
def deleteGcodeFile(filename, target):
	if not _verifyFileExists(target, filename) and not _verifyFolderExists(target, filename):
		return make_response("File/Folder not found on '%s': %s" % (target, filename), 404)

	if _verifyFileExists(target, filename):
		if not target in [FileDestinations.LOCAL, FileDestinations.SDCARD]:
			return make_response("Unknown target: %s" % target, 400)

		if _isBusy(target, filename):
			return make_response("Trying to delete a file that is currently in use: %s" % filename, 409)

		# deselect the file if it's currently selected
		currentOrigin, currentFilename = _getCurrentFile()
		if currentFilename is not None and currentOrigin == target and filename == currentFilename:
			printer.unselect_file()

		# delete it
		if target == FileDestinations.SDCARD:
			printer.delete_sd_file(filename)
		else:
			fileManager.remove_file(target, filename)

	elif _verifyFolderExists(target, filename):
		if not target in [FileDestinations.LOCAL]:
			return make_response("Unknown target: %s" % target, 400)

		if _isBusy(target, filename):
			return make_response("Trying to delete a folder that contains a file that is currently in use: %s" % filename, 409)

		# deselect the file if it's currently selected
		currentOrigin, currentFilename = _getCurrentFile()
		if currentFilename is not None and currentOrigin == target and fileManager.file_in_path(target, filename, currentFilename):
			printer.unselect_file()

		# delete it
		fileManager.remove_folder(target, filename)

	return NO_CONTENT

def _getCurrentFile():
	currentJob = printer.get_current_job()
	if currentJob is not None and "file" in currentJob.keys() and "name" in currentJob["file"] and "origin" in currentJob["file"]:
		return currentJob["file"]["origin"], currentJob["file"]["name"]
	else:
		return None, None


class WerkzeugFileWrapper(octoprint.filemanager.util.AbstractFileWrapper):
	"""
	A wrapper around a Werkzeug ``FileStorage`` object.

	Arguments:
	    file_obj (werkzeug.datastructures.FileStorage): The Werkzeug ``FileStorage`` instance to wrap.

	.. seealso::

	   `werkzeug.datastructures.FileStorage <http://werkzeug.pocoo.org/docs/0.10/datastructures/#werkzeug.datastructures.FileStorage>`_
	        The documentation of Werkzeug's ``FileStorage`` class.
	"""
	def __init__(self, file_obj):
		octoprint.filemanager.util.AbstractFileWrapper.__init__(self, file_obj.filename)
		self.file_obj = file_obj

	def save(self, path):
		"""
		Delegates to ``werkzeug.datastructures.FileStorage.save``
		"""
		self.file_obj.save(path)

	def stream(self):
		"""
		Returns ``werkzeug.datastructures.FileStorage.stream``
		"""
		return self.file_obj.stream<|MERGE_RESOLUTION|>--- conflicted
+++ resolved
@@ -456,23 +456,18 @@
 			name, _ = os.path.splitext(filename)
 			destination = name + "." + slicer_instance.get_slicer_properties().get("destination_extensions", ["gco", "gcode", "g"])[0]
 
-		full_path = gcode_name
+		full_path = destination
 		if "path" in data and data["path"]:
-			full_path = fileManager.join_path(target, data["path"], gcode_name)
+			full_path = fileManager.join_path(target, data["path"], destination)
 		else:
 			path, _ = fileManager.split_path(target, filename)
 			if path:
-				full_path = fileManager.join_path(target, path, gcode_name)
+				full_path = fileManager.join_path(target, path, destination)
 
 		# prohibit overwriting the file that is currently being printed
 		currentOrigin, currentFilename = _getCurrentFile()
-<<<<<<< HEAD
 		if currentFilename == full_path and currentOrigin == target and (printer.is_printing() or printer.is_paused()):
 			make_response("Trying to slice into file that is currently being printed: %s" % full_path, 409)
-=======
-		if currentFilename == destination and currentOrigin == target and (printer.is_printing() or printer.is_paused()):
-			make_response("Trying to slice into file that is currently being printed: %s" % destination, 409)
->>>>>>> dbf1273e
 
 		if "profile" in data.keys() and data["profile"]:
 			profile = data["profile"]
@@ -520,43 +515,25 @@
 				printer.select_file(filenameToSelect, sd, print_after_slicing)
 
 		try:
-<<<<<<< HEAD
 			fileManager.slice(slicer, target, filename, target, full_path,
-=======
-			fileManager.slice(slicer, target, filename, target, destination,
->>>>>>> dbf1273e
 			                  profile=profile,
 			                  printer_profile_id=printerProfile,
 			                  position=position,
 			                  overrides=overrides,
 			                  callback=slicing_done,
-<<<<<<< HEAD
 			                  callback_args=(target, full_path, select_after_slicing, print_after_slicing))
-=======
-			                  callback_args=(target, destination, select_after_slicing, print_after_slicing))
->>>>>>> dbf1273e
 		except octoprint.slicing.UnknownProfile:
 			return make_response("Profile {profile} doesn't exist".format(**locals()), 400)
 
 		files = {}
-<<<<<<< HEAD
 		location = url_for(".readGcodeFile", target=target, filename=full_path, _external=True)
 		result = {
-			"name": gcode_name,
+			"name": destination,
 			"path": full_path,
 			"origin": FileDestinations.LOCAL,
 			"refs": {
 				"resource": location,
 				"download": url_for("index", _external=True) + "downloads/files/" + target + "/" + full_path
-=======
-		location = url_for(".readGcodeFile", target=target, filename=destination, _external=True)
-		result = {
-			"name": destination,
-			"origin": FileDestinations.LOCAL,
-			"refs": {
-				"resource": location,
-				"download": url_for("index", _external=True) + "downloads/files/" + target + "/" + destination
->>>>>>> dbf1273e
 			}
 		}
 
