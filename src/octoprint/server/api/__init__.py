# coding=utf-8
from __future__ import absolute_import

__author__ = "Gina Häußge <osd@foosel.net>"
__license__ = 'GNU Affero General Public License http://www.gnu.org/licenses/agpl.html'
__copyright__ = "Copyright (C) 2014 The OctoPrint Project - Released under terms of the AGPLv3 License"

import logging
import netaddr
import sarge

from flask import Blueprint, request, jsonify, abort, current_app, session, make_response
from flask.ext.login import login_user, logout_user, current_user
from flask.ext.principal import Identity, identity_changed, AnonymousIdentity

import octoprint.util as util
import octoprint.users
import octoprint.server
import octoprint.plugin
from octoprint.server import admin_permission, NO_CONTENT, UI_API_KEY
from octoprint.settings import settings as s, valid_boolean_trues
from octoprint.server.util import get_api_key, get_user_for_apikey
from octoprint.server.util.flask import restricted_access


#~~ init api blueprint, including sub modules

api = Blueprint("api", __name__)

from . import printer as api_printer
from . import job as api_job
from . import connection as api_connection
from . import files as api_files
from . import settings as api_settings
from . import timelapse as api_timelapse
from . import users as api_users
from . import log as api_logs
from . import slicing as api_slicing


VERSION = "0.1"


def optionsAllowOrigin(request):
	""" Always reply 200 on OPTIONS request """

	resp = current_app.make_default_options_response()

	# Allow the origin which made the XHR
	resp.headers['Access-Control-Allow-Origin'] = request.headers['Origin']
	# Allow the actual method
	resp.headers['Access-Control-Allow-Methods'] = request.headers['Access-Control-Request-Method']
	# Allow for 10 seconds
	resp.headers['Access-Control-Max-Age'] = "10"

	# 'preflight' request contains the non-standard headers the real request will have (like X-Api-Key)
	customRequestHeaders = request.headers.get('Access-Control-Request-Headers', None)
	if customRequestHeaders is not None:
		# If present => allow them all
		resp.headers['Access-Control-Allow-Headers'] = customRequestHeaders

	return resp

@api.before_request
def beforeApiRequests():
	"""
	All requests in this blueprint need to be made supplying an API key. This may be the UI_API_KEY, in which case
	the underlying request processing will directly take place, or it may be the global or a user specific case. In any
	case it has to be present and must be valid, so anything other than the above three types will result in denying
	the request.
	"""

	if request.method == 'OPTIONS' and s().getBoolean(["api", "allowCrossOrigin"]):
		return optionsAllowOrigin(request)

	apikey = get_api_key(request)
	if apikey is None:
		# no api key => 401
		return make_response("No API key provided", 401)

	if apikey == UI_API_KEY:
		# ui api key => continue regular request processing
		return

	if not s().get(["api", "enabled"]):
		# api disabled => 401
		return make_response("API disabled", 401)

	if apikey == s().get(["api", "key"]):
		# global api key => continue regular request processing
		return

	user = get_user_for_apikey(apikey)
	if user is not None:
		# user specific api key => continue regular request processing
		return

	# invalid api key => 401
	return make_response("Invalid API key", 401)

@api.after_request
def afterApiRequests(resp):

	# Allow crossdomain
	allowCrossOrigin = s().getBoolean(["api", "allowCrossOrigin"])
	if request.method != 'OPTIONS' and 'Origin' in request.headers and allowCrossOrigin:
		resp.headers['Access-Control-Allow-Origin'] = request.headers['Origin']

	return resp


#~~ data from plugins

@api.route("/plugin/<string:name>", methods=["GET"])
def pluginData(name):
	api_plugins = octoprint.plugin.plugin_manager().get_implementations(octoprint.plugin.SimpleApiPlugin)
	if not name in api_plugins:
		return make_response("Not found", 404)

	api_plugin = api_plugins[name]
	response = api_plugin.on_api_get(request)

	if response is not None:
		return response
	return NO_CONTENT

#~~ commands for plugins

@api.route("/plugin/<string:name>", methods=["POST"])
@restricted_access
def pluginCommand(name):
	api_plugins = octoprint.plugin.plugin_manager().get_implementations(octoprint.plugin.SimpleApiPlugin)
	if not name in api_plugins:
		return make_response("Not found", 404)

	api_plugin = api_plugins[name]
	valid_commands = api_plugin.get_api_commands()
	if valid_commands is None:
		return make_response("Method not allowed", 405)

	command, data, response = util.getJsonCommandFromRequest(request, valid_commands)
	if response is not None:
		return response

	response = api_plugin.on_api_command(command, data)
	if response is not None:
		return response
	return NO_CONTENT

#~~ first run setup


@api.route("/setup", methods=["POST"])
def firstRunSetup():
	if not s().getBoolean(["server", "firstRun"]):
		abort(403)

	if "ac" in request.values.keys() and request.values["ac"] in valid_boolean_trues and \
					"user" in request.values.keys() and "pass1" in request.values.keys() and \
					"pass2" in request.values.keys() and request.values["pass1"] == request.values["pass2"]:
		# configure access control
		s().setBoolean(["accessControl", "enabled"], True)
		octoprint.server.userManager.addUser(request.values["user"], request.values["pass1"], True, ["user", "admin"])
		s().setBoolean(["server", "firstRun"], False)
	elif "ac" in request.values.keys() and not request.values["ac"] in valid_boolean_trues:
		# disable access control
		s().setBoolean(["accessControl", "enabled"], False)
		s().setBoolean(["server", "firstRun"], False)

		octoprint.server.loginManager.anonymous_user = octoprint.users.DummyUser
		octoprint.server.principals.identity_loaders.appendleft(octoprint.users.dummy_identity_loader)

	s().save()
	return NO_CONTENT

#~~ system state


@api.route("/state", methods=["GET"])
@restricted_access
def apiPrinterState():
	return make_response(("/api/state has been deprecated, use /api/printer instead", 405, []))


@api.route("/version", methods=["GET"])
@restricted_access
def apiVersion():
	return jsonify({
		"server": octoprint.server.VERSION,
		"api": octoprint.server.api.VERSION
	})

@api.route("/version", methods=["GET"])
@restricted_access
def apiVersion():
	return jsonify({
		"server": octoprint.server.VERSION,
		"api": VERSION
	})

#~~ system control


@api.route("/system", methods=["POST"])
@restricted_access
@admin_permission.require(403)
def performSystemAction():
	logger = logging.getLogger(__name__)
	if "action" in request.values.keys():
		action = request.values["action"]
		available_actions = s().get(["system", "actions"])
		for availableAction in available_actions:
			if availableAction["action"] == action:
				logger.info("Performing command: %s" % availableAction["command"])
				try:
					# Note: we put the command in brackets since sarge (up to the most recently released version) has
					# a bug concerning shell=True commands. Once sarge 0.1.4 we can upgrade to that and remove this
					# workaround again
					#
					# See https://bitbucket.org/vinay.sajip/sarge/issue/21/behavior-is-not-like-popen-using-shell
					p = sarge.run([availableAction["command"]], stderr=sarge.Capture(), shell=True)
					if p.returncode != 0:
						returncode = p.returncode
						stderr_text = p.stderr.text
						logger.warn("Command failed with return code %i: %s" % (returncode, stderr_text))
						return make_response(("Command failed with return code %i: %s" % (returncode, stderr_text), 500, []))
				except Exception, e:
					logger.warn("Command failed: %s" % e)
					return make_response(("Command failed: %s" % e, 500, []))
	return NO_CONTENT


#~~ Login/user handling


@api.route("/login", methods=["POST"])
def login():
	if octoprint.server.userManager is not None and "user" in request.values.keys() and "pass" in request.values.keys():
		username = request.values["user"]
		password = request.values["pass"]

		if "remember" in request.values.keys() and request.values["remember"] == "true":
			remember = True
		else:
			remember = False

		if "usersession.id" in session:
			_logout(current_user)

		user = octoprint.server.userManager.findUser(username)
		if user is not None:
<<<<<<< HEAD
			if user.check_password(octoprint.users.UserManager.createPasswordHash(password)):
				if octoprint.server.userManager is not None:
					user = octoprint.server.userManager.login_user(user)
					session["usersession.id"] = user.get_session()
=======
			if octoprint.server.userManager.checkPassword(username, password):
>>>>>>> ce67e28f
				login_user(user, remember=remember)
				identity_changed.send(current_app._get_current_object(), identity=Identity(user.get_id()))
				return jsonify(user.asDict())
		return make_response(("User unknown or password incorrect", 401, []))

	elif "passive" in request.values.keys():
		if octoprint.server.userManager is not None:
			user = octoprint.server.userManager.login_user(current_user)
		else:
			user = current_user

		if user is not None and not user.is_anonymous():
			identity_changed.send(current_app._get_current_object(), identity=Identity(user.get_id()))
			return jsonify(user.asDict())
		elif s().getBoolean(["accessControl", "autologinLocal"]) \
			and s().get(["accessControl", "autologinAs"]) is not None \
			and s().get(["accessControl", "localNetworks"]) is not None:

			autologinAs = s().get(["accessControl", "autologinAs"])
			localNetworks = netaddr.IPSet([])
			for ip in s().get(["accessControl", "localNetworks"]):
				localNetworks.add(ip)

			try:
				remoteAddr = util.getRemoteAddress(request)
				if netaddr.IPAddress(remoteAddr) in localNetworks:
					user = octoprint.server.userManager.findUser(autologinAs)
					if user is not None:
						login_user(user)
						identity_changed.send(current_app._get_current_object(), identity=Identity(user.get_id()))
						return jsonify(user.asDict())
			except:
				logger = logging.getLogger(__name__)
				logger.exception("Could not autologin user %s for networks %r" % (autologinAs, localNetworks))
	return NO_CONTENT


@api.route("/logout", methods=["POST"])
@restricted_access
def logout():
	# Remove session keys set by Flask-Principal
	for key in ('identity.id', 'identity.name', 'identity.auth_type'):
		if key in session:
			del session[key]
	identity_changed.send(current_app._get_current_object(), identity=AnonymousIdentity())

	_logout(current_user)
	logout_user()

	return NO_CONTENT

def _logout(user):
	if "usersession.id" in session:
		del session["usersession.id"]
	octoprint.server.userManager.logout_user(user)<|MERGE_RESOLUTION|>--- conflicted
+++ resolved
@@ -249,14 +249,10 @@
 
 		user = octoprint.server.userManager.findUser(username)
 		if user is not None:
-<<<<<<< HEAD
-			if user.check_password(octoprint.users.UserManager.createPasswordHash(password)):
+			if octoprint.server.userManager.checkPassword(username, password):
 				if octoprint.server.userManager is not None:
 					user = octoprint.server.userManager.login_user(user)
 					session["usersession.id"] = user.get_session()
-=======
-			if octoprint.server.userManager.checkPassword(username, password):
->>>>>>> ce67e28f
 				login_user(user, remember=remember)
 				identity_changed.send(current_app._get_current_object(), identity=Identity(user.get_id()))
 				return jsonify(user.asDict())
