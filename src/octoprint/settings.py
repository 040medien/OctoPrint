--- conflicted
+++ resolved
@@ -220,13 +220,8 @@
 				"tab": ["temperature", "control", "gcodeviewer", "terminal", "timelapse"],
 				"settings": [
 					"section_printer", "serial", "printerprofiles", "temperatures", "terminalfilters", "gcodescripts",
-<<<<<<< HEAD
-					"section_features", "features", "webcam", "accesscontrol", "api",
+					"section_features", "features", "webcam", "accesscontrol", "gcodevisualizer", "api",
 					"section_octoprint", "server", "folders", "appearance", "logs", "plugin_pluginmanager", "plugin_softwareupdate", "plugin_announcements"
-=======
-					"section_features", "features", "webcam", "accesscontrol", "gcodevisualizer", "api",
-					"section_octoprint", "server", "folders", "appearance", "logs", "plugin_pluginmanager", "plugin_softwareupdate"
->>>>>>> 93161052
 				],
 				"usersettings": ["access", "interface"],
 				"wizard": ["access"],
