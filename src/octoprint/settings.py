--- conflicted
+++ resolved
@@ -360,15 +360,9 @@
 		"apps": {}
 	},
 	"terminalFilters": [
-<<<<<<< HEAD
-		{ "name": "Suppress temperature messages", "regex": r"(Send: (N\d+\s+)?M105)|(Recv:\s+(ok\s+)?.*(B|T\d*):\d+)" },
+		{ "name": "Suppress temperature messages", "regex": r"(Send: (N\d+\s+)?M105)|(Recv:\s+(ok\s+((P|B|N)\d+\s+)*)?(B|T\d*):\d+)" },
 		{ "name": "Suppress SD status messages", "regex": r"(Send: (N\d+\s+)?M27)|(Recv: SD printing byte)|(Recv: Not SD printing)" },
-		{ "name": "Suppress wait responses", "regex": r"Recv: wait"}
-=======
-		{ "name": "Suppress temperature messages", "regex": "(Send: (N\d+\s+)?M105)|(Recv:\s+(ok\s+((P|B|N)\d+\s+)*)?(B|T\d*):\d+)" },
-		{ "name": "Suppress SD status messages", "regex": "(Send: (N\d+\s+)?M27)|(Recv: SD printing byte)|(Recv: Not SD printing)" },
 		{ "name": "Suppress wait responses", "regex": "Recv: wait"}
->>>>>>> 5e822005
 	],
 	"plugins": {
 		"_disabled": []
@@ -1355,11 +1349,7 @@
 			return False
 
 		try:
-<<<<<<< HEAD
 			with atomic_write(self._configfile, mode='wt', prefix="octoprint-config-", suffix=".yaml", permissions=0o600, max_permissions=0o666) as configFile:
-=======
-			with atomic_write(self._configfile, "wb", prefix="octoprint-config-", suffix=".yaml", permissions=0o600, max_permissions=0o666) as configFile:
->>>>>>> 5e822005
 				yaml.safe_dump(self._config, configFile, default_flow_style=False, indent=4, allow_unicode=True)
 				self._dirty = False
 		except Exception:
@@ -1551,11 +1541,7 @@
 		return value is not None
 
 	def getBaseFolder(self, type, create=True, allow_fallback=True, log_error=False, check_writable=True, deep_check_writable=False):
-<<<<<<< HEAD
 		if type != "base" and type not in default_settings["folder"]:
-=======
-		if type not in list(default_settings["folder"].keys()) + ["base"]:
->>>>>>> 5e822005
 			return None
 
 		if type == "base":
