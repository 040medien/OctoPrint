# coding=utf-8
__author__ = "Gina Häußge <osd@foosel.net>"
__license__ = 'GNU Affero General Public License http://www.gnu.org/licenses/agpl.html'

import sys
import os
import yaml
import logging
import re
import uuid

APPNAME="OctoPrint"

instance = None

def settings(init=False, configfile=None, basedir=None):
	global instance
	if instance is None:
		if init:
			instance = Settings(configfile, basedir)
		else:
			raise ValueError("Settings not initialized yet")
	return instance

default_settings = {
	"communication": {
		"protocol": "reprap",
		"protocolOptions": {},
		"transport": "serial",
		"transportOptions": {
			"port": None,
			"baudrate": None,
			"timeout": {
				"detection": 0.5,
				"connection": 2,
				"communication": 5,
				"temperature": 5,
				"sdStatus": 1
			},
			"additionalPorts": []
		},
		"autoconnect": False,
		"log": False
	},
	"serial": {
		"port": None,
		"baudrate": None,
		"autoconnect": False,
		"log": False,
		"timeout": {
			"detection": 0.5,
			"connection": 2,
			"communication": 5,
			"temperature": 5,
			"sdStatus": 1
		},
		"additionalPorts": []
	},
	"server": {
		"host": "0.0.0.0",
		"port": 5000,
		"firstRun": True,
		"secretKey": None,
		"reverseProxy": {
			"prefixHeader": "X-Script-Name",
			"schemeHeader": "X-Scheme",
			"prefixFallback": "",
			"schemeFallback": ""
		},
		"uploads": {
			"maxSize":  1 * 1024 * 1024 * 1024, # 1GB
			"nameSuffix": "name",
			"pathSuffix": "path"
		},
		"maxSize": 100 * 1024, # 100 KB
	},
	"webcam": {
		"stream": None,
		"snapshot": None,
		"ffmpeg": None,
		"bitrate": "5000k",
		"watermark": True,
		"flipH": False,
		"flipV": False,
		"timelapse": {
			"type": "off",
			"options": {},
			"postRoll": 0
		}
	},
	"gcodeViewer": {
		"enabled": True,
		"mobileSizeThreshold": 2 * 1024 * 1024, # 2MB
		"sizeThreshold": 20 * 1024 * 1024, # 20MB
	},
	"gcodeAnalysis": {
		"maxExtruders": 10
	},
	"feature": {
		"temperatureGraph": True,
		"waitForStartOnConnect": False,
		"alwaysSendChecksum": False,
		"sdSupport": True,
		"sdAlwaysAvailable": False,
		"swallowOkAfterResend": True,
		"repetierTargetTemp": False
	},
	"folder": {
		"uploads": None,
		"timelapse": None,
		"timelapse_tmp": None,
		"logs": None,
		"virtualSd": None,
		"watched": None,
		"plugins": None,
		"slicingProfiles": None
	},
	"temperature": {
		"profiles": [
			{"name": "ABS", "extruder" : 210, "bed" : 100 },
			{"name": "PLA", "extruder" : 180, "bed" : 60 }
		]
	},
	"printerParameters": {
		"movementSpeed": {
			"x": 6000,
			"y": 6000,
			"z": 200,
			"e": 300
		},
		"pauseTriggers": [],
		"invertAxes": [],
		"numExtruders": 1,
		"extruderOffsets": [
			{"x": 0.0, "y": 0.0}
		],
		"bedDimensions": {
			"x": 200.0, "y": 200.0, "r": 100, "circular": False
		},
		"defaultExtrusionLength": 5
	},
	"appearance": {
		"name": "",
		"color": "default"
	},
	"controls": [],
	"system": {
		"actions": []
	},
	"accessControl": {
		"enabled": True,
		"salt": None,
		"userManager": "octoprint.users.FilebasedUserManager",
		"userfile": None,
		"autologinLocal": False,
		"localNetworks": ["127.0.0.0/8"],
		"autologinAs": None
	},
	"cura": {
		"enabled": False,
		"path": "/default/path/to/cura",
		"config": "/default/path/to/your/cura/config.ini"
	},
	"slicing": {
		"enabled": True,
		"defaultSlicer": "cura",
		"defaultProfiles": None
	},
	"events": {
		"enabled": True,
		"subscriptions": []
	},
	"api": {
		"enabled": True,
		"key": None,
		"allowCrossOrigin": False
	},
	"terminalFilters": [
		{ "name": "Suppress M105 requests/responses", "regex": "(Send: M105)|(Recv: ok T\d*:)" },
		{ "name": "Suppress M27 requests/responses", "regex": "(Send: M27)|(Recv: SD printing byte)" }
	],
	"plugins": {},
	"devel": {
		"stylesheet": "css",
		"virtualPrinter": {
			"enabled": False,
			"okAfterResend": False,
			"forceChecksum": False,
			"okWithLinenumber": False,
			"numExtruders": 1,
			"includeCurrentToolInTemps": True,
			"movementSpeed": {
				"x": 6000,
				"y": 6000,
				"z": 200,
				"e": 300
			},
			"hasBed": True,
			"repetierStyleTargetTemperature": False,
<<<<<<< HEAD
			"extendedSdFileList": False,
			"throttle": 0.01,
			"waitOnLongMoves": False
=======
			"smoothieTemperatureReporting": False,
			"extendedSdFileList": False
>>>>>>> ca6364e5
		}
	}
}

valid_boolean_trues = [True, "true", "yes", "y", "1"]

class Settings(object):

	def __init__(self, configfile=None, basedir=None):
		self._logger = logging.getLogger(__name__)

		self.settings_dir = None

		self._config = None
		self._dirty = False

		self._init_settings_dir(basedir)

		if configfile is not None:
			self._configfile = configfile
		else:
			self._configfile = os.path.join(self.settings_dir, "config.yaml")
		self.load(migrate=True)

		if self.get(["api", "key"]) is None:
			self.set(["api", "key"], ''.join('%02X' % ord(z) for z in uuid.uuid4().bytes))
			self.save(force=True)

	def _init_settings_dir(self, basedir):
		if basedir is not None:
			self.settings_dir = basedir
		else:
			self.settings_dir = _resolveSettingsDir(APPNAME)

		if not os.path.isdir(self.settings_dir):
			os.makedirs(self.settings_dir)

	def _getDefaultFolder(self, type):
		folder = default_settings["folder"][type]
		if folder is None:
			folder = os.path.join(self.settings_dir, type.replace("_", os.path.sep))
		return folder

	#~~ load and save

	def load(self, migrate=False):
		if os.path.exists(self._configfile) and os.path.isfile(self._configfile):
			with open(self._configfile, "r") as f:
				self._config = yaml.safe_load(f)
		# changed from else to handle cases where the file exists, but is empty / 0 bytes
		if not self._config:
			self._config = {}

		if migrate:
			self._migrateConfig()

	def _migrateConfig(self):
		if not self._config:
			return

		if "events" in self._config.keys() and ("gcodeCommandTrigger" in self._config["events"] or "systemCommandTrigger" in self._config["events"]):
			self._logger.info("Migrating config (event subscriptions)...")

			# migrate event hooks to new format
			placeholderRe = re.compile("%\((.*?)\)s")

			eventNameReplacements = {
				"ClientOpen": "ClientOpened",
				"TransferStart": "TransferStarted"
			}
			payloadDataReplacements = {
				"Upload": {"data": "{file}", "filename": "{file}"},
				"Connected": {"data": "{port} at {baudrate} baud"},
				"FileSelected": {"data": "{file}", "filename": "{file}"},
				"TransferStarted": {"data": "{remote}", "filename": "{remote}"},
				"TransferDone": {"data": "{remote}", "filename": "{remote}"},
				"ZChange": {"data": "{new}"},
				"CaptureStart": {"data": "{file}"},
				"CaptureDone": {"data": "{file}"},
				"MovieDone": {"data": "{movie}", "filename": "{gcode}"},
				"Error": {"data": "{error}"},
				"PrintStarted": {"data": "{file}", "filename": "{file}"},
				"PrintDone": {"data": "{file}", "filename": "{file}"},
			}

			def migrateEventHook(event, command):
				# migrate placeholders
				command = placeholderRe.sub("{__\\1}", command)

				# migrate event names
				if event in eventNameReplacements:
					event = eventNameReplacements["event"]

				# migrate payloads to more specific placeholders
				if event in payloadDataReplacements:
					for key in payloadDataReplacements[event]:
						command = command.replace("{__%s}" % key, payloadDataReplacements[event][key])

				# return processed tuple
				return event, command

			disableSystemCommands = False
			if "systemCommandTrigger" in self._config["events"] and "enabled" in self._config["events"]["systemCommandTrigger"]:
				disableSystemCommands = not self._config["events"]["systemCommandTrigger"]["enabled"]

			disableGcodeCommands = False
			if "gcodeCommandTrigger" in self._config["events"] and "enabled" in self._config["events"]["gcodeCommandTrigger"]:
				disableGcodeCommands = not self._config["events"]["gcodeCommandTrigger"]["enabled"]

			disableAllCommands = disableSystemCommands and disableGcodeCommands
			newEvents = {
				"enabled": not disableAllCommands,
				"subscriptions": []
			}

			if "systemCommandTrigger" in self._config["events"] and "subscriptions" in self._config["events"]["systemCommandTrigger"]:
				for trigger in self._config["events"]["systemCommandTrigger"]["subscriptions"]:
					if not ("event" in trigger and "command" in trigger):
						continue

					newTrigger = {"type": "system"}
					if disableSystemCommands and not disableAllCommands:
						newTrigger["enabled"] = False

					newTrigger["event"], newTrigger["command"] = migrateEventHook(trigger["event"], trigger["command"])
					newEvents["subscriptions"].append(newTrigger)

			if "gcodeCommandTrigger" in self._config["events"] and "subscriptions" in self._config["events"]["gcodeCommandTrigger"]:
				for trigger in self._config["events"]["gcodeCommandTrigger"]["subscriptions"]:
					if not ("event" in trigger and "command" in trigger):
						continue

					newTrigger = {"type": "gcode"}
					if disableGcodeCommands and not disableAllCommands:
						newTrigger["enabled"] = False

					newTrigger["event"], newTrigger["command"] = migrateEventHook(trigger["event"], trigger["command"])
					newTrigger["command"] = newTrigger["command"].split(",")
					newEvents["subscriptions"].append(newTrigger)

			self._config["events"] = newEvents
			self.save(force=True)
			self._logger.info("Migrated %d event subscriptions to new format and structure" % len(newEvents["subscriptions"]))

	def _migrate_reverse_proxy_config(self):
		if "server" in self._config.keys() and ("baseUrl" in self._config["server"] or "scheme" in self._config["server"]):
			prefix = ""
			if "baseUrl" in self._config["server"]:
				prefix = self._config["server"]["baseUrl"]
				del self._config["server"]["baseUrl"]

			scheme = ""
			if "scheme" in self._config["server"]:
				scheme = self._config["server"]["scheme"]
				del self._config["server"]["scheme"]

			if not "reverseProxy" in self._config["server"] or not isinstance(self._config["server"]["reverseProxy"], dict):
				self._config["server"]["reverseProxy"] = dict()
			if prefix:
				self._config["server"]["reverseProxy"]["prefixFallback"] = prefix
			if scheme:
				self._config["server"]["reverseProxy"]["schemeFallback"] = scheme
			self._logger.info("Migrated reverse proxy configuration to new structure")
			return True
		else:
			return False

	def _migrate_event_config(self):
		if "events" in self._config.keys() and ("gcodeCommandTrigger" in self._config["events"] or "systemCommandTrigger" in self._config["events"]):
			self._logger.info("Migrating config (event subscriptions)...")

			# migrate event hooks to new format
			placeholderRe = re.compile("%\((.*?)\)s")

			eventNameReplacements = {
				"ClientOpen": "ClientOpened",
				"TransferStart": "TransferStarted"
			}
			payloadDataReplacements = {
				"Upload": {"data": "{file}", "filename": "{file}"},
				"Connected": {"data": "{port} at {baudrate} baud"},
				"FileSelected": {"data": "{file}", "filename": "{file}"},
				"TransferStarted": {"data": "{remote}", "filename": "{remote}"},
				"TransferDone": {"data": "{remote}", "filename": "{remote}"},
				"ZChange": {"data": "{new}"},
				"CaptureStart": {"data": "{file}"},
				"CaptureDone": {"data": "{file}"},
				"MovieDone": {"data": "{movie}", "filename": "{gcode}"},
				"Error": {"data": "{error}"},
				"PrintStarted": {"data": "{file}", "filename": "{file}"},
				"PrintDone": {"data": "{file}", "filename": "{file}"},
			}

			def migrateEventHook(event, command):
				# migrate placeholders
				command = placeholderRe.sub("{__\\1}", command)

				# migrate event names
				if event in eventNameReplacements:
					event = eventNameReplacements["event"]

				# migrate payloads to more specific placeholders
				if event in payloadDataReplacements:
					for key in payloadDataReplacements[event]:
						command = command.replace("{__%s}" % key, payloadDataReplacements[event][key])

				# return processed tuple
				return event, command

			disableSystemCommands = False
			if "systemCommandTrigger" in self._config["events"] and "enabled" in self._config["events"]["systemCommandTrigger"]:
				disableSystemCommands = not self._config["events"]["systemCommandTrigger"]["enabled"]

			disableGcodeCommands = False
			if "gcodeCommandTrigger" in self._config["events"] and "enabled" in self._config["events"]["gcodeCommandTrigger"]:
				disableGcodeCommands = not self._config["events"]["gcodeCommandTrigger"]["enabled"]

			disableAllCommands = disableSystemCommands and disableGcodeCommands
			newEvents = {
				"enabled": not disableAllCommands,
				"subscriptions": []
			}

			if "systemCommandTrigger" in self._config["events"] and "subscriptions" in self._config["events"]["systemCommandTrigger"]:
				for trigger in self._config["events"]["systemCommandTrigger"]["subscriptions"]:
					if not ("event" in trigger and "command" in trigger):
						continue

					newTrigger = {"type": "system"}
					if disableSystemCommands and not disableAllCommands:
						newTrigger["enabled"] = False

					newTrigger["event"], newTrigger["command"] = migrateEventHook(trigger["event"], trigger["command"])
					newEvents["subscriptions"].append(newTrigger)

			if "gcodeCommandTrigger" in self._config["events"] and "subscriptions" in self._config["events"]["gcodeCommandTrigger"]:
				for trigger in self._config["events"]["gcodeCommandTrigger"]["subscriptions"]:
					if not ("event" in trigger and "command" in trigger):
						continue

					newTrigger = {"type": "gcode"}
					if disableGcodeCommands and not disableAllCommands:
						newTrigger["enabled"] = False

					newTrigger["event"], newTrigger["command"] = migrateEventHook(trigger["event"], trigger["command"])
					newTrigger["command"] = newTrigger["command"].split(",")
					newEvents["subscriptions"].append(newTrigger)

			self._config["events"] = newEvents
			self._logger.info("Migrated %d event subscriptions to new format and structure" % len(newEvents["subscriptions"]))
			return True
		else:
			return False

	def save(self, force=False):
		if not self._dirty and not force:
			return

		with open(self._configfile, "wb") as configFile:
			yaml.safe_dump(self._config, configFile, default_flow_style=False, indent="    ", allow_unicode=True)
			self._dirty = False
		self.load()

	#~~ getter

	def get(self, path, asdict=False, defaults=None):
		if len(path) == 0:
			return None

		config = self._config
		if defaults is None:
			defaults = default_settings

		while len(path) > 1:
			key = path.pop(0)
			if key in config.keys() and key in defaults.keys():
				config = config[key]
				defaults = defaults[key]
			elif key in defaults.keys():
				config = {}
				defaults = defaults[key]
			else:
				return None

		k = path.pop(0)
		if not isinstance(k, (list, tuple)):
			keys = [k]
		else:
			keys = k

		if asdict:
			results = {}
		else:
			results = []
		for key in keys:
			if key in config.keys():
				value = config[key]
			elif key in defaults:
				value = defaults[key]
			else:
				value = None

			if asdict:
				results[key] = value
			else:
				results.append(value)

		if not isinstance(k, (list, tuple)):
			if asdict:
				return results.values().pop()
			else:
				return results.pop()
		else:
			return results

	def getInt(self, path, defaults=None):
		value = self.get(path, defaults=defaults)
		if value is None:
			return None

		try:
			return int(value)
		except ValueError:
			self._logger.warn("Could not convert %r to a valid integer when getting option %r" % (value, path))
			return None

	def getFloat(self, path, defaults=None):
		value = self.get(path, defaults=defaults)
		if value is None:
			return None

		try:
			return float(value)
		except ValueError:
			self._logger.warn("Could not convert %r to a valid integer when getting option %r" % (value, path))
			return None

	def getBoolean(self, path, defaults=None):
		value = self.get(path, defaults=defaults)
		if value is None:
			return None
		if isinstance(value, bool):
			return value
		if isinstance(value, (int, float)):
			return value != 0
		if isinstance(value, (str, unicode)):
			return value.lower() in valid_boolean_trues
		return value is not None

	def getBaseFolder(self, type):
		if type not in default_settings["folder"].keys():
			return None

		folder = self.get(["folder", type])
		if folder is None:
			folder = self._getDefaultFolder(type)

		if not os.path.isdir(folder):
			os.makedirs(folder)

		return folder

	def getFeedbackControls(self):
		feedbackControls = []
		for control in self.get(["controls"]):
			feedbackControls.extend(self._getFeedbackControls(control))
		return feedbackControls

	def _getFeedbackControls(self, control=None):
		if control["type"] == "feedback_command" or control["type"] == "feedback":
			pattern = control["regex"]
			try:
				matcher = re.compile(pattern)
				return [(control["name"], matcher, control["template"])]
			except:
				# invalid regex or something like this, we'll just skip this entry
				pass
		elif control["type"] == "section":
			result = []
			for c in control["children"]:
				result.extend(self._getFeedbackControls(c))
			return result
		else:
			return []

	def getPauseTriggers(self):
		triggers = {
			"enable": [],
			"disable": [],
			"toggle": []
		}
		for trigger in self.get(["printerParameters", "pauseTriggers"]):
			try:
				regex = trigger["regex"]
				type = trigger["type"]
				if type in triggers.keys():
					# make sure regex is valid
					re.compile(regex)
					# add to type list
					triggers[type].append(regex)
			except:
				# invalid regex or something like this, we'll just skip this entry
				pass

		result = {}
		for type in triggers.keys():
			if len(triggers[type]) > 0:
				result[type] = re.compile("|".join(map(lambda x: "(%s)" % x, triggers[type])))
		return result

	#~~ setter

	def set(self, path, value, force=False, defaults=None):
		if len(path) == 0:
			return

		config = self._config
		if defaults is None:
			defaults = default_settings

		while len(path) > 1:
			key = path.pop(0)
			if key in config.keys() and key in defaults.keys():
				config = config[key]
				defaults = defaults[key]
			elif key in defaults.keys():
				config[key] = {}
				config = config[key]
				defaults = defaults[key]
			else:
				return

		key = path.pop(0)
		if not force and key in defaults.keys() and key in config.keys() and defaults[key] == value:
			del config[key]
			self._dirty = True
		elif force or (not key in config.keys() and defaults[key] != value) or (key in config.keys() and config[key] != value):
			if value is None:
				del config[key]
			else:
				config[key] = value
			self._dirty = True

	def setInt(self, path, value, force=False, defaults=None):
		if value is None:
			self.set(path, None, force=force, defaults=defaults)
			return

		try:
			intValue = int(value)
		except ValueError:
			self._logger.warn("Could not convert %r to a valid integer when setting option %r" % (value, path))
			return

		self.set(path, intValue, force)

	def setFloat(self, path, value, force=False, defaults=None):
		if value is None:
			self.set(path, None, force=force, defaults=defaults)
			return

		try:
			floatValue = float(value)
		except ValueError:
			self._logger.warn("Could not convert %r to a valid integer when setting option %r" % (value, path))
			return

		self.set(path, floatValue, force)

	def setBoolean(self, path, value, force=False, defaults=None):
		if value is None or isinstance(value, bool):
			self.set(path, value, force=force, defaults=defaults)
		elif value.lower() in valid_boolean_trues:
			self.set(path, True, force=force, defaults=defaults)
		else:
			self.set(path, False, force=force, defaults=defaults)

	def setBaseFolder(self, type, path, force=False):
		if type not in default_settings["folder"].keys():
			return None

		currentPath = self.getBaseFolder(type)
		defaultPath = self._getDefaultFolder(type)
		if (path is None or path == defaultPath) and "folder" in self._config.keys() and type in self._config["folder"].keys():
			del self._config["folder"][type]
			if not self._config["folder"]:
				del self._config["folder"]
			self._dirty = True
		elif (path != currentPath and path != defaultPath) or force:
			if not "folder" in self._config.keys():
				self._config["folder"] = {}
			self._config["folder"][type] = path
			self._dirty = True

def _resolveSettingsDir(applicationName):
	# taken from http://stackoverflow.com/questions/1084697/how-do-i-store-desktop-application-data-in-a-cross-platform-way-for-python
	if sys.platform == "darwin":
		from AppKit import NSSearchPathForDirectoriesInDomains
		# http://developer.apple.com/DOCUMENTATION/Cocoa/Reference/Foundation/Miscellaneous/Foundation_Functions/Reference/reference.html#//apple_ref/c/func/NSSearchPathForDirectoriesInDomains
		# NSApplicationSupportDirectory = 14
		# NSUserDomainMask = 1
		# True for expanding the tilde into a fully qualified path
		return os.path.join(NSSearchPathForDirectoriesInDomains(14, 1, True)[0], applicationName)
	elif sys.platform == "win32":
		return os.path.join(os.environ["APPDATA"], applicationName)
	else:
		return os.path.expanduser(os.path.join("~", "." + applicationName.lower()))<|MERGE_RESOLUTION|>--- conflicted
+++ resolved
@@ -197,14 +197,10 @@
 			},
 			"hasBed": True,
 			"repetierStyleTargetTemperature": False,
-<<<<<<< HEAD
+			"smoothieTemperatureReporting": False,
 			"extendedSdFileList": False,
 			"throttle": 0.01,
 			"waitOnLongMoves": False
-=======
-			"smoothieTemperatureReporting": False,
-			"extendedSdFileList": False
->>>>>>> ca6364e5
 		}
 	}
 }
