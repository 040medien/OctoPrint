--- conflicted
+++ resolved
@@ -123,11 +123,8 @@
   * [Khoi Pham](https://github.com/osubuu)
   * [Federico Nembrini](https://github.com/FedericoNembrini)
   * [Uri Shaked](https://github.com/urish)
-<<<<<<< HEAD
   * [Charlie Powell](https://github.com/cp2004)
-=======
   * [Ollis Git](https://github.com/OllisGit)
->>>>>>> 513a7bf4
 
 OctoPrint started off as a fork of [Cura](https://github.com/daid/Cura) by
 [Daid Braam](https://github.com/daid). Parts of its communication layer and
