--- conflicted
+++ resolved
@@ -11,15 +11,6 @@
 @ddt
 class FilesUtilTest(unittest.TestCase):
     @data(
-<<<<<<< HEAD
-        ("some_file.gcode", "some_file.gcode"),
-        ("NUL.gcode", "NUL_.gcode"),
-        ("LPT1", "LPT1_"),
-        (".test.gcode", "test.gcode"),
-        ("..test.gcode", "test.gcode"),
-        ("file with space.gcode", "file with space.gcode"),
-        ("Wölfe 🐺.gcode", "Wölfe 🐺.gcode"),
-=======
         ("some_file.gcode", "some_file.gcode", False),
         ("NUL.gcode", "NUL_.gcode", False),
         ("LPT1", "LPT1_", False),
@@ -29,7 +20,6 @@
         ("Wölfe 🐺.gcode", "Wölfe 🐺.gcode", False),
         ("file with space.gcode", "file_with_space.gcode", True),
         ("Wölfe 🐺.gcode", "Wolfe_wolf.gcode", True),
->>>>>>> 535dcb71
     )
     @unpack
     def test_sanitize_filename(self, filename, expected, really_universal):
