--- conflicted
+++ resolved
@@ -230,11 +230,7 @@
     def test_atomic_write_rel_path_aware(
         self, mock_exists, mock_chmod, mock_ntf, mock_move
     ):
-<<<<<<< HEAD
-        """Tests whether the temporary file is to created in the same directory as the target file. This time submitting a relative path. """
-=======
-        """Tests whether the tempoary file is to created in the same directory as the target file. This time submitting a relative path."""
->>>>>>> 195e1894
+        """Tests whether the temporary file is to created in the same directory as the target file. This time submitting a relative path."""
 
         # setup
         tmpdirpath = "../test"
