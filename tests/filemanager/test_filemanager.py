--- conflicted
+++ resolved
@@ -5,13 +5,7 @@
 
 import io
 import unittest
-<<<<<<< HEAD
-import unittest.mock as mock
-=======
 from unittest import mock
-
-import _fixups
->>>>>>> 535dcb71
 
 import octoprint.filemanager
 import octoprint.filemanager.util
@@ -686,12 +680,7 @@
 
         # assert that shutil was asked to copy the concatenated multistream
         self.assertEqual(2, len(mocked_shutil.call_args_list))
-<<<<<<< HEAD
-        args, kwargs = mocked_shutil.call_args_list[0]
-        self.assertTrue(isinstance(args[0], io.BytesIO))
-=======
         self.assertTrue(isinstance(mocked_shutil.call_args_list[0][0][0], io.BytesIO))
->>>>>>> 535dcb71
 
         # assert that the temporary file was deleted
         mocked_os.assert_called_once_with("tmp.file")
