--- conflicted
+++ resolved
@@ -1,11 +1,5 @@
 import unittest
-<<<<<<< HEAD
-import unittest.mock as mock
-=======
 from unittest import mock
-
-import _fixups
->>>>>>> 535dcb71
 
 import octoprint.daemon
 
@@ -406,11 +400,7 @@
 
         # test
         with mock.patch(
-<<<<<<< HEAD
             "builtins.open",
-=======
-            _fixups.OPEN_SIGNATURE,
->>>>>>> 535dcb71
             mock.mock_open(read_data=f"{pid}\n"),
             create=True,
         ) as m:
@@ -439,11 +429,7 @@
 
         # test
         with mock.patch(
-<<<<<<< HEAD
             "builtins.open",
-=======
-            _fixups.OPEN_SIGNATURE,
->>>>>>> 535dcb71
             mock.mock_open(read_data=f"{pid}\n"),
             create=True,
         ) as m:
