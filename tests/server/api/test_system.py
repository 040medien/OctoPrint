--- conflicted
+++ resolved
@@ -10,13 +10,8 @@
 __copyright__ = "Copyright (C) 2016 The OctoPrint Project - Released under terms of the AGPLv3 License"
 
 
-<<<<<<< HEAD
+import unittest
 import unittest.mock as mock
-=======
->>>>>>> 29726b15
-import unittest
-
-import mock
 
 
 class GetFolderUsageTest(unittest.TestCase):
