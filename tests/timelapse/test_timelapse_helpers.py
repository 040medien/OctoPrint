--- conflicted
+++ resolved
@@ -4,22 +4,13 @@
 __license__ = "GNU Affero General Public License http://www.gnu.org/licenses/agpl.html"
 __copyright__ = "Copyright (C) 2016 The OctoPrint Project - Released under terms of the AGPLv3 License"
 
-import unittest
-
-import ddt
-
-<<<<<<< HEAD
-import unittest.mock as mock
-=======
-try:
-    import unittest.mock as mock
-except ImportError:
-    import mock
->>>>>>> 29726b15
-
 import os
 import time
+import unittest
+import unittest.mock as mock
 from collections import OrderedDict, namedtuple
+
+import ddt
 
 import octoprint.plugin
 import octoprint.settings
