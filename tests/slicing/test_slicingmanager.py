--- conflicted
+++ resolved
@@ -6,12 +6,7 @@
 __copyright__ = "Copyright (C) 2014 The OctoPrint Project - Released under terms of the AGPLv3 License"
 
 import unittest
-<<<<<<< HEAD
 import unittest.mock as mock
-=======
-
-import mock
->>>>>>> 29726b15
 
 import octoprint.slicing
 
