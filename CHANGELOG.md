--- conflicted
+++ resolved
@@ -1,6 +1,5 @@
 # OctoPrint Changelog
 
-<<<<<<< HEAD
 ## 1.3.0 (unreleased)
 
 ### Improvements
@@ -45,7 +44,7 @@
 * It's not possible anymore to select files that are not machinecode files (e.g.
   GCODE) for printing on the file API.
 * Changes to a user's personal settings via the UI now propagate across sessions.
-=======
+
 ## 1.2.6 (2015-09-02)
 
 ### Improvements
@@ -63,7 +62,6 @@
     happening again.
 
 ([Commits](https://github.com/foosel/OctoPrint/compare/1.2.5...1.2.6))
->>>>>>> a2e5fc0c
 
 ## 1.2.5 (2015-08-31)
 
