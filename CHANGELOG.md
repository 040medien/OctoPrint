--- conflicted
+++ resolved
@@ -1,6 +1,5 @@
 # OctoPrint Changelog
 
-<<<<<<< HEAD
 ## 1.3.0 (unreleased)
 
 ### New Features
@@ -74,7 +73,7 @@
 * Changes to a user's personal settings via the UI now propagate across sessions.
 * [#1047](https://github.com/foosel/OctoPrint/issues/1047) - Fixed 90 degree
   webcam rotation for iOS Safari.
-=======
+
 ## 1.2.17rc4 (2016-10-17)
 
 ### Bug fixes
@@ -82,7 +81,6 @@
   * Properly handle empty JS file list from plugins. Solves a 500 on OctoPrint instances without any third party plugins installed generated during web asset bundling introduced in 1.2.17rc2.
 
 ([Commits](https://github.com/foosel/OctoPrint/compare/1.2.17rc3...1.2.17rc4))
->>>>>>> 7efdeced
 
 ## 1.2.17rc3 (2016-10-13)
 
