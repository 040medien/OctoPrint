# OctoPrint Changelog

<<<<<<< HEAD
## 1.3.0 (unreleased)

### Improvements

* Upgraded versioneer, generated version numbers are now PEP440 compatible (relevant
  for setup)
* More verbose output for Software Update plugin for logged in administrators.
  Will now log the update commands and their output similar to the Plugin
  Manager install and uninstall dialog.
* Allow hiding plugins from Plugin Manager via ``config.yaml``.
* Cura Plugin: "Test" button to check if path to cura engine is valid.

### Bug Fixes

* It's not possible anymore to select files that are not machinecode files (e.g.
  GCODE) for printing on the file API.
=======
## 1.2.3 (2015-07-09)

### Improvements

  * New option to actively poll the watched folder. This should make it work also
    if it is mounted on a filesystem that doesn't allow getting notifications
    about added files through notification by the operating system (e.g.
    network shares).
  * Better resilience against senseless temperature/SD-status-polling intervals
    (such as 0).
  * Log exceptions during writing to the serial port to `octoprint.log`.

### Bug Fixes

  * [#961](https://github.com/foosel/OctoPrint/pull/961) - Fixed a JavaScript error that caused an error to be logged when "enter" was pressed in file or plugin search.
  * [#962](https://github.com/foosel/OctoPrint/pull/962) - ``url(...)``s in packed CSS and LESS files should now be rewritten properly too to refer to correct paths
  * Update notifications were not vanishing properly after updating:
    * Only use version cache for update notifications if the OctoPrint version still is the same to make sure the cache gets invalidated after an external update of OctoPrint.
    * Do not persist version information when saving settings of the Software Update plugin
  * Always delete files from the ``watched`` folder after importing then. Using file preprocessor plugins could lead to the files staying there.
  * Fixed an encoding problem causing OctoPrint's Plugin Manager and Software Update plugins to choke on UTF-8 characters in the update output.
  * Fixed sorting by file size in file list
  * More resilience against missing plugin assets:
    * Asset existence will now be checked before they get included
      in the assets to bundle by webassets, logging a warning if a
      file isn't present.
    * Monkey-patched webassets filter chain to not die when a file
      doesn't exist, but to log an error instead and just return
      an empty file instead.

([Commits](https://github.com/foosel/OctoPrint/compare/1.2.2...1.2.3))
>>>>>>> 5470aaaa

## 1.2.2 (2015-06-30)

### Bug Fixes

* Fixed an admin-only security issue introduced in 1.2.0, updating is strongly advised.

([Commits](https://github.com/foosel/OctoPrint/compare/1.2.1...1.2.2))

## 1.2.1 (2015-06-30)

### Improvements

* More flexibility when interpreting compatibility data from plugin repository. If compatibility information is provided
  only as a version number it's prefixed with `>=` for the check (so stating a compatibility of only
  `1.2.0` will now make the plugin compatible to OctoPrint 1.2.0+, not only 1.2.0). Alternatively the compatibility
  information may now contain stuff like `>=1.2,<1.3` in which case the plugin will only be shown as compatible
  to OctoPrint versions 1.2.0 and up but not 1.3.0 or anything above that. See also
  [the requirement specification format of the `pkg_resources` package](https://pythonhosted.org/setuptools/pkg_resources.html#requirements-parsing).
* Only print the commands of configured event handlers to the log when a new `debug` flag is present in the config
  (see [the docs](http://docs.octoprint.org/en/master/configuration/config_yaml.html#events)). Reduces risk of disclosing sensitive data when sharing log files.

### Bug Fixes

* [#956](https://github.com/foosel/OctoPrint/issues/956) - Fixed server crash when trying to configure a default
  slicing profile for a still unconfigured slicer.
* [#957](https://github.com/foosel/OctoPrint/issues/957) - Increased maximum allowed body size for plugin archive uploads.
* Bugs without tickets:
  * Clean exit on `SIGTERM`, calling the shutdown functions provided by plugins.
  * Don't disconnect on `volume.init` errors from the firmware.
  * `touch` uploaded files on local file storage to ensure proper "uploaded date" even for files that are just moved
    from other locations of the file system (e.g. when being added from the `watched` folder).

([Commits](https://github.com/foosel/OctoPrint/compare/1.2.0...1.2.1))

## 1.2.0 (2015-06-25)

### Note for Upgraders

  * The [Cura integration](https://github.com/daid/Cura) has changed in such a way that OctoPrint now calls the
    [CuraEngine](https://github.com/Ultimaker/CuraEngine) directly instead of depending on the full Cura installation. See
    [the wiki](https://github.com/foosel/OctoPrint/wiki/Plugin:-Cura) for instructions on how to change your setup to
    accommodate the new integration.

### New Features

* OctoPrint now has a [plugin system](http://docs.octoprint.org/en/master/plugins/index.html) which allows extending its
  core functionality.
  * Plugins may be installed through the new and bundled [Plugin Manager Plugin](https://github.com/foosel/OctoPrint/wiki/Plugin:-Plugin-Manager)
    available in OctoPrint's settings. This Plugin Manager also allows browsing and easy installation of plugins
    registered on the official [OctoPrint Plugin Repository](http://plugins.octoprint.org).
  * For interested developers there is a [tutorial available in the documentation](http://docs.octoprint.org/en/master/plugins/gettingstarted.html)
    and also a [cookiecutter template](https://github.com/OctoPrint/cookiecutter-octoprint-plugin) to quickly bootstrap
    new plugins.
* Added internationalization of UI. Translations of OctoPrint are being crowd sourced via [Transifex](https://www.transifex.com/projects/p/octoprint/).
  Language Packs for both the core application as well as installed plugins can be uploaded through a new management
  dialog in Settings > Appearance > Language Packs. A translation into German is included, further language packs
  will soon be made available.
* Printer Profiles: Printer properties like print volume, extruder offsets etc are now managed via Printer Profiles. A
  connection to a printer will always have a printer profile associated.
* File management now supports STL files as first class citizens (including UI adjustments to allow management of
  uploaded STL files including removal and reslicing) and also allows folders (not yet supported by UI). STL files
  can be downloaded like GCODE files.
* Slicing has been greatly improved:
  * It now allows for a definition of slicing profiles to use for slicing plus overrides which can be defined per slicing
    job (defining overrides is not yet part of the UI but it's on the roadmap).
  * A new slicing dialog has been added which allows (re-)slicing uploaded STL files (which are now displayed in the file list
    as well). The slicing profile and printer profile to use can be specified here as well as the file name to which to
    slice to and the action to take after slicing has been completed (none, selecting the sliced GCODE for printing or
    starting to print it directly)
  * The slicing API allows positioning the model to slice on the print bed (Note: this is not yet available in the UI).
  * Slicers themselves are integrated into the system via ``SlicingPlugins``.
  * Bundled [Cura Plugin](https://github.com/foosel/OctoPrint/wiki/Plugin:-Cura) allows slicing through CuraEngine up
    to and including 15.04. Existing Cura slicing profiles can be imported through the web interface.
* New file list: Pagination is gone, no more (mobile incompatible) pop overs, instead scrollable and with instant
  search
* You can now define a folder (default: `~/.octoprint/watched`) to be watched for newly added GCODE (or -- if slicing
  support is enabled -- STL) files to automatically add.
* New type of API key: [App Session Keys](http://docs.octoprint.org/en/master/api/apps.html) for trusted applications
* OctoPrint now supports `action:...` commands received via debug messages (`// action:...`) from the printer. Currently supported are
  - `action:pause`: Pauses the current job in OctoPrint
  - `action:resume`: Resumes the current job in OctoPrint
  - `action:disconnect`: Disconnects OctoPrint from the printer
  Plugins can add supported commands by [hooking](http://docs.octoprint.org/en/master/plugins/hooks.html) into the
  ``octoprint.comm.protocol.action`` hook
* Mousing over the webcam image in the control tab enables key control mode, allowing you to quickly move the axis of your
  printer with your computer's keyboard ([#610](https://github.com/foosel/OctoPrint/pull/610)):
  - arrow keys: X and Y axes
  - W, S / PageUp, PageDown: Z axes
  - Home: Home X and Y axes
  - End: Home Z axes
  - 1, 2, 3, 4: change step size used (0.1, 1, 10, 100mm)
* Controls for adjusting feed and flow rate factor added to Controls ([#362](https://github.com/foosel/OctoPrint/issues/362))
* Custom controls now also support slider controls
* Custom controls now support a row layout
* Users can now define custom GCODE scripts to run upon starting/pausing/resuming/success/failure of a print or for
  custom controls ([#457](https://github.com/foosel/OctoPrint/issues/457), [#347](https://github.com/foosel/OctoPrint/issues/347))
* Bundled [Discovery Plugin](https://github.com/foosel/OctoPrint/wiki/Plugin:-Discovery) allows discovery of OctoPrint
  instances via SSDP/UPNP and optionally also via ZeroConf/Bonjour/Avahi.
* Bundled [Software Update Plugin](https://github.com/foosel/OctoPrint/wiki/Plugin:-Software-Update) takes care of notifying
  about new OctoPrint releases and also allows updating if configured as such. Plugins may register themselves with the
  update notification and application process through a new hook ["octoprint.plugin.softwareupdate.check_config"](https://github.com/foosel/OctoPrint/wiki/Plugin:-Software-Update#octoprintpluginsoftwareupdatecheck_config).

### Improvements

* Logging is now configurable via config file
* Added last print time to additional GCODE file information
* Better error handling for capture issues during timelapse creation & more robust handling of missing images during
  timelapse creation
* Start counting the layers at 1 instead of 0 in the GCODE viewer
* Upgraded [Font Awesome](https://fortawesome.github.io/Font-Awesome/) to version 3.2.1
* Better error reporting for timelapse rendering and system commands
* Custom control can now be defined so that they show a Confirm dialog with configurable text before executing
  ([#532](https://github.com/foosel/OctoPrint/issues/532) and [#590](https://github.com/foosel/OctoPrint/pull/590))
* Serial communication: Also interpret lines starting with "!!" as errors
* Added deletion of pyc files to the `python setup.py clean` command
* Settings now show a QRCode for the API Key ([#637](https://github.com/foosel/OctoPrint/pull/637))
* Username in UI is no longer enclosed in scare quotes ([#595](https://github.com/foosel/OctoPrint/pull/595))
* Username in login dialog is not automatically capitalized on mobile devices anymore ([#639](https://github.com/foosel/OctoPrint/pull/639))
* "Slicing Done" and "Streaming Done" notifications now have a green background ([#558](https://github.com/foosel/OctoPrint/issues/558))
* Files that are currently in use, be it for slicing, printing or whatever, are now tracked and can not be deleted as
  long as they are in use
* Settings in UI get refreshed when opening settings dialog
* New event "SettingsUpdated"
* "Print time left" is now not displayed until it becomes somewhat stable. Display in web interface now also happens
  in a fuzzy way instead of the format hh:mm:ss, to not suggest a high accuracy anymore where the can't be one. Additionally
  OctoPrint will use data from prior prints to enhance the initial print time estimation.
* Added handler for uncaught exceptions to make sure those get logged, should make the logs even more useful for analysing
  bug reports
* The server now tracks the modification date of the configuration file and reloads it prior to saving the config if
  it has been changed during runtime by external editing, hence no config settings added manually while the server
  was running should be overwritten anymore.
* Display a "Please Reload" overlay when a new server version or a change in installed plugins is detected after a
  reconnect to the server.
* Better handling of errors on the websocket - no more logging of the full stack trace to the log, only a warning
  message for now.
* Daemonized OctoPrint now cleans up its pidfile when receiving a TERM signal ([#711](https://github.com/foosel/OctoPrint/issues/711))
* Added serial types for OpenBSD ([#551](https://github.com/foosel/OctoPrint/pull/551))
* Improved behaviour of terminal:
  * Disabling autoscrolling now also stops cutting off the log while it's enabled, effectively preventing log lines from
    being modified at all ([#735](https://github.com/foosel/OctoPrint/issues/735))
  * Applying filters displays ``[...]`` where lines where removed and doesn't cause scrolling on filtered lines
    anymore ([#286](https://github.com/foosel/OctoPrint/issues/286))
  * Added a link to scroll to the end of the terminal log (useful for when autoscroll is disabled)
  * Added a link to select all current contents of the terminal log for easy copy-pasting
  * Added a display of how many lines are displayed, how many are filtered and how many are available in total
* Frame rate for timelapses can now be configured per timelapse ([#782](https://github.com/foosel/OctoPrint/pull/782))
* Added an option to specify the amount of encoding threads for FFMPEG ([#785](https://github.com/foosel/OctoPrint/pull/785))
* "Disconnected" screen now is not shown directly after a close of the socket, instead the client first tries to
  directly reconnect once, and only if that doesn't work displays the dialog. Should reduce short popups of the dialog
  due to shaky network connections and/or weird browser behaviour when downloading things from the UI.
* Development dependencies can now be installed with ``pip -e .[develop]``
* White and transparent colors ;) are supported for the navigation bar ([#789](https://github.com/foosel/OctoPrint/pull/789))
* Drag-n-drop overlay for file uploads now uses the full available screen space, improving usability on high resolution
  displays ([#187](https://github.com/foosel/OctoPrint/issues/187))
* OctoPrint server should no longer hang when big changes in the system time happen, e.g. after first contact to an
  NTP server on a Raspberry Pi image. Achieved through monkey patching Tornado with
  [this PR](https://github.com/tornadoweb/tornado/pull/1290).
* Serial ports matching ``/dev/ttyAMA*`` are not anymore listed by default (this was the reason for a lot of people
  running into problems while attempting to connect to their printer on their Raspberry Pis, on which ``/dev/ttyAMA0``
  is the OS's serial console by default). Added configuration of additional ports to the Serial Connection section in
  the Settings to make it easier for those people who do indeed have their printer connected to ``/dev/ttyAMA0``.
* Better behaviour of the settings dialog on low-width devices, navigation and content also now scroll independently
  from each other (see also [#823](https://github.com/foosel/OctoPrint/pull/823))
* Renamed "Temperature Timeout" and "SD Status Timeout" in Settings to "Temperature Interval" and "SD Status Interval"
  to better reflect what those values are actually used for.
* Added support for rectangular printer beds with the origin in the center ([#682](https://github.com/foosel/OctoPrint/issues/682)
  and [#852](https://github.com/foosel/OctoPrint/pull/852)). Printer profiles now contain a new settings ``volume.origin``
  which can either be ``lowerleft`` or ``center``. For circular beds only ``center`` is supported.
* Made baudrate detection a bit more solid, still can't perform wonders.
* Only show configuration options for additional extruders if more than one is available, and don't include offset
  configuration for first nozzle which acts as reference for the other offsets ([#677](https://github.com/foosel/OctoPrint/issues/677)).
* Cut off of the temperature graph is now not based on the number of data points any more but on the actual time of the
  data points. Anything older than ``n`` minutes will be cut off, with ``n`` defaulting to 30min. This value can be
  changed under "Temperatures" in the Settings ([#343](https://github.com/foosel/OctoPrint/issues/343)).
* High-DPI support for the GCode viewer ([#837](https://github.com/foosel/OctoPrint/issues/837)).
* Stop websocket connections from multiplying ([#888](https://github.com/foosel/OctoPrint/pull/888)).
* New setting to rotate webcam by 90° counter clockwise ([#895](https://github.com/foosel/OctoPrint/issues/895) and
  [#906](https://github.com/foosel/OctoPrint/pull/906))
* System commands now be set to a) run asynchronized by setting their `async` property to `true` and b) to ignore their
  result by setting their `ignore` property to `true`.
* Various improvements of newly introduced features over the course of development:
  * File management: The new implementation will migrate metadata from the old one upon first startup after upgrade from
    version 1.1.x to 1.2.x. That should speed up initial startup.
  * File management: GCODE Analysis backlog processing has been throttled to not take up too many resources on system
    startup. Freshly uploaded files should still be analyzed at full speed.
  * Plugins: SettingsPlugins may track versions of configuration format stored in `config.yaml`, including a custom
    migration method getting called when a mismatch between the currently stored configuration format version and the one
    reported by the plugin as current is detected.
  * Plugins: Plugins may now have a folder for plugin related data whose path can be retrieved from the plugin itself
    via its new method [`get_plugin_data_folder`](http://docs.octoprint.org/en/master/modules/plugin.html#octoprint.plugin.types.OctoPrintPlugin.get_plugin_data_folder).
  * Plugin Manager: Don't allow plugin management actions (like installing/uninstalling or enabling/disabling) while the
    printer is printing (see also unreproduced issue [#936](https://github.com/foosel/OctoPrint/issues/936)).
  * Plugin Manager: More options to try to match up installed plugin packages with discovered plugins.
  * Plugin Manager: Display a more friendly message if after the installation of a plugin it could not be correctly
    identifier.
  * Software Update: Enforce refreshing of available updates after any changes in enabled plugins.

### Bug Fixes

* [#435](https://github.com/foosel/OctoPrint/issues/435) - Always interpret negative duration (e.g. for print time left)
  as 0
* [#516](https://github.com/foosel/OctoPrint/issues/516) - Also require API key even if ACL is disabled.
* [#556](https://github.com/foosel/OctoPrint/issues/556) - Allow login of the same user from multiple browsers without
  side effects
* [#612](https://github.com/foosel/OctoPrint/issues/612) - Fixed GCODE viewer in zoomed out browsers
* [#633](https://github.com/foosel/OctoPrint/issues/633) - Correctly interpret temperature lines from multi extruder
  setups under Smoothieware
* [#680](https://github.com/foosel/OctoPrint/issues/680) - Don't accidentally include a newline from the MIME headers
  in the parsed multipart data from file uploads
* [#709](https://github.com/foosel/OctoPrint/issues/709) - Properly initialize time estimation for SD card transfers too
* [#715](https://github.com/foosel/OctoPrint/issues/715) - Fixed an error where Event Triggers of type command caused
  and exception to be raised due to a misnamed attribute in the code
* [#717](https://github.com/foosel/OctoPrint/issues/717) - Use ``shutil.move`` instead of ``os.rename`` to avoid cross
  device renaming issues
* [#752](https://github.com/foosel/OctoPrint/pull/752) - Fix error in event handlers sending multiple gcode commands.
* [#780](https://github.com/foosel/OctoPrint/issues/780) - Always (re)set file position in SD files to 0 so that reprints
  work correctly
* [#784](https://github.com/foosel/OctoPrint/pull/784) - Also include ``requirements.txt`` in files packed up for
  ``python setup.py sdist``
* [#330](https://github.com/foosel/OctoPrint/issues/330) - Ping pong sending to fix potential acknowledgement errors.
  Also affects [#166](https://github.com/foosel/OctoPrint/issues/166), [#470](https://github.com/foosel/OctoPrint/issues/470)
  and [#490](https://github.com/foosel/OctoPrint/issues/490). A big thank you to all people involved in these tickets
  in getting to the ground of this.
* [#825](https://github.com/foosel/OctoPrint/issues/825) - Fixed "please visualize" button of large GCODE files
* Various fixes of bugs in newly introduced features and improvements:
  * [#625](https://github.com/foosel/OctoPrint/pull/625) - Newly added GCODE files were not being added to the analysis
    queue
  * [#664](https://github.com/foosel/OctoPrint/issues/664) - Fixed jog controls again
  * [#677](https://github.com/foosel/OctoPrint/issues/677) - Fixed extruder offsets not being properly editable in
    printer profiles
  * [#678](https://github.com/foosel/OctoPrint/issues/678) - SockJS endpoints is now referenced by relative URL
    using ``url_for``, should solve any issues with IE11.
  * [#683](https://github.com/foosel/OctoPrint/issues/683) - Fixed heated bed option not being properly displayed in
    printer profiles
  * [#685](https://github.com/foosel/OctoPrint/issues/685) - Quoted file name for Timelapse creation to not make
    command hiccup on ``~`` in file name
  * [#709](https://github.com/foosel/OctoPrint/issues/709) - Fixed file sending to SD card
  * [#714](https://github.com/foosel/OctoPrint/issues/714) - Fixed type validation of printer profiles
  * Heating up the heated bed (if present) was not properly configured in CuraEngine plugin
  * [#720](https://github.com/foosel/OctoPrint/issues/720) - Fixed translation files not being properly copied over
    during install
  * [#724](https://github.com/foosel/OctoPrint/issues/724) - Fixed timelapse deletion for timelapses with non-ascii
    characters in their name
  * [#726](https://github.com/foosel/OctoPrint/issues/726) - Fixed ``babel_refresh`` command
  * [#759](https://github.com/foosel/OctoPrint/pull/759) - Properly initialize counter for template plugins of type
    "generic"
  * [#775](https://github.com/foosel/OctoPrint/pull/775) - Error messages in javascript console show the proper name
    of the objects
  * [#795](https://github.com/foosel/OctoPrint/issues/795) - Allow adding slicing profiles for unconfigured slicers
  * [#809](https://github.com/foosel/OctoPrint/issues/809) - Added proper form validation to printer profile editor
  * [#824](https://github.com/foosel/OctoPrint/issues/824) - Settings getting lost when switching between panes in
    the settings dialog (fix provided by [#879](https://github.com/foosel/OctoPrint/pull/879))
  * [#892](https://github.com/foosel/OctoPrint/issues/892) - Preselected baudrate is now properly used for auto detected
    serial ports
  * [#909](https://github.com/foosel/OctoPrint/issues/909) - Fixed Z-Timelapse for Z changes on ``G1`` moves.
  * Fixed another instance of a missing `branch` field in version dicts generated by versioneer (compare
    [#634](https://github.com/foosel/OctoPrint/pull/634)). Caused an issue when installing from source archive
    downloaded from Github.
  * [#931](https://github.com/foosel/OctoPrint/issues/931) - Adjusted `octoprint_setuptools` to be compatible to older
    versions of setuptools potentially site-wide installed on hosts.
  * [#942](https://github.com/foosel/OctoPrint/issues/942) - Settings can now be saved again after installing a new
    plugin. Plugins must not use `super` anymore to call parent implementation of `SettingsPlugin.on_settings_save` but
    should instead switch to `SettingsPlugin.on_settings_save(self, ...)`. Settings API will capture related
    `TypeErrors` and log a big warning to the log file indicating which plugin caused the problem and needs to be
    updated. Also updated all bundled plugins accordingly.
  * Software Update: Don't persist more check data than necessary in the configuration. Solves an issue where persisted
    information overrode updated check configuration reported by plugins, leading to a "an update is available" loop.
    An auto-migration function was added that should remove the redundant data.
* Various fixes without tickets:
  * GCODE viewer now doesn't stumble over completely extrusionless GCODE files
  * Do not deliver the API key on settings API unless user has admin rights
  * Don't hiccup on slic3r filament_diameter comments in GCODE generated for multi extruder setups
  * Color code successful or failed print results directly in file list, not just after a reload
  * Changing Timelapse post roll activates save button
  * Timelapse post roll is loaded properly from config
  * Handling of files on the printer's SD card contained in folders now works correctly
  * Don't display a "Disconnected" screen when trying to download a timelapse in Firefox
  * Fixed handling of SD card files in folders
  * Fixed refreshing of timelapse file list upon finished rendering of a new one
  * Fixed ``/api/printer`` which wasn't adapter yet to new internal offset data model
  * Made initial connection to printer a bit more responsive: Having to wait for the first serial timeout before sending
    the first ``M105`` even when not waiting for seeing a "start" caused unnecessary wait times for reaching the
    "Operational" state.
  * Log cancelled prints only once (thanks to @imrahil for the headsup)

### More information

  * [Commits](https://github.com/foosel/OctoPrint/compare/1.1.2...1.2.0)
  * Release Candidates:
    * [RC1](https://github.com/foosel/OctoPrint/releases/tag/1.2.0-rc1)
    * [RC2](https://github.com/foosel/OctoPrint/releases/tag/1.2.0-rc2)
    * [RC3](https://github.com/foosel/OctoPrint/releases/tag/1.2.0-rc3)

## 1.1.2 (2015-03-23)

### Improvements

* Added deletion of `*.pyc` files to `python setup.py clean` command, should help tremendously when switching branches (backported
  from [9e014eb](https://github.com/foosel/OctoPrint/commit/9e014eba1feffde11ed0601d9c911b8cac9f3fb0))
* Increased default communication and connection timeouts
* [#706](https://github.com/foosel/OctoPrint/issues/706) - Do not truncate error reported from printer

### Bug Fixes

* [#539](https://github.com/foosel/OctoPrint/issues/539) - Limit maximum number of tools, sanity check tool numbers in
  GCODE files against upper limit and refuse to create 10000 tools due to weird slicers. (backported from `devel`)
* [#634](https://github.com/foosel/OctoPrint/pull/634) - Fixed missing `branch` fields in version dicts generated
  by versioneer
* [#679](https://github.com/foosel/OctoPrint/issues/679) - Fix error where API state is requested and printer is offline
  (backport of [619fe9a](https://github.com/foosel/OctoPrint/commit/619fe9a0e78826bd1524b235a910156439bcb6d7)).
* [#719](https://github.com/foosel/OctoPrint/issues/719) - Properly center print bed in GCODE viewer
* [#780](https://github.com/foosel/OctoPrint/issues/780) - Always (re)set file position in SD files to 0 so that reprints
  work correctly (backported from ``devel``)
* [#801](https://github.com/foosel/OctoPrint/issues/801) - Fixed setting of bed temperature offset
* [IRC] - Don't hiccup on slic3r ``filament_diameter`` comments generated for multi extruder setups
* [ML] - Fixed relative URL to SockJS endpoint, wasn't yet using the proper base url
* [unreported] & [#698](https://github.com/foosel/OctoPrint/issues/698) - Generated URLs now take X-Forwarded-Host header
  sent by proxies into account for included host and port, also fixed [#698](https://github.com/foosel/OctoPrint/issues/698)
  introduced by this
* [unreported] Fixed a bug causing gcodeInterpreter to hiccup on GCODES containing invalid coordinates such as Xnan or
  Yinf (backported from `devel`)
* Small fixes for timelapse creation:
  - [#344](https://github.com/foosel/OctoPrint/issues/344) - Made timelapses capable of coping with missing captures in between by decrementing the image counter again if there
    was an error fetching the latest image from the snapshot URL (backport of [1a7a468](https://github.com/foosel/OctoPrint/commit/1a7a468eb65fdf2a13b4c7a7723280e822c9c34b)
    and [bf9d5ef](https://github.com/foosel/OctoPrint/commit/bf9d5efe43a1e57aacd8512125082ddca06b4efc))
  - [#693](https://github.com/foosel/OctoPrint/issues/693) -  Try not to capture an image if image counter is still unset
  - [unreported] Synchronize image counter decrementing as well as incrementing to prevent rare race conditions when generating the
    image file names

([Commits](https://github.com/foosel/OctoPrint/compare/1.1.1...1.1.2))

## 1.1.1 (2014-10-27)

### Improvements

* The API is now enabled by default and the API key -- if not yet set -- will be automatically generated on first
  server start and written back into ``config.yaml``
* Event subscriptions are now enabled by default (it was an accident that they weren't)
* Generate the key used for session hashing individually for each server instance
* Generate the salt used for hashing user passwords individually for each server instance

### Bug Fixes

* [#580](https://github.com/foosel/OctoPrint/issues/580) - Properly unset job data when instructed so by callers
* [#604](https://github.com/foosel/OctoPrint/issues/604) - Properly initialize settings basedir on server startup
* [IRC] Also allow downloading .g files via Tornado

([Commits](https://github.com/foosel/OctoPrint/compare/1.1.0...1.1.1))

## 1.1.0 (2014-09-03)

### New Features

* New REST API, including User API Keys additionally to the global API key. Please note that **this will break existing
  API clients** as it replaces the old API (same endpoint). You can find the documentation of the new API at
  [docs.octoprint.org](http://docs.octoprint.org/en/1.1.0/api/index.html).
* New Event structure allows more flexibility regarding payload data, configuration files will be migrated automatically.
  You can find the documentation of the new event format and its usage at [docs.octoprint.org](http://docs.octoprint.org/en/1.1.0/events/index.html).
* Support for multi extruder setups. With this OctoPrint now in theory supports an unlimited amount of extruders, however
  for now it's artificially limited to 9.
* Log files can be accessed from within the browser via the Settings dialog ([#361](https://github.com/foosel/OctoPrint/pull/361))
* Timelapses can now have a post-roll duration configured which will be rendered into the video too to not let it
  end so abruptly ([#384](https://github.com/foosel/OctoPrint/issues/384))
* The terminal tab now has a command history ([#388](https://github.com/foosel/OctoPrint/pull/388))

### Improvements

* Stopping the application via Ctrl-C produces a less scary message ([#277](https://github.com/foosel/OctoPrint/pull/277))
* Webcam stream is disabled when control tab is not in focus, reduces bandwidth ([#316](https://github.com/foosel/OctoPrint/issues/316))
* M and G commands entered in Terminal tab are automatically converted to uppercase
* GCODE viewer now only loads automatically if GCODE file size is beneath certain threshold (different ones for desktop
  and mobile devices), only actually loads file if user acknowledges that this might be too much for his browser
* Added time needed for printing file to PrintDone event's payload ([#333](https://github.com/foosel/OctoPrint/issues/333))
* Also provide the filename (basename without the path) in print events
* Support for circular beds in the GCODE viewer ([#407](https://github.com/foosel/OctoPrint/pull/407))
* The dimensions of the print bed can now be configured via the Settings ([#396](https://github.com/foosel/OctoPrint/pull/396))
* Target temperature reporting format of Repetier Firmware is now supported as well ([360](https://github.com/foosel/OctoPrint/issues/360))
* Version tracking now based on git tagging and [versioneer](https://github.com/warner/python-versioneer/). Version number,
  git commit and branch get reported in the format `<version tag>-<commits since then>-g<commit hash> (<branch> branch)`,
  e.g. `1.2.0-dev-172-ga48b5de (devel branch)`.
* Made "Center viewport on model" and "Zoom in on model" in the GCODE viewer automatically deselect and de-apply if
  viewport gets manipulated by the user ([#398](https://github.com/foosel/OctoPrint/issues/398))
* GCODE viewer now interprets inverted axes for printer control and mirrors print bed accordingly ([#431](https://github.com/foosel/OctoPrint/issues/431))
* Added `clean` command to `setup.py`, removes old build artifacts (mostly interesting for developers)
* Added version resource on API which reports application and API version
* Made the navbar static instead of fixed to improve usability on mobile devices ([#257](https://github.com/foosel/OctoPrint/issues/257))
* Switch to password field upon enter in username field, submit login form upon enter in password field
* Changed default path to OctoPrint executable in included init-script to `/usr/local/bin/octoprint` (the default when
  installing via `python setup.py install`)

### Bug Fixes

* Properly calculate time deltas (forgot to factor in days)
* [#35](https://github.com/foosel/OctoPrint/issues/35) - GCODE viewer has been modularized, options are now functional
* [#337](https://github.com/foosel/OctoPrint/issues/337) - Also recognize `--iknowwhatimdoing` when running as daemon
* [#357](https://github.com/foosel/OctoPrint/issues/357) - Do not run GCODE analyzer when a print is ongoing
* [#381](https://github.com/foosel/OctoPrint/issues/381) - Only list those SD files that have an ASCII filename
* Fixed a race condition that could occur when pressing "Print" (File not opened yet, but attempt to read from it)
* [#398](https://github.com/foosel/OctoPrint/issues/398) - Fixed interfering options in GCODE viewer
* [#399](https://github.com/foosel/OctoPrint/issues/399) & [360](https://github.com/foosel/OctoPrint/issues/360) - Leave
  bed temperature unset when not detected (instead of dying a horrible death)
* [#492](https://github.com/foosel/OctoPrint/issues/492) - Fixed a race condition which could lead to an attempt to read
  from an already closed serial port, causing an error to be displayed to the user
* [#257](https://github.com/foosel/OctoPrint/issues/257) - Logging in on mobile devices should now work
* [#476](https://github.com/foosel/OctoPrint/issues/476) - Also update the metadata correctly when an analysis finishes
* Various fixes of bugs in newly introduced features and improvements:
  - [#314](https://github.com/foosel/OctoPrint/issues/314) - Use G28 for homing (G1 was copy and paste error)
  - [#317](https://github.com/foosel/OctoPrint/issues/317) - Fixed "load and print" function
  - [#326](https://github.com/foosel/OctoPrint/issues/326) - Fixed refresh of SD file list
  - [#338](https://github.com/foosel/OctoPrint/issues/338) - Refetch file list when deleting a file
  - [#339](https://github.com/foosel/OctoPrint/issues/339) - More error resilience when handling temperature offset data from the backend
  - [#345](https://github.com/foosel/OctoPrint/issues/345) - Also recognize such temperature reports that do not contain a `T:` but a `T0:`
  - [#377](https://github.com/foosel/OctoPrint/pull/377) - URLs in API examples fixed
  - [#378](https://github.com/foosel/OctoPrint/pull/378) - Fixed crash of API call when `getStartTime()` returns None
  - [#379](https://github.com/foosel/OctoPrint/pull/379) - Corrected response code for connection success
  - [#414](https://github.com/foosel/OctoPrint/pull/414) - Fix style attribute for Actual column header

([Commits](https://github.com/foosel/OctoPrint/compare/1.0.0...1.1.0))

## 1.0.0 (2014-06-22)

First release with new versioning scheme.<|MERGE_RESOLUTION|>--- conflicted
+++ resolved
@@ -1,6 +1,5 @@
 # OctoPrint Changelog
 
-<<<<<<< HEAD
 ## 1.3.0 (unreleased)
 
 ### Improvements
@@ -17,7 +16,7 @@
 
 * It's not possible anymore to select files that are not machinecode files (e.g.
   GCODE) for printing on the file API.
-=======
+
 ## 1.2.3 (2015-07-09)
 
 ### Improvements
@@ -49,7 +48,6 @@
       an empty file instead.
 
 ([Commits](https://github.com/foosel/OctoPrint/compare/1.2.2...1.2.3))
->>>>>>> 5470aaaa
 
 ## 1.2.2 (2015-06-30)
 
