--- conflicted
+++ resolved
@@ -1,6 +1,5 @@
 # OctoPrint Changelog
 
-<<<<<<< HEAD
 ## 1.3.0 (unreleased)
 
 ### New Features
@@ -70,10 +69,7 @@
 * [#1047](https://github.com/foosel/OctoPrint/issues/1047) - Fixed 90 degree
   webcam rotation for iOS Safari.
 
-## 1.2.8 (unreleased)
-=======
 ## 1.2.8 (2015-12-07)
->>>>>>> 547dcdd7
 
 ### Notes for Upgraders
 
