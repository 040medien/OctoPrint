# coding=utf-8
__author__ = "Gina Häußge <osd@foosel.net>"
__license__ = 'GNU Affero General Public License http://www.gnu.org/licenses/agpl.html'

import os
import Queue
import threading
import datetime
import yaml
import time
import logging
import octoprint.util as util
import octoprint.util.gcodeInterpreter as gcodeInterpreter
from octoprint.settings import settings

from werkzeug.utils import secure_filename

class GcodeManager:
	def __init__(self):
		self._logger = logging.getLogger(__name__)

		self._settings = settings()

		self._uploadFolder = self._settings.getBaseFolder("uploads")

		self._callbacks = []

		self._metadata = {}
		self._metadataDirty = False
		self._metadataFile = os.path.join(self._uploadFolder, "metadata.yaml")
		self._metadataFileAccessMutex = threading.Lock()

		self._metadataAnalyzer = MetadataAnalyzer(getPathCallback=self.getAbsolutePath, loadedCallback=self._onMetadataAnalysisFinished)

		self._loadMetadata()
		self._processAnalysisBacklog()

	def _processAnalysisBacklog(self):
		for osFile in os.listdir(self._uploadFolder):
			filename = self._getBasicFilename(osFile)
			absolutePath = self.getAbsolutePath(filename)
			if absolutePath is None:
				continue

			fileData = self.getFileData(filename)
			if fileData is not None and "gcodeAnalysis" in fileData.keys():
				continue

			self._metadataAnalyzer.addFileToBacklog(filename)

	def _onMetadataAnalysisFinished(self, filename, gcode):
		if filename is None or gcode is None:
			return

		basename = os.path.basename(filename)

		absolutePath = self.getAbsolutePath(basename)
		if absolutePath is None:
			return

		analysisResult = {}
		dirty = False
		if gcode.totalMoveTimeMinute:
			analysisResult["estimatedPrintTime"] = util.getFormattedTimeDelta(datetime.timedelta(minutes=gcode.totalMoveTimeMinute))
			dirty = True
		if gcode.extrusionAmount:
			analysisResult["filament"] = "%.2fm" % (gcode.extrusionAmount / 1000)
			if gcode.extrusionVolume:
				 analysisResult["filament"] += " / %.2fcm³" % gcode.extrusionVolume
			dirty = True

		if dirty:
			metadata = self.getFileMetadata(basename)
			metadata["gcodeAnalysis"] = analysisResult
			self._metadata[basename] = metadata
			self._metadataDirty = True
			self._saveMetadata()

	def _loadMetadata(self):
		if os.path.exists(self._metadataFile) and os.path.isfile(self._metadataFile):
			with self._metadataFileAccessMutex:
				with open(self._metadataFile, "r") as f:
					self._metadata = yaml.safe_load(f)
		if self._metadata is None:
			self._metadata = {}

	def _saveMetadata(self, force=False):
		if not self._metadataDirty and not force:
			return

		with self._metadataFileAccessMutex:
			with open(self._metadataFile, "wb") as f:
				yaml.safe_dump(self._metadata, f, default_flow_style=False, indent="    ", allow_unicode=True)
				self._metadataDirty = False
		self._loadMetadata()
		self._sendUpdateTrigger("gcodeFiles")

	def _getBasicFilename(self, filename):
		if filename.startswith(self._uploadFolder):
			return filename[len(self._uploadFolder + os.path.sep):]
		else:
			return filename

	#~~ callback handling

	def registerCallback(self, callback):
		self._callbacks.append(callback)

	def unregisterCallback(self, callback):
		if callback in self._callbacks:
			self._callbacks.remove(callback)

	def _sendUpdateTrigger(self, type):
		for callback in self._callbacks:
			try: callback.sendUpdateTrigger(type)
			except: pass

	#~~ file handling

	def addFile(self, file):
<<<<<<< HEAD
		from octoprint.util import isSTLFileName
		from octoprint.util import isGcodeFileName

=======
>>>>>>> e7f53844
		if not file:
			return None

		absolutePath = self.getAbsolutePath(file.filename, mustExist=False)
<<<<<<< HEAD
		
		if absolutePath is None:
			return None

		file.save(absolutePath)
		filename = file.filename

		if isGcodeFileName(filename):
			return self.processGcode(absolutePath)

		curaEnabled = self._settings.get(["curaEngine", "enabled"])

		if isSTLFileName(filename) and curaEnabled:
			gcodePath = util.genGcodeFileName(absolutePath)
			logging.info("FILENAME: %s" % filename)

			callBackArgs = [gcodePath]
			callBack = self.processGcode

			return self.processSTL(
				filename, absolutePath, callBack, callBackArgs)

	def processSTL(self, filename, absolutePath, callBack, callBackArgs):

		from octoprint.cura import CuraFactory

		curaEngine = CuraFactory.create_slicer()

		gcodePath = util.genGcodeFileName(absolutePath)

		config = self._settings.get(["curaEngine", "config"])

		curaEngine.process_file(
			config, gcodePath, absolutePath, callBack, callBackArgs)

	def processGcode(self, absolutePath):

		filename = self._getBasicFilename(absolutePath)

		if filename in self._metadata.keys():
			# delete existing metadata entry, since the file is going to get overwritten
			del self._metadata[filename]
			self._metadataDirty = True
			self._saveMetadata()

		self._metadataAnalyzer.addFileToQueue(os.path.basename(absolutePath))

		return filename 
=======
		if absolutePath is None:
			return None

		basename = self._getBasicFilename(absolutePath)
		if basename in self._metadata.keys():
			# delete existing metadata entry, since the file is going to get overwritten
			del self._metadata[basename]
			self._metadataDirty = True
			self._saveMetadata()
		file.save(absolutePath)
		self._metadataAnalyzer.addFileToQueue(basename)
		return basename

	def getFutureFilename(self, file):
		if not file:
			return None

		absolutePath = self.getAbsolutePath(file.filename, mustExist=False)
		if absolutePath is None:
			return None

		return self._getBasicFilename(absolutePath)
>>>>>>> e7f53844

	def removeFile(self, filename):
		filename = self._getBasicFilename(filename)
		absolutePath = self.getAbsolutePath(filename)
		if absolutePath is None:
			return

		os.remove(absolutePath)
		if filename in self._metadata.keys():
			del self._metadata[filename]
			self._metadataDirty = True
			self._saveMetadata()

	def getAbsolutePath(self, filename, mustExist=True):
		"""
		Returns the absolute path of the given filename in the correct upload folder.

		Ensures that the file
		<ul>
		  <li>has the extension ".gcode" or ".stl"</li>
		  <li>exists and is a file (not a directory) if "mustExist" is set to True</li>
		</ul>

		@param filename the name of the file for which to determine the absolute path
		@param mustExist if set to true, the method also checks if the file exists and is a file
		@return the absolute path of the file or None if the file is not valid
		"""
		filename = self._getBasicFilename(filename)

		if not util.isAllowedFile(filename, set(["gcode", "stl"])):
			return None

		# TODO: detect which type of file and add in the extra folder portion 
		secure = os.path.join(self._uploadFolder, secure_filename(self._getBasicFilename(filename)))
		if mustExist and (not os.path.exists(secure) or not os.path.isfile(secure)):
			return None

		return secure

	def getAllFileData(self):
		files = []
		for osFile in os.listdir(self._uploadFolder):
			fileData = self.getFileData(osFile)
			if fileData is not None:
				files.append(fileData)
		return files

	def getFileData(self, filename):
		from octoprint.util import isSTLFileName
	
		if not filename:
			return

		filename = self._getBasicFilename(filename)

		# TODO: Make this more robust when STLs will be viewable from the client
		if isSTLFileName(filename):
			return
	
		absolutePath = self.getAbsolutePath(filename)
		if absolutePath is None:
			return None

		statResult = os.stat(absolutePath)
		fileData = {
			"name": filename,
			"size": util.getFormattedSize(statResult.st_size),
			"bytes": statResult.st_size,
			"date": util.getFormattedDateTime(datetime.datetime.fromtimestamp(statResult.st_ctime))
		}

		# enrich with additional metadata from analysis if available
		if filename in self._metadata.keys():
			for key in self._metadata[filename].keys():
				if key == "prints":
					val = self._metadata[filename][key]
					formattedLast = None
					if val["last"] is not None:
						formattedLast = {
							"date": util.getFormattedDateTime(datetime.datetime.fromtimestamp(val["last"]["date"])),
							"success": val["last"]["success"]
						}
					formattedPrints = {
						"success": val["success"],
						"failure": val["failure"],
						"last": formattedLast
					}
					fileData["prints"] = formattedPrints
				else:
					fileData[key] = self._metadata[filename][key]

		return fileData

	def getFileMetadata(self, filename):
		filename = self._getBasicFilename(filename)
		if filename in self._metadata.keys():
			return self._metadata[filename]
		else:
			return {
				"prints": {
					"success": 0,
					"failure": 0,
					"last": None
				}
			}

	def setFileMetadata(self, filename, metadata):
		filename = self._getBasicFilename(filename)
		self._metadata[filename] = metadata
		self._metadataDirty = True

	#~~ print job data

	def printSucceeded(self, filename):
		filename = self._getBasicFilename(filename)
		absolutePath = self.getAbsolutePath(filename)
		if absolutePath is None:
			return

		metadata = self.getFileMetadata(filename)
		metadata["prints"]["success"] += 1
		metadata["prints"]["last"] = {
			"date": time.time(),
			"success": True
		}
		self.setFileMetadata(filename, metadata)
		self._saveMetadata()

	def printFailed(self, filename):
		filename = self._getBasicFilename(filename)
		absolutePath = self.getAbsolutePath(filename)
		if absolutePath is None:
			return

		metadata = self.getFileMetadata(filename)
		metadata["prints"]["failure"] += 1
		metadata["prints"]["last"] = {
			"date": time.time(),
			"success": False
		}
		self.setFileMetadata(filename, metadata)
		self._saveMetadata()

	def changeLastPrintSuccess(self, filename, succeeded):
		filename = self._getBasicFilename(filename)
		absolutePath = self.getAbsolutePath(filename)
		if absolutePath is None:
			return

		metadata = self.getFileMetadata(filename)
		if metadata is None:
			return

		if "prints" in metadata.keys():
			if "last" in metadata.keys() and metadata["prints"]["last"] is not None:
				currentSucceeded = metadata["prints"]["last"]["success"]
				if currentSucceeded != succeeded:
					metadata["prints"]["last"]["success"] = succeeded
					if currentSucceeded:
						# last print job was counted as success but actually failed
						metadata["prints"]["success"] -= 1
						metadata["prints"]["failure"] += 1
					else:
						# last print job was counted as a failure but actually succeeded
						metadata["prints"]["success"] += 1
						metadata["prints"]["failure"] -= 1
					self.setFileMetadata(filename, metadata)
					self._saveMetadata()

	#~~ analysis control

	def pauseAnalysis(self):
		self._metadataAnalyzer.pause()

	def resumeAnalysis(self):
		self._metadataAnalyzer.resume()

class MetadataAnalyzer:
	def __init__(self, getPathCallback, loadedCallback):
		self._logger = logging.getLogger(__name__)

		self._getPathCallback = getPathCallback
		self._loadedCallback = loadedCallback

		self._active = threading.Event()
		self._active.set()

		self._currentFile = None
		self._currentProgress = None

		self._queue = Queue.PriorityQueue()
		self._gcode = None

		self._worker = threading.Thread(target=self._work)
		self._worker.daemon = True
		self._worker.start()

	def addFileToQueue(self, filename):
		self._logger.debug("Adding file %s to analysis queue (high priority)" % filename)
		self._queue.put((0, filename))

	def addFileToBacklog(self, filename):
		self._logger.debug("Adding file %s to analysis backlog (low priority)" % filename)
		self._queue.put((100, filename))

	def working(self):
		return self.isActive() and not (self._queue.empty() and self._currentFile is None)

	def isActive(self):
		return self._active.is_set()

	def pause(self):
		self._logger.debug("Pausing Gcode analyzer")
		self._active.clear()
		if self._gcode is not None:
			self._logger.debug("Aborting running analysis, will restart when Gcode analyzer is resumed")
			self._gcode.abort()

	def resume(self):
		self._logger.debug("Resuming Gcode analyzer")
		self._active.set()

	def _work(self):
		aborted = None
		while True:
			self._active.wait()

			if aborted is not None:
				filename = aborted
				aborted = None
				self._logger.debug("Got an aborted analysis job for file %s, processing this instead of first item in queue" % filename)
			else:
				(priority, filename) = self._queue.get()
				self._logger.debug("Processing file %s from queue (priority %d)" % (filename, priority))

			try:
				self._analyzeGcode(filename)
				self._queue.task_done()
			except gcodeInterpreter.AnalysisAborted:
				aborted = filename
				self._logger.debug("Running analysis of file %s aborted" % filename)

	def _analyzeGcode(self, filename):
		path = self._getPathCallback(filename)
		if path is None:
			return

		self._currentFile = filename
		self._currentProgress = 0

		try:
			self._logger.debug("Starting analysis of file %s" % filename)
			self._gcode = gcodeInterpreter.gcode()
			self._gcode.progressCallback = self._onParsingProgress
			self._gcode.load(path)
			self._logger.debug("Analysis of file %s finished, notifying callback" % filename)
			self._loadedCallback(self._currentFile, self._gcode)
		finally:
			self._gcode = None
			self._currentProgress = None
			self._currentFile = None

	def _onParsingProgress(self, progress):
		self._currentProgress = progress<|MERGE_RESOLUTION|>--- conflicted
+++ resolved
@@ -118,17 +118,13 @@
 	#~~ file handling
 
 	def addFile(self, file):
-<<<<<<< HEAD
 		from octoprint.util import isSTLFileName
 		from octoprint.util import isGcodeFileName
 
-=======
->>>>>>> e7f53844
 		if not file:
 			return None
 
 		absolutePath = self.getAbsolutePath(file.filename, mustExist=False)
-<<<<<<< HEAD
 		
 		if absolutePath is None:
 			return None
@@ -150,6 +146,17 @@
 
 			return self.processSTL(
 				filename, absolutePath, callBack, callBackArgs)
+
+	def getFutureFileName(self, file):
+		if not file:
+			return None
+
+		absolutePath = self.getAbsolutePath(file.filename, mustExist=False)
+		if absolutePath is None:
+			return None
+
+		return self._getBasicFilename(absolutePath)
+
 
 	def processSTL(self, filename, absolutePath, callBack, callBackArgs):
 
@@ -177,7 +184,7 @@
 		self._metadataAnalyzer.addFileToQueue(os.path.basename(absolutePath))
 
 		return filename 
-=======
+
 		if absolutePath is None:
 			return None
 
@@ -200,7 +207,6 @@
 			return None
 
 		return self._getBasicFilename(absolutePath)
->>>>>>> e7f53844
 
 	def removeFile(self, filename):
 		filename = self._getBasicFilename(filename)
