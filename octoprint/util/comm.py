--- conflicted
+++ resolved
@@ -375,9 +375,6 @@
 		self._currentZ = -1
 		self._heatupWaitStartTime = 0
 		self._heatupWaitTimeLost = 0.0
-<<<<<<< HEAD
-		self._printStartTime100 = None
-=======
 		self._printStartTime = None
 
 		self._alwaysSendChecksum = settings().getBoolean(["feature", "alwaysSendChecksum"])
@@ -387,7 +384,6 @@
 
 		self._sendNextLock = threading.Lock()
 		self._sendingLock = threading.Lock()
->>>>>>> b645073f
 
 		self.thread = threading.Thread(target=self._monitor)
 		self.thread.daemon = True
@@ -614,18 +610,16 @@
 
 					self._errorValue = line[6:]
 					self._changeState(self.STATE_ERROR)
-<<<<<<< HEAD
+
 					eventManager().fire("Error", self.getErrorString())
-=======
-
-			##~~ SD file list
+
+		##~~ SD file list
 			# if we are currently receiving an sd file list, each line is just a filename, so just read it and abort processing
 			if self._sdFileList and not 'End file list' in line:
 				self._sdFiles.append(line)
 				continue
 
 			##~~ Temperature processing
->>>>>>> b645073f
 			if ' T:' in line or line.startswith('T:'):
 				try:
 					self._temp = float(re.search("-?[0-9\.]*", line.split('T:')[1]).group(0))
@@ -842,38 +836,12 @@
 				self._changeState(self.STATE_CLOSED)
 		self._serial = None
 
-<<<<<<< HEAD
+		if settings().get(["feature", "sdSupport"]):
+			self._sdFileList = []
+
 		if printing:
 			eventManager().fire("PrintFailed")
 		eventManager().fire("Disconnected")
-
-	def __del__(self):
-		self.close()
-	
-	def _sendCommand(self, cmd):
-		if self._serial is None:
-			return
-
-		for gcode in gcodeToEvent.keys():
-			if gcode in cmd:
-				eventManager().fire(gcodeToEvent[gcode])
-
-		if 'M109' in cmd or 'M190' in cmd:
-			self._heatupWaitStartTime = time.time()
-		if 'M104' in cmd or 'M109' in cmd:
-			try:
-				self._targetTemp = float(re.search('S([0-9]+)', cmd).group(1))
-			except:
-				pass
-		if 'M140' in cmd or 'M190' in cmd:
-			try:
-				self._bedTargetTemp = float(re.search('S([0-9]+)', cmd).group(1))
-			except:
-				pass
-		self._log('Send: %s' % (cmd))
-=======
-		if settings().get(["feature", "sdSupport"]):
-			self._sdFileList = []
 
 	def __del__(self):
 		self.close()
@@ -896,6 +864,11 @@
 		with self._sendingLock:
 			if self._serial is None:
 				return
+
+            for gcode in gcodeToEvent.keys():
+                if gcode in cmd:
+                    eventManager().fire(gcodeToEvent[gcode])
+
 			if 'M109' in cmd or 'M190' in cmd:
 				self._heatupWaitStartTime = time.time()
 			if 'M104' in cmd or 'M109' in cmd:
@@ -962,7 +935,6 @@
 
 	def _doSendWithoutChecksum(self, cmd):
 		self._log("Send: %s" % cmd)
->>>>>>> b645073f
 		try:
 			self._serial.write(cmd + '\n')
 		except serial.SerialTimeoutException:
@@ -979,40 +951,12 @@
 			self.close(True)
 
 	def _sendNext(self):
-<<<<<<< HEAD
-		if self._gcodePos >= len(self._gcodeList):
-			self._changeState(self.STATE_OPERATIONAL)
-			eventManager().fire('PrintDone')
-			return
-
-		if self._gcodePos == 100:
-			self._printStartTime100 = time.time()
-		line = self._gcodeList[self._gcodePos]
-		if type(line) is tuple:
-			self._printSection = line[1]
-			line = line[0]
-		try:
-			if line == 'M0' or line == 'M1':
-				self.setPause(True)
-				line = 'M105'   #Don't send the M0 or M1 to the machine, as M0 and M1 are handled as an LCD menu pause.
-			if self._printSection in self._feedRateModifier:
-				line = re.sub('F([0-9]*)', lambda m: 'F' + str(int(int(m.group(1)) * self._feedRateModifier[self._printSection])), line)
-			if ('G0' in line or 'G1' in line) and 'Z' in line:
-				z = float(re.search('Z([0-9\.]*)', line).group(1))
-				if self._currentZ != z:
-					self._currentZ = z
-					self._callback.mcZChange(z)
-		except:
-			self._log("Unexpected error: %s" % (getExceptionString()))
-		checksum = reduce(lambda x,y:x^y, map(ord, "N%d %s " % (self._gcodePos, line)))
-		self._sendCommand("N%d %s *%d" % (self._gcodePos, line, checksum))          # added spaces between line # and command and checksum, because some firmware needs it and it's more readable in the terminal window
-		self._gcodePos += 1
-		self._callback.mcProgress(self._gcodePos)
-=======
 		with self._sendNextLock:
 			if self._gcodePos >= len(self._gcodeList):
 				self._changeState(self.STATE_OPERATIONAL)
+    			eventManager().fire('PrintDone')
 				return
+		
 			if self._gcodePos == 100:
 				self._printStartTime100 = time.time()
 			line = self._gcodeList[self._gcodePos]
@@ -1035,7 +979,6 @@
 			self._sendCommand(line, True)
 			self._gcodePos += 1
 			self._callback.mcProgress()
->>>>>>> b645073f
 	
 	def sendCommand(self, cmd):
 		cmd = cmd.encode('ascii', 'replace')
@@ -1054,18 +997,8 @@
 		self._printSection = 'CUSTOM'
 		self._changeState(self.STATE_PRINTING)
 		self._printStartTime = time.time()
-<<<<<<< HEAD
-		for i in xrange(0, 6):
-			self._sendNext()
+		self._sendNext()
 		eventManager().fire("PrintStarted")
-	
-	def cancelPrint(self):
-		if self.isOperational():
-			self._changeState(self.STATE_OPERATIONAL)
-		eventManager().fire("PrintCancelled")
-
-=======
-		self._sendNext()
 
 	def printSdFile(self):
 		if not self.isOperational() or self.isPrinting():
@@ -1079,6 +1012,7 @@
 		self._sdPrinting = True
 		self._changeState(self.STATE_PRINTING)
 		self._printStartTime = time.time()
+		eventManager().fire("PrintStarted")
 
 	def cancelPrint(self):
 		if self.isOperational():
@@ -1088,7 +1022,8 @@
 			self.sendCommand("M25")    # pause print
 			self.sendCommand("M26 S0") # reset position in file to byte 0
 	
->>>>>>> b645073f
+		eventManager().fire("PrintCancelled")
+
 	def setPause(self, pause):
 		if not pause and self.isPaused():
 			self._changeState(self.STATE_PRINTING)
@@ -1099,14 +1034,11 @@
 					self._sendNext()
 		if pause and self.isPrinting():
 			self._changeState(self.STATE_PAUSED)
-<<<<<<< HEAD
-			eventManager().fire("Paused")
-	
-=======
 			if self._sdPrinting:
 				self.sendCommand("M25") # pause print
 
->>>>>>> b645073f
+			eventManager().fire("Paused")
+	
 	def setFeedrateModifier(self, type, value):
 		self._feedRateModifier[type] = value
 
