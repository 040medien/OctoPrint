# coding=utf-8
__author__ = "Gina Häußge <osd@foosel.net>"
__license__ = 'GNU Affero General Public License http://www.gnu.org/licenses/agpl.html'

import re
import os
<<<<<<< HEAD
import traceback
import sys

=======
>>>>>>> 747fc4ac

def getFormattedSize(num):
	"""
	 Taken from http://stackoverflow.com/questions/1094841/reusable-library-to-get-human-readable-version-of-file-size
	"""
	for x in ["bytes","KB","MB","GB"]:
		if num < 1024.0:
			return "%3.1f%s" % (num, x)
		num /= 1024.0
	return "%3.1f%s" % (num, "TB")


def isAllowedFile(filename, extensions):
	return "." in filename and filename.rsplit(".", 1)[1] in extensions


def getFormattedTimeDelta(d):
	if d is None:
		return None
	hours = d.seconds // 3600
	minutes = (d.seconds % 3600) // 60
	seconds = d.seconds % 60
	return "%02d:%02d:%02d" % (hours, minutes, seconds)


def getFormattedDateTime(d):
	if d is None:
		return None

	return d.strftime("%Y-%m-%d %H:%M")


def getClass(name):
	"""
	 Taken from http://stackoverflow.com/a/452981/2028598
	"""
	parts = name.split(".")
	module = ".".join(parts[:-1])
	m = __import__(module)
	for comp in parts[1:]:
		m = getattr(m, comp)
	return m


def isDevVersion():
	gitPath = os.path.abspath(os.path.join(os.path.split(os.path.abspath(__file__))[0], "../../.git"))
	return os.path.exists(gitPath)


def getExceptionString():
	locationInfo = traceback.extract_tb(sys.exc_info()[2])[0]
	return "%s: '%s' @ %s:%s:%d" % (str(sys.exc_info()[0].__name__), str(sys.exc_info()[1]), os.path.basename(locationInfo[0]), locationInfo[2], locationInfo[1])


def matchesGcode(line, gcode):
	return re.search("^%s(\D|$)" % gcode.strip(), line, re.I)

def getGitInfo():
	gitPath = os.path.abspath(os.path.join(os.path.split(os.path.abspath(__file__))[0], "../../.git"))
	if not os.path.exists(gitPath):
		return (None, None)

	headref = None
	with open(os.path.join(gitPath, "HEAD"), "r") as f:
		headref = f.readline().strip()

	if headref is None:
		return (None, None)

	headref = headref[len("ref: "):]
	branch = headref[headref.rfind("/") + 1:]
	with open(os.path.join(gitPath, headref)) as f:
		head = f.readline().strip()

	return (branch, head)<|MERGE_RESOLUTION|>--- conflicted
+++ resolved
@@ -4,12 +4,9 @@
 
 import re
 import os
-<<<<<<< HEAD
 import traceback
 import sys
 
-=======
->>>>>>> 747fc4ac
 
 def getFormattedSize(num):
 	"""
