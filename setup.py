--- conflicted
+++ resolved
@@ -96,28 +96,14 @@
 
 		# linter
 		"flake8",
-<<<<<<< HEAD
 
 		# profiler
 		"pyinstrument",
-
-		# Documentation dependencies
-		"sphinx>=1.8.5,<2",
-		"sphinxcontrib-httpdomain",
-		"sphinxcontrib-mermaid>=0.4.0",
-		"sphinx_rtd_theme>=0.4.3",
-		"readthedocs-sphinx-ext>=1.0.4"
-=======
->>>>>>> a819b5d2
 	],
 
 	# Dependencies for developing OctoPrint plugins
 	plugins=[
-<<<<<<< HEAD
 		"cookiecutter>=1.7.2,<1.8"
-	]
-=======
-		"cookiecutter>=1.6,<1.7"
 	],
 
 	# Dependencies for building the documentation - Python 3 required!
@@ -126,9 +112,8 @@
 		"sphinxcontrib-httpdomain",
 		"sphinxcontrib-mermaid",
 		"sphinx_rtd_theme",
-		"readthedocs-sphinx-ext==0.5.17" # Later versions require Jinja >= 2.9
+		"readthedocs-sphinx-ext"
 	],
->>>>>>> a819b5d2
 )
 
 # Dependency links for any of the aforementioned dependencies
