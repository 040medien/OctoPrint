--- conflicted
+++ resolved
@@ -34,13 +34,8 @@
 	"sarge>=0.1.4,<0.2",
 	"netifaces>=0.10,<0.11",
 	"pylru>=1.0.9,<1.1",
-<<<<<<< HEAD
 	"rsa>=3.4,<3.5",
-	"pkginfo>=1.4.1,<1.5",
-=======
-	"rsa>=3.2,<3.3",
 	"pkginfo>=1.4.2,<1.5",
->>>>>>> 0d120b29
 	"requests>=2.18.4,<3",
 	"semantic_version>=2.6.0,<2.7",
 	"psutil==5.4.3", # 5.4.4 introduced a breaking change concerning installing under non current
