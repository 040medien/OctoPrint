--- conflicted
+++ resolved
@@ -60,11 +60,8 @@
     "frozendict>=1.2,<2",
     "sentry-sdk>=0.15.1,<1",
     "filetype>=1.0.7,<2",
-<<<<<<< HEAD
     "zeroconf>=0.24,<0.25",
-=======
     "zipstream-new>=1.1.8,<1.2",
->>>>>>> f2c6e994
     # vendor bundled dependencies
     "unidecode>=0.04.14,<0.05",  # dependency of awesome-slugify
     "blinker>=1.4,<2",  # dependency of flask_principal
