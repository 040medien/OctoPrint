--- conflicted
+++ resolved
@@ -1,7 +1,4 @@
-<<<<<<< HEAD
-=======
-#
->>>>>>> 18184aa6
+#
 # OctoPrint documentation build configuration file, created by
 # sphinx-quickstart on Mon Dec 02 17:08:50 2013.
 #
@@ -13,13 +10,8 @@
 # All configuration values have a default; values that are commented out
 # serve to show the default.
 
-<<<<<<< HEAD
-import sys
-import os
-=======
 import os
 import sys
->>>>>>> 18184aa6
 
 # If extensions (or modules to document with autodoc) are in another directory,
 # add these directories to sys.path here. If the directory is relative to the
