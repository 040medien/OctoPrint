--- conflicted
+++ resolved
@@ -14,12 +14,9 @@
    backup.rst
    discovery.rst
    errortracking.rst
-<<<<<<< HEAD
    file_check.rst
    firmware_check.rst
-=======
    gcodeviewer.rst
->>>>>>> ff552daf
    logging.rst
    loginui.rst
    pluginmanager.rst
