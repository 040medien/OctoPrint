# -*- coding: utf-8 -*-
from __future__ import absolute_import, division, print_function, unicode_literals

__author__ = "Gina Häußge <osd@foosel.net>"
__license__ = "The MIT License <http://opensource.org/licenses/MIT>"
__copyright__ = "Copyright (C) 2015 Gina Häußge - Released under terms of the MIT License"

from sphinx.directives.code import CodeBlock

import sphinx.highlighting
from sphinx.ext import doctest

from docutils import nodes
from docutils.parsers.rst import directives

from six import text_type

from pygments import highlight
from pygments.filters import VisibleWhitespaceFilter, ErrorToken
from pygments.lexers.python import PythonConsoleLexer
from pygments.util import ClassNotFound

if False:
    # For type annotation
    from typing import Any, Dict, List, Tuple  # NOQA


def _merge_dict(a, b):
    """
    Little helper to merge two dicts a and b on the fly.
    """
    result = dict(a)
    result.update(b)
    return result


class literal_block_ext(nodes.General, nodes.FixedTextElement):
    """
    Custom node which is basically the same as a :class:`literal_block`, just with whitespace support and introduced
    in order to be able to have a custom visitor.
    """

    @classmethod
    def from_literal_block(cls, block):
        """
        Factory method constructing an instance exactly copying all attributes over from ``block`` and settings a
        custom ``tagname``.
        """
        new = literal_block_ext()
        for a in (
            "attributes",
            "basic_attributes",
            "child_text_separator",
            "children",
            "document",
            "known_attributes",
            "line",
            "list_attributes",
            "local_attributes",
            "parent",
            "rawsource",
            "source",
        ):
            setattr(new, a, getattr(block, a))
        new.tagname = "literal_block_ext"
        return new


class CodeBlockExt(CodeBlock):
    """
    This is basically an extension of a regular :class:`CodeBlock` directive which just supports an additional option
    ``whitespace`` which if present will enable (together with everything else in here) to render whitespace in
    code blocks.
    """

    option_spec = _merge_dict(CodeBlock.option_spec, {"whitespace": directives.flag})

    def run(self):
        # type: () -> List[nodes.Node]
        # get result from parent implementation
        code_block = CodeBlock.run(self)

        def find_and_wrap_literal_block(node):
            """
            Recursive method to turn all literal blocks located within a node into :class:`literal_block_ext`.
            """

            if isinstance(node, nodes.container):
                # container node => handle all children
                children = []
                for child in node.children:
                    children.append(find_and_wrap_literal_block(child))
                node.children = children
                return node

            elif isinstance(node, nodes.literal_block):
                # literal block => replace it
                return self._wrap_literal_block(node)

            else:
                # no idea what that is => leave it alone
                return node

        # replace all created literal_blocks with literal_block_ext instances
        return list(map(find_and_wrap_literal_block, code_block))

    def _wrap_literal_block(self, node):
        literal = literal_block_ext.from_literal_block(node)
        literal["whitespace"] = "whitespace" in self.options
        return literal


class PygmentsBridgeExt(object):
    """
    Wrapper for :class:`PygmentsBridge`, delegates everything to the wrapped ``bridge`` but :method:`highlight_block`,
    which calls the parent implementation for lexer selection, then
    """

    def __init__(self, bridge, whitespace):
        self._bridge = bridge
        self._whitespace = whitespace

    def __getattr__(self, item):
        return getattr(self._bridge, item)

    def highlight_block(self, source, lang, opts=None, warn=None, force=False, **kwargs):
        if not self._whitespace:
            return self._bridge.highlight_block(
                source, lang, opts=opts, warn=warn, force=force, **kwargs
            )

        # We are still here => we need to basically do everything the parent implementation does (and does so in a very
        # inextensible way...), but inject the whitespace filter into the used lexer just before the highlighting run
        # and remove it afterwards so the lexer can be safely reused.
        #
        # For this we define a context manager that will allow us to wrap a lexer and modify its filters on the fly to
        # include the whitespace filter.

        class whitespace(object):
            def __init__(self, lexer):
                self._lexer = lexer
                self._orig_filters = lexer.filters
                self._orig_tabsize = lexer.tabsize

            def __enter__(self):
                new_filters = list(self._orig_filters)
                new_filters.append(
                    VisibleWhitespaceFilter(
                        spaces=True, tabs=True, tabsize=self._lexer.tabsize
                    )
                )
                self._lexer.filters = new_filters
                self._lexer.tabsize = 0
                return self._lexer

            def __exit__(self, type, value, traceback):
                self._lexer.filters = self._orig_filters
                self._lexer.tabsize = self._orig_tabsize

        # Then a ton of copy-pasted code follows. Sadly, we need to do this since we have no way to inject ourselves
        # into the highlighting call otherwise - lexer selection and actual call are tightly coupled in the original
        # "highlight_block" method, with no means for external code to inject different functionality.
        #
        # Unless otherwise marked ("MODIFIED"), any code in this method after this line is copied verbatim from the
        # implementation of sphinx.highlighting.PygmentsBridge, released under the Simplified BSD License, the copyright
        # lies with the respective authors.

        if not isinstance(source, text_type):
            source = source.decode()

        # find out which lexer to use
        if lang in ("py", "python"):
            if source.startswith(">>>"):
                # interactive session
                lexer = sphinx.highlighting.lexers["pycon"]
            elif not force:
                # maybe Python -- try parsing it
                if self.try_parse(source):
                    lexer = sphinx.highlighting.lexers["python"]
                else:
                    lexer = sphinx.highlighting.lexers["none"]
            else:
                lexer = sphinx.highlighting.lexers["python"]
        elif lang in ("python3", "py3") and source.startswith(">>>"):
            # for py3, recognize interactive sessions, but do not try parsing...
            lexer = sphinx.highlighting.lexers["pycon3"]
        elif lang == "guess":
            # 			try:
            lexer = sphinx.highlighting.guess_lexer(source)
        # 			except Exception:
        # 				lexer = sphinx.highlighting.lexers['none']
        else:
            if lang in sphinx.highlighting.lexers:
                lexer = sphinx.highlighting.lexers[lang]
            else:
                try:
                    lexer = sphinx.highlighting.lexers[
                        lang
                    ] = sphinx.highlighting.get_lexer_by_name(lang, **opts or {})
                except ClassNotFound:
                    if warn:
                        warn("Pygments lexer name %r is not known" % lang)
                        lexer = sphinx.highlighting.lexers["none"]
                    else:
                        raise
                else:
                    lexer.add_filter("raiseonerror")

        if not isinstance(source, text_type):
            source = source.decode()

        # trim doctest options if wanted
        if isinstance(lexer, PythonConsoleLexer) and self._bridge.trim_doctest_flags:
            source = doctest.blankline_re.sub("", source)
            source = doctest.doctestopt_re.sub("", source)

        # highlight via Pygments
        formatter = self._bridge.get_formatter(**kwargs)
        try:
            # MODIFIED: replaced by whitespace wrapped call
            with whitespace(lexer) as l:
                hlsource = highlight(source, l, formatter)
            # /MODIFIED
        except ErrorToken:
            # this is most probably not the selected language,
            # so let it pass unhighlighted

            # MODIFIED: replaced by whitespace wrapped call
            with whitespace(sphinx.highlighting.lexers["none"]) as l:
                hlsource = highlight(source, l, formatter)
            # /MODIFIED
        return hlsource


class whitespace_highlighter(object):
    """
    Context manager for adapting the used highlighter on a translator for a given node's whitespace properties.
    """

    def __init__(self, translator, node):
        self.translator = translator
        self.node = node

        self._orig_highlighter = self.translator.highlighter

    def __enter__(self):
        whitespace = self.node["whitespace"] if "whitespace" in self.node else False
        if whitespace:
            self.translator.highlighter = PygmentsBridgeExt(
                self._orig_highlighter, whitespace
            )
        return self.translator

    def __exit__(self, exc_type, exc_val, exc_tb):
        self.translator.highlighter = self._orig_highlighter


def visit_literal_block_ext(translator, node):
    """
    When our custom code block is visited, we temporarily exchange the highlighter used in the translator, call the
    visitor for regular literal blocks, then switch back again.
    """
    with whitespace_highlighter(translator, node):
        translator.visit_literal_block(node)


def depart_literal_block_ext(translator, node):
    """
    Just call the depart function for regular literal blocks.
    """
    with whitespace_highlighter(translator, node):
        translator.depart_literal_block(node)


def setup(app):
    # custom directive
    app.add_directive("code-block-ext", CodeBlockExt)

<<<<<<< HEAD
	# custom node type
	handler = (visit_literal_block_ext, depart_literal_block_ext)
	app.add_node(literal_block_ext, html=handler)
=======
    # custom node type
    handler = (visit_literal_block_ext, depart_literal_block_ext)
    app.add_node(literal_block_ext, html=handler, latex=handler, text=handler)
>>>>>>> 29726b15

    return {"version": "0.1"}<|MERGE_RESOLUTION|>--- conflicted
+++ resolved
@@ -276,14 +276,8 @@
     # custom directive
     app.add_directive("code-block-ext", CodeBlockExt)
 
-<<<<<<< HEAD
-	# custom node type
-	handler = (visit_literal_block_ext, depart_literal_block_ext)
-	app.add_node(literal_block_ext, html=handler)
-=======
     # custom node type
     handler = (visit_literal_block_ext, depart_literal_block_ext)
-    app.add_node(literal_block_ext, html=handler, latex=handler, text=handler)
->>>>>>> 29726b15
+    app.add_node(literal_block_ext, html=handler)
 
     return {"version": "0.1"}