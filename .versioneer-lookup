--- conflicted
+++ resolved
@@ -12,13 +12,8 @@
 
 # maintenance is currently the branch for preparation of maintenance release 1.2.5
 # so are any fix/... branches
-<<<<<<< HEAD
-maintenance 1.2.4 3761995aff94acf32495556730f133a1626245b3
-fix/.* 1.2.4 3761995aff94acf32495556730f133a1626245b3
-=======
-maintenance 1.2.5-dev 9a6099ffc2982455d631c9d68a3273d9eb55885c
-fix/.* 1.2.5-dev 9a6099ffc2982455d631c9d68a3273d9eb55885c
->>>>>>> 1f0dbf8f
+maintenance 1.2.5 9a6099ffc2982455d631c9d68a3273d9eb55885c
+fix/.* 1.2.5 9a6099ffc2982455d631c9d68a3273d9eb55885c
 
 # every other branch is a development branch and thus gets resolved to 1.3.0-dev for now
 .*          1.3.0 198d3450d94be1a2                         pep440-dev