--- conflicted
+++ resolved
@@ -12,19 +12,13 @@
       - id: check-merge-conflict
       - id: fix-encoding-pragma
         args: ["--remove"]
-<<<<<<< HEAD
-=======
         exclude: "setup.py|versioneer.py|src/octoprint_setuptools/__init__.py"
->>>>>>> 535dcb71
   - repo: https://github.com/asottile/pyupgrade
     rev: v2.10.0
     hooks:
       - id: pyupgrade
         args: ["--py37-plus"]
-<<<<<<< HEAD
-=======
         exclude: "setup.py|versioneer.py|src/octoprint_setuptools/__init__.py"
->>>>>>> 535dcb71
   - repo: https://github.com/OctoPrint/codemods
     rev: devel
     hooks:
@@ -32,12 +26,6 @@
         args: ["--ignore", "src/octoprint/vendor"]
       - id: codemod_not_in
         args: ["--ignore", "src/octoprint/vendor"]
-<<<<<<< HEAD
-      - id: codemod_remove_float_conversion
-        args: ["--ignore", "src/octoprint/vendor"]
-      - id: codemod_remove_future_imports
-        args: ["--ignore", "src/octoprint/vendor"]
-=======
       - id: codemod_detect_past_builtins_imports
         args:
           [
@@ -74,7 +62,6 @@
             "--ignore",
             "src/octoprint_setuptools/__init__.py",
           ]
->>>>>>> 535dcb71
   - repo: https://github.com/pre-commit/mirrors-isort
     rev: v5.5.4
     hooks:
