--- conflicted
+++ resolved
@@ -1,11 +1,7 @@
 exclude: ^(src/octoprint/vendor/|src/octoprint/static/js/lib|src/octoprint/static/vendor|tests/static/js/lib|tests/util/_files|docs/|scripts/|translations/|versioneer.py|.*\.css|.*\.svg)
 repos:
   - repo: https://github.com/pre-commit/pre-commit-hooks
-<<<<<<< HEAD
-    rev: v3.2.0
-=======
     rev: v4.1.0
->>>>>>> 195e1894
     hooks:
       - id: end-of-file-fixer
       - id: trailing-whitespace
@@ -26,15 +22,7 @@
   - repo: https://github.com/OctoPrint/codemods
     rev: "0.6.2"
     hooks:
-<<<<<<< HEAD
-      - id: codemod_detect_past_builtins_imports
-        args: ["--ignore", "src/octoprint/vendor"]
-      - id: codemod_not_in
-        args: ["--ignore", "src/octoprint/vendor"]
-      - id: codemod_detect_past_builtins_imports
-=======
       - id: codemod_batch
->>>>>>> 195e1894
         args:
           [
             "--check",
@@ -60,11 +48,7 @@
       - id: black
         args: ["--config", "black.toml"]
   - repo: https://gitlab.com/pycqa/flake8
-<<<<<<< HEAD
-    rev: 3.8.4
-=======
     rev: 3.9.2
->>>>>>> 195e1894
     hooks:
       - id: flake8
         additional_dependencies:
